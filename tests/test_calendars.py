--- conflicted
+++ resolved
@@ -13,14 +13,9 @@
 from datetime import date
 
 from holidays import calendars
-<<<<<<< HEAD
-from holidays.calendars import _get_nth_weekday_of_month, KHMER_CALENDAR
-from holidays.constants import FEB, MAR, MAY, JUN, JUL, AUG, SEP, OCT, NOV
-from holidays.exceptions import CalendarError
-=======
 from holidays.calendars.gregorian import FEB, MAR, MAY, JUN, JUL, AUG, SEP, OCT, NOV
 from holidays.calendars.thai import KHMER_CALENDAR
->>>>>>> 940b6b80
+from holidays.exceptions import CalendarError
 
 
 class TestThaiLunisolarCalendar(unittest.TestCase):
@@ -29,11 +24,7 @@
         self.calendar = calendars._ThaiLunisolar()
 
     def test_check_calendar(self):
-<<<<<<< HEAD
         self.assertRaises(CalendarError, lambda: calendars._ThaiLunisolar("INVALID_CALENDAR"))
-=======
-        self.assertRaises(ValueError, lambda: calendars._ThaiLunisolar("INVALID_CALENDAR"))
->>>>>>> 940b6b80
 
     def test_asarnha_bucha_date(self):
         # THAI_CALENDAR
