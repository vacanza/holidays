#  python-holidays
#  ---------------
#  A fast, efficient Python library for generating country, province and state
#  specific sets of holidays on the fly. It aims to make determining whether a
#  specific date is a holiday as fast and flexible as possible.
#
#  Authors: dr-prodigy <dr.prodigy.github@gmail.com> (c) 2017-2023
#           ryanss <ryanssdev@icloud.com> (c) 2014-2017
#  Website: https://github.com/dr-prodigy/python-holidays
#  License: MIT (see LICENSE file)

from holidays.countries.nicaragua import Nicaragua, NI, NIC
from tests.common import TestCase


class TestNicaragua(TestCase):
    @classmethod
    def setUpClass(cls):
        super().setUpClass(Nicaragua)

    def test_country_aliases(self):
        self.assertCountryAliases(Nicaragua, NI, NIC)

    def test_2020(self):
        self.assertHoliday(
            "2020-01-01",
            "2020-04-09",
            "2020-04-10",
            "2020-05-01",
            "2020-07-19",
            "2020-08-01",
            "2020-08-10",
            "2020-09-14",
            "2020-09-15",
            "2020-12-08",
            "2020-12-25",
        )
        self.assertNoHoliday(
            Nicaragua(subdiv="AN"),
            "2020-08-01",
            "2020-08-10",
        )

    def test_ni_holidays_1979(self):
        self.assertHoliday(
            "1979-01-01",
            "1979-04-12",
            "1979-04-13",
            "1979-05-01",
            "1979-07-19",
            "1979-09-14",
            "1979-09-15",
            "1979-12-08",
            "1979-12-25",
        )

    def test_pre_1979(self):
        self.assertNoHoliday("1978-07-19")

    def test_l10n_default(self):
        self.assertLocalizedHolidays(
            ("2022-01-01", "Año Nuevo"),
            ("2022-04-14", "Jueves Santo"),
            ("2022-04-15", "Viernes Santo"),
            ("2022-05-01", "Día del Trabajo"),
            ("2022-07-19", "Día de la Revolución"),
            ("2022-08-01", "Bajada de Santo Domingo"),
            ("2022-08-10", "Subida de Santo Domingo"),
            ("2022-09-14", "Batalla de San Jacinto"),
            ("2022-09-15", "Día de la Independencia"),
            ("2022-12-08", "Concepción de María"),
            ("2022-12-25", "Navidad"),
        )

    def test_l10n_en_us(self):
        self.assertLocalizedHolidays(
<<<<<<< HEAD
            (
                ("2022-01-01", "New Year's Day"),
                ("2022-04-14", "Maundy Thursday"),
                ("2022-04-15", "Good Friday"),
                ("2022-05-01", "Labor Day"),
                ("2022-07-19", "Revolution Day"),
                ("2022-08-01", "Descent of Saint Dominic"),
                ("2022-08-10", "Ascent of Saint Dominic"),
                ("2022-09-14", "Battle of San Jacinto Day"),
                ("2022-09-15", "Independence Day"),
                ("2022-12-08", "Virgin's Day"),
                ("2022-12-25", "Christmas"),
            ),
=======
>>>>>>> 2c64098a
            "en_US",
            ("2022-01-01", "New Year's Day"),
            ("2022-04-14", "Maundy Thursday"),
            ("2022-04-15", "Good Friday"),
            ("2022-05-01", "Labour Day"),
            ("2022-07-19", "Revolution Day"),
            ("2022-08-01", "Descent of Saint Dominic"),
            ("2022-08-10", "Ascent of Saint Dominic"),
            ("2022-09-14", "Battle of San Jacinto Day"),
            ("2022-09-15", "Independence Day"),
            ("2022-12-08", "Virgin's Day"),
            ("2022-12-25", "Christmas"),
        )

    def test_l10n_uk(self):
        self.assertLocalizedHolidays(
<<<<<<< HEAD
            (
                ("2022-01-01", "Новий рік"),
                ("2022-04-14", "Великий четвер"),
                ("2022-04-15", "Страсна пʼятниця"),
                ("2022-05-01", "День праці"),
                ("2022-07-19", "День революції"),
                ("2022-08-01", "Спуск Святого Домініка"),
                ("2022-08-10", "Підйом Святого Домініка"),
                ("2022-09-14", "Річниця битви під Сан-Хасінто"),
                ("2022-09-15", "День незалежності"),
                ("2022-12-08", "Непорочне зачаття Діви Марії"),
                ("2022-12-25", "Різдво Христове"),
            ),
=======
>>>>>>> 2c64098a
            "uk",
            ("2022-01-01", "Новий рік"),
            ("2022-04-14", "Великий четвер"),
            ("2022-04-15", "Страсна пʼятниця"),
            ("2022-05-01", "День праці"),
            ("2022-07-19", "День революції"),
            ("2022-08-01", "Спуск Святого Домініка"),
            ("2022-08-10", "Підйом Святого Домініка"),
            ("2022-09-14", "Річниця битви під Сан-Хасінто"),
            ("2022-09-15", "День Незалежності"),
            ("2022-12-08", "Непорочне зачаття Діви Марії"),
            ("2022-12-25", "Різдво Христове"),
        )<|MERGE_RESOLUTION|>--- conflicted
+++ resolved
@@ -74,27 +74,11 @@
 
     def test_l10n_en_us(self):
         self.assertLocalizedHolidays(
-<<<<<<< HEAD
-            (
-                ("2022-01-01", "New Year's Day"),
-                ("2022-04-14", "Maundy Thursday"),
-                ("2022-04-15", "Good Friday"),
-                ("2022-05-01", "Labor Day"),
-                ("2022-07-19", "Revolution Day"),
-                ("2022-08-01", "Descent of Saint Dominic"),
-                ("2022-08-10", "Ascent of Saint Dominic"),
-                ("2022-09-14", "Battle of San Jacinto Day"),
-                ("2022-09-15", "Independence Day"),
-                ("2022-12-08", "Virgin's Day"),
-                ("2022-12-25", "Christmas"),
-            ),
-=======
->>>>>>> 2c64098a
             "en_US",
             ("2022-01-01", "New Year's Day"),
             ("2022-04-14", "Maundy Thursday"),
             ("2022-04-15", "Good Friday"),
-            ("2022-05-01", "Labour Day"),
+            ("2022-05-01", "Labor Day"),
             ("2022-07-19", "Revolution Day"),
             ("2022-08-01", "Descent of Saint Dominic"),
             ("2022-08-10", "Ascent of Saint Dominic"),
@@ -106,22 +90,6 @@
 
     def test_l10n_uk(self):
         self.assertLocalizedHolidays(
-<<<<<<< HEAD
-            (
-                ("2022-01-01", "Новий рік"),
-                ("2022-04-14", "Великий четвер"),
-                ("2022-04-15", "Страсна пʼятниця"),
-                ("2022-05-01", "День праці"),
-                ("2022-07-19", "День революції"),
-                ("2022-08-01", "Спуск Святого Домініка"),
-                ("2022-08-10", "Підйом Святого Домініка"),
-                ("2022-09-14", "Річниця битви під Сан-Хасінто"),
-                ("2022-09-15", "День незалежності"),
-                ("2022-12-08", "Непорочне зачаття Діви Марії"),
-                ("2022-12-25", "Різдво Христове"),
-            ),
-=======
->>>>>>> 2c64098a
             "uk",
             ("2022-01-01", "Новий рік"),
             ("2022-04-14", "Великий четвер"),
@@ -131,7 +99,7 @@
             ("2022-08-01", "Спуск Святого Домініка"),
             ("2022-08-10", "Підйом Святого Домініка"),
             ("2022-09-14", "Річниця битви під Сан-Хасінто"),
-            ("2022-09-15", "День Незалежності"),
+            ("2022-09-15", "День незалежності"),
             ("2022-12-08", "Непорочне зачаття Діви Марії"),
             ("2022-12-25", "Різдво Христове"),
         )