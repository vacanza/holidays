--- conflicted
+++ resolved
@@ -353,13 +353,8 @@
             "1999-04-04",
             "2000-04-03",
         )
-<<<<<<< HEAD
-        self.assertOptionalHolidayName(f"{name}（慶祝）", obs_dt)
+        self.assertOptionalHolidayName(f"{name}（補假）", obs_dt)
         self.assertNoOptionalNonObservedHoliday(obs_dt)
-=======
-        self.assertHolidayName(f"{name}（補假）", self.optional_holidays, obs_dt)
-        self.assertNoNonObservedHoliday(self.optional_holidays_non_observed, obs_dt)
->>>>>>> b1728bf9
 
         # Public Holidays.
         self.assertHolidayName(name, (f"{year}-04-04" for year in range(2011, 2050)))
@@ -392,13 +387,8 @@
             "1999-04-04",
             "2000-04-03",
         )
-<<<<<<< HEAD
-        self.assertOptionalHolidayName(f"{name}（慶祝）", obs_dt)
+        self.assertOptionalHolidayName(f"{name}（補假）", obs_dt)
         self.assertNoOptionalNonObservedHoliday(obs_dt)
-=======
-        self.assertHolidayName(f"{name}（補假）", self.optional_holidays, obs_dt)
-        self.assertNoNonObservedHoliday(self.optional_holidays_non_observed, obs_dt)
->>>>>>> b1728bf9
         self.assertNoHolidayName(name)
 
         # Workdays.
@@ -537,13 +527,8 @@
         # Optional Holidays.
         self.assertOptionalHolidayName(name, (f"{year}-09-03" for year in self.full_range))
         obs_dt = ("2000-09-04",)
-<<<<<<< HEAD
-        self.assertOptionalHolidayName(f"{name}（慶祝）", obs_dt)
+        self.assertOptionalHolidayName(f"{name}（補假）", obs_dt)
         self.assertNoOptionalNonObservedHoliday(obs_dt)
-=======
-        self.assertHolidayName(f"{name}（補假）", self.optional_holidays, obs_dt)
-        self.assertNoNonObservedHoliday(self.optional_holidays_non_observed, obs_dt)
->>>>>>> b1728bf9
         self.assertNoHolidayName(name)
 
     def test_mid_autumn_festival(self):
