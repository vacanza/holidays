--- conflicted
+++ resolved
@@ -9,14 +9,9 @@
 #  Website: https://github.com/dr-prodigy/python-holidays
 #  License: MIT (see LICENSE file)
 
-<<<<<<< HEAD
+from unittest import TestCase
+
 from holidays.constants import GOVERNMENT
-=======
-from datetime import date
-from datetime import timedelta as td
-from unittest import TestCase
-
->>>>>>> c7c00b47
 from holidays.countries.paraguay import Paraguay, PY, PRY
 from tests.common import CommonCountryTests
 
