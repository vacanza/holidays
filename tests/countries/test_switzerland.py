--- conflicted
+++ resolved
@@ -20,29 +20,15 @@
     @classmethod
     def setUpClass(cls):
         cls.full_range = range(1970, 2050)
-<<<<<<< HEAD
-        super().setUpClass(Switzerland, with_subdiv_categories=True)
-=======
-        super().setUpClass(Switzerland, years=cls.full_range)
-        cls.subdiv_holidays = {
-            subdiv: Switzerland(subdiv=subdiv, years=cls.full_range)
-            for subdiv in Switzerland.subdivisions
-        }
-        cls.subdiv_half_day_holidays = {
-            subdiv: Switzerland(categories=HALF_DAY, subdiv=subdiv, years=cls.full_range)
-            for subdiv in Switzerland.subdivisions
-        }
-        cls.subdiv_optional_holidays = {
-            subdiv: Switzerland(categories=OPTIONAL, subdiv=subdiv, years=cls.full_range)
-            for subdiv in Switzerland.subdivisions
-        }
-        cls.subdiv_optional_holidays_non_observed = {
-            subdiv: Switzerland(
-                categories=OPTIONAL, observed=False, subdiv=subdiv, years=cls.full_range
-            )
-            for subdiv in Switzerland.subdivisions
-        }
->>>>>>> ad444fb4
+        years_subdiv_zh = range(1898, 2050)
+        super().setUpClass(
+            Switzerland,
+            with_subdiv_categories=True,
+            years_subdiv_gl=range(1834, 2050),
+            years_subdiv_zh=years_subdiv_zh,
+            years_subdiv_zh_half_day=years_subdiv_zh,
+            years_subdiv_zh_optional=years_subdiv_zh,
+        )
 
     def test_country_aliases(self):
         self.assertAliases(Switzerland, CH, CHE)
@@ -51,13 +37,9 @@
         y_2018 = set()
         for p in Switzerland.subdivisions:
             y_2018.update(
-<<<<<<< HEAD
                 Switzerland(
                     categories=Switzerland.supported_categories, years=2018, subdiv=p
                 ).values()
-=======
-                Switzerland(categories=(HALF_DAY, OPTIONAL, PUBLIC), years=2018, subdiv=p).values()
->>>>>>> ad444fb4
             )
         all_h = {  # Holidays names in their chronological order.
             "Neujahrstag",
@@ -100,7 +82,6 @@
             f"missing: {all_h - y_2018 or 'no'}, extra: {y_2018 - all_h or 'no'}",
         )
 
-<<<<<<< HEAD
     def test_new_years_day(self):
         self.assertHolidayName("Neujahrstag", (f"{year}-01-01" for year in self.full_range))
 
@@ -135,14 +116,6 @@
         self.assertHolidayName("Nationalfeiertag", (f"{year}-08-01" for year in self.full_range))
 
     def test_christmas_day(self):
-=======
-    def test_fixed_holidays(self):
-        # New Year's Day.
-        self.assertHolidayName("Neujahrstag", (f"{year}-01-01" for year in self.full_range))
-        # National Day.
-        self.assertHolidayName("Nationalfeiertag", (f"{year}-08-01" for year in self.full_range))
-        # Christmas Day.
->>>>>>> ad444fb4
         self.assertHolidayName("Weihnachten", (f"{year}-12-25" for year in self.full_range))
 
     def test_berchtolds_day(self):
@@ -172,18 +145,9 @@
 
         # When holiday present in NE.
         ne_years = {1978, 1984, 1989, 1995, 2006, 2012, 2017, 2023, 2034, 2040, 2045}
-<<<<<<< HEAD
         self.assertSubdivNeHolidayName(name, (f"{year}-01-02" for year in ne_years))
         self.assertNoSubdivNeHoliday(
             f"{year}-01-02" for year in self.full_range if year not in ne_years
-=======
-        self.assertHolidayName(
-            name, self.subdiv_holidays["NE"], (f"{year}-01-02" for year in ne_years)
-        )
-        self.assertNoHoliday(
-            self.subdiv_holidays["NE"],
-            (f"{year}-01-02" for year in set(self.full_range).difference(ne_years)),
->>>>>>> ad444fb4
         )
 
     def test_epiphany(self):
@@ -232,41 +196,25 @@
 
     def test_nafels_ride(self):
         name = "Näfelser Fahrt"
-        known_good = (
-            "2018-04-05",
-            "2019-04-04",
-            "2020-04-02",
-            "2021-04-08",
-            "2022-04-07",
-            "2023-04-13",
-            "2024-04-04",
-            "2025-04-03",
-            "2026-04-09",
-            "2027-04-01",
-            "2028-04-06",
-            "2029-04-05",
-            "2030-04-04",
-            "2031-04-03",
-            "2032-04-01",
-            "2033-04-07",
-            "2034-04-13",
-            "2035-04-05",
-        )
 
         self.assertNoHolidayName(name)
 
         for subdiv, holidays in self.subdiv_holidays.items():
             if subdiv == "GL":
-                self.assertHolidayName(name, holidays, known_good)
-            else:
-                self.assertNoHoliday(holidays, known_good)
-                self.assertNoHolidayName(name, holidays)
-
-<<<<<<< HEAD
-        # TODO: Change to `self.assertNoSubdivGlHolidayName` later when full range is adopted.
-=======
->>>>>>> ad444fb4
-        self.assertNoHolidayName(name, Switzerland(subdiv="GL", years=1834))
+                self.assertHolidayName(
+                    name,
+                    holidays,
+                    "2020-04-02",
+                    "2021-04-08",
+                    "2022-04-07",
+                    "2023-04-13",
+                    "2024-04-04",
+                    "2025-04-03",
+                )
+                self.assertHolidayName(name, holidays, range(1835, self.end_year))
+                self.assertNoHolidayName(name, holidays, 1834)
+            else:
+                self.assertNoHolidayName(name, holidays)
 
     def test_good_friday(self):
         name = "Karfreitag"
@@ -369,9 +317,6 @@
                 )
                 self.assertNoHolidayName(name, holidays)
 
-<<<<<<< HEAD
-        self.assertSubdivSoHalfDayHolidayName(name, (f"{year}-05-01" for year in self.full_range))
-=======
         for subdiv, holidays in self.subdiv_half_day_holidays.items():
             if subdiv == "SO":
                 self.assertHolidayName(
@@ -382,35 +327,6 @@
                     name, holidays, (f"{year}-05-01" for year in self.full_range)
                 )
                 self.assertNoHolidayName(name, holidays)
-
-    def test_ascension_day(self):
-        name = "Auffahrt"
-        known_good = (
-            "2018-05-10",
-            "2019-05-30",
-            "2020-05-21",
-            "2021-05-13",
-            "2022-05-26",
-            "2023-05-18",
-            "2024-05-09",
-            "2025-05-29",
-            "2026-05-14",
-            "2027-05-06",
-            "2028-05-25",
-            "2029-05-10",
-            "2030-05-30",
-            "2031-05-22",
-            "2032-05-06",
-            "2033-05-26",
-            "2034-05-18",
-            "2035-05-03",
-        )
-
-        self.assertHolidayName(name, known_good)
-        self.assertHolidayName(name, self.full_range)
-        for holidays in self.subdiv_holidays.values():
-            self.assertHolidayName(name, holidays, known_good)
->>>>>>> ad444fb4
 
     def test_whit_monday(self):
         name = "Pfingstmontag"
@@ -695,18 +611,9 @@
 
         # When holiday present in NE.
         ne_years_have = {1977, 1983, 1988, 1994, 2005, 2011, 2016, 2022, 2033, 2039, 2044}
-<<<<<<< HEAD
         self.assertSubdivNeHolidayName(name, (f"{year}-12-26" for year in ne_years_have))
         self.assertNoSubdivNeHoliday(
             f"{year}-12-26" for year in self.full_range if year not in ne_years_have
-=======
-        self.assertHolidayName(
-            name, self.subdiv_holidays["NE"], (f"{year}-12-26" for year in ne_years_have)
-        )
-        self.assertNoHoliday(
-            self.subdiv_holidays["NE"],
-            (f"{year}-12-26" for year in set(self.full_range).difference(ne_years_have)),
->>>>>>> ad444fb4
         )
 
         # When holiday not present in AI, AR, UR.
@@ -739,11 +646,7 @@
             self.assertHolidayName(
                 name,
                 self.subdiv_holidays[subdiv],
-<<<<<<< HEAD
                 (year for year in self.full_range if year not in ai_ar_ur_years_dont),
-=======
-                set(self.full_range).difference(ai_ar_ur_years_dont),
->>>>>>> ad444fb4
             )
             self.assertNoHoliday(
                 self.subdiv_holidays[subdiv], (f"{year}-12-26" for year in ai_ar_ur_years_dont)
@@ -758,14 +661,8 @@
             if subdiv == "GE":
                 self.assertHolidayName(
                     name, holidays, (f"{year}-12-31" for year in self.full_range)
-<<<<<<< HEAD
-                )
-            else:
-                self.assertNoHoliday(holidays, (f"{year}-12-31" for year in self.full_range))
-=======
-                )
-            else:
-                self.assertNoHoliday(holidays, (f"{year}-12-31" for year in self.full_range))
+                )
+            else:
                 self.assertNoHolidayName(name, holidays)
 
     def test_knabenschiessen(self):
@@ -791,7 +688,8 @@
                     "2025-09-13",
                     "2025-09-14",
                 )
-                self.assertHolidayNameCount(name, 2, holidays, self.full_range)
+                self.assertHolidayNameCount(name, 2, holidays, range(1899, self.end_year))
+                self.assertNoHolidayName(name, holidays, 1898)
             else:
                 self.assertNoHolidayName(name, holidays)
 
@@ -807,7 +705,8 @@
                     "2024-09-09",
                     "2025-09-15",
                 )
-                self.assertHolidayName(name, holidays, self.full_range)
+                self.assertHolidayName(name, holidays, range(1899, self.end_year))
+                self.assertNoHolidayName(name, holidays, 1898)
             else:
                 self.assertNoHolidayName(name, holidays)
 
@@ -830,12 +729,9 @@
                     "2022-09-12",
                     "2027-09-13",
                 )
-            else:
-                self.assertNoHolidayName(name, holidays)
-
-        self.assertNoHolidayName(name, Switzerland(subdiv="ZH", years=1898))
-        self.assertNoHolidayName(name, Switzerland(categories=HALF_DAY, subdiv="ZH", years=1898))
-        self.assertNoHolidayName(name, Switzerland(categories=OPTIONAL, subdiv="ZH", years=1898))
+                self.assertNoHolidayName(name, holidays, 1898)
+            else:
+                self.assertNoHolidayName(name, holidays)
 
     def test_day_before_good_friday(self):
         name = "Vortag vor Karfreitag"
@@ -874,6 +770,15 @@
                 self.assertHolidayName(
                     name,
                     holidays,
+                    # 1st Mon after Vernal Equinox.
+                    "1902-03-24",
+                    "1903-03-23",
+                    "1904-03-21",
+                    "1949-03-21",
+                    "1950-03-27",
+                    "1951-03-26",
+                    # 3rd Mon of April, 4th if Holy week.
+                    "1952-04-21",
                     "2020-04-20",
                     "2021-04-19",
                     "2022-04-25",
@@ -881,45 +786,10 @@
                     "2024-04-15",
                     "2025-04-28",
                 )
-                self.assertHolidayName(name, holidays, self.full_range)
-            else:
-                self.assertNoHolidayName(name, holidays)
-
-        subdiv_zh_half_day_holidays = Switzerland(
-            categories=HALF_DAY, subdiv="ZH", years=range(1901, 1970)
-        )
-
-        self.assertHolidayName(
-            name,
-            subdiv_zh_half_day_holidays,
-            "1902-03-24",
-            "1903-03-23",
-            "1904-03-21",
-            "1949-03-21",
-            "1950-03-27",
-            "1951-03-26",
-            "1952-04-21",
-        )
-        self.assertHolidayName(name, subdiv_zh_half_day_holidays, range(1902, 1970))
-        self.assertNoHolidayName(name, subdiv_zh_half_day_holidays, 1901)
-
-        subdiv_zh_optional_holidays = Switzerland(
-            categories=OPTIONAL, subdiv="ZH", years=range(1901, 1970)
-        )
-
-        self.assertHolidayName(
-            name,
-            subdiv_zh_optional_holidays,
-            "1902-03-24",
-            "1903-03-23",
-            "1904-03-21",
-            "1949-03-21",
-            "1950-03-27",
-            "1951-03-26",
-            "1952-04-21",
-        )
-        self.assertHolidayName(name, subdiv_zh_optional_holidays, range(1902, 1970))
-        self.assertNoHolidayName(name, subdiv_zh_optional_holidays, 1901)
+                self.assertHolidayName(name, holidays, range(1902, self.end_year))
+                self.assertNoHolidayName(name, holidays, 1901)
+            else:
+                self.assertNoHolidayName(name, holidays)
 
     def test_day_before_ascension_day(self):
         name = "Vortag vor Auffahrt"
@@ -1015,7 +885,6 @@
                     name, holidays, (f"{year}-12-31" for year in self.full_range)
                 )
             else:
->>>>>>> ad444fb4
                 self.assertNoHolidayName(name, holidays)
 
     def test_l10n_default(self):
