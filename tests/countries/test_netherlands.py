#  holidays
#  --------
#  A fast, efficient Python library for generating country, province and state
#  specific sets of holidays on the fly. It aims to make determining whether a
#  specific date is a holiday as fast and flexible as possible.
#
#  Authors: Vacanza Team and individual contributors (see CONTRIBUTORS file)
#           dr-prodigy <dr.prodigy.github@gmail.com> (c) 2017-2023
#           ryanss <ryanssdev@icloud.com> (c) 2014-2017
#  Website: https://github.com/vacanza/holidays
#  License: MIT (see LICENSE file)

from unittest import TestCase

from holidays.constants import OPTIONAL
from holidays.countries.netherlands import Netherlands, NL, NLD
from tests.common import CommonCountryTests


class TestNetherlands(CommonCountryTests, TestCase):
    @classmethod
    def setUpClass(cls):
        cls.full_range = range(1966, 2050)
        super().setUpClass(Netherlands, years=cls.full_range)
        cls.optional_holidays = Netherlands(categories=OPTIONAL, years=cls.full_range)

    def test_country_aliases(self):
        self.assertAliases(Netherlands, NL, NLD)

    def test_no_holidays(self):
        self.assertNoHolidays(Netherlands(categories=Netherlands.supported_categories, years=1964))

    def test_new_years_day(self):
        self.assertHolidayName("Nieuwjaarsdag", (f"{year}-01-01" for year in self.full_range))

    def test_good_friday(self):
        name = "Goede Vrijdag"
        self.assertHolidayName(
            name,
            "2020-04-10",
            "2021-04-02",
            "2022-04-15",
            "2023-04-07",
            "2024-03-29",
            "2025-04-18",
        )
        self.assertHolidayName(name, self.full_range)

    def test_easter_sunday(self):
        name = "Eerste paasdag"
        self.assertHolidayName(
            name,
            "2020-04-12",
            "2021-04-04",
            "2022-04-17",
            "2023-04-09",
            "2024-03-31",
            "2025-04-20",
        )
        self.assertHolidayName(name, self.full_range)

    def test_easter_monday(self):
        name = "Tweede paasdag"
        self.assertHolidayName(
            name,
            "2020-04-13",
            "2021-04-05",
            "2022-04-18",
            "2023-04-10",
            "2024-04-01",
            "2025-04-21",
        )
        self.assertHolidayName(name, self.full_range)

    def test_queens_day(self):
        name = "Koninginnedag"
        self.assertHolidayName(
            name,
            "1967-05-01",
            "1972-05-01",
            "1978-05-01",
            "1989-04-29",
            "1995-04-29",
            "2000-04-29",
            "2006-04-29",
            "2013-04-30",
        )
        self.assertHolidayName(name, range(1966, 2014))
        self.assertNoHolidayName(
            name,
            "1967-04-30",
            "1972-04-30",
            "1978-04-30",
            "1995-04-30",
            "1989-04-30",
            "2000-04-30",
            "2006-04-30",
        )
        self.assertNoHolidayName(name, range(2014, 2050))

    def test_king_day(self):
        name = "Koningsdag"
        self.assertHolidayName(
            name,
            "2016-04-27",
            "2017-04-27",
            "2018-04-27",
            "2019-04-27",
            "2020-04-27",
            "2021-04-27",
            "2022-04-27",
            "2023-04-27",
            "2024-04-27",
            "2025-04-26",
            "2031-04-26",
            "2036-04-26",
        )
        self.assertHolidayName(name, range(2014, 2050))
        self.assertNoHolidayName(
            name,
            "2014-04-27",
            "2025-04-27",
            "2031-04-27",
            "2036-04-27",
        )
        self.assertNoHolidayName(name, range(1966, 2014))

    def test_liberation_day(self):
        name = "Bevrijdingsdag"
        # PUBLIC.
        self.assertHolidayName(
            name, (f"{year}-05-05" for year in self.full_range if year % 5 == 0)
        )
        self.assertNoHolidayName(
            name, (f"{year}-05-05" for year in self.full_range if year % 5 != 0)
        )
        # OPTIONAL.
        self.assertHolidayName(
            name, self.optional_holidays, (f"{year}-05-05" for year in range(1982, 2050))
        )
        self.assertNoHolidayName(name, self.optional_holidays, range(1966, 1982))

    def test_ascension_day(self):
        name = "Hemelvaartsdag"
        self.assertHolidayName(
            name,
<<<<<<< HEAD
            "1950-05-05",
            "1955-05-05",
            "1960-05-05",
            "1965-05-05",
            "1970-05-05",
            "1975-05-05",
            "1980-05-05",
            "1985-05-05",
            "1990-05-05",
            "1995-05-05",
            "2000-05-05",
            "2005-05-05",
            "2010-05-05",
            "2015-05-05",
            "2020-05-05",
        )
        self.assertNoHoliday(
            "1949-05-05",
            "1971-05-05",
            "1991-05-05",
        )

        self.assertOptionalHolidayName(
            name, (f"{year}-05-05" for year in range(1990, self.end_year))
        )
        self.assertNoOptionalHolidayName(name, 1949, 1971, 1989)

    def test_2017(self):
        self.assertHolidays(
            Netherlands(years=2017),
            ("2017-01-01", "Nieuwjaarsdag"),
            ("2017-04-16", "Eerste paasdag"),
            ("2017-04-17", "Tweede paasdag"),
            ("2017-04-27", "Koningsdag"),
            ("2017-05-25", "Hemelvaartsdag"),
            ("2017-06-04", "Eerste Pinksterdag"),
            ("2017-06-05", "Tweede Pinksterdag"),
            ("2017-12-25", "Eerste Kerstdag"),
            ("2017-12-26", "Tweede Kerstdag"),
        )

    def test_2020(self):
        self.assertHolidays(
            Netherlands(years=2020),
            ("2020-01-01", "Nieuwjaarsdag"),
            ("2020-04-12", "Eerste paasdag"),
            ("2020-04-13", "Tweede paasdag"),
            ("2020-04-27", "Koningsdag"),
            ("2020-05-05", "Bevrijdingsdag"),
            ("2020-05-21", "Hemelvaartsdag"),
            ("2020-05-31", "Eerste Pinksterdag"),
            ("2020-06-01", "Tweede Pinksterdag"),
            ("2020-12-25", "Eerste Kerstdag"),
            ("2020-12-26", "Tweede Kerstdag"),
        )

    def test_2023_optional(self):
        self.assertHolidays(
            Netherlands(categories=OPTIONAL, years=2023),
            ("2023-04-07", "Goede Vrijdag"),
            ("2023-05-05", "Bevrijdingsdag"),
=======
            "2020-05-21",
            "2021-05-13",
            "2022-05-26",
            "2023-05-18",
            "2024-05-09",
            "2025-05-29",
>>>>>>> af766e73
        )
        self.assertHolidayName(name, self.full_range)

    def test_whit_sunday(self):
        name = "Eerste Pinksterdag"
        self.assertHolidayName(
            name,
            "2020-05-31",
            "2021-05-23",
            "2022-06-05",
            "2023-05-28",
            "2024-05-19",
            "2025-06-08",
        )
        self.assertHolidayName(name, self.full_range)

    def test_whit_monday(self):
        name = "Tweede Pinksterdag"
        self.assertHolidayName(
            name,
            "2020-06-01",
            "2021-05-24",
            "2022-06-06",
            "2023-05-29",
            "2024-05-20",
            "2025-06-09",
        )
        self.assertHolidayName(name, self.full_range)

    def test_christmas_day(self):
        self.assertHolidayName("Eerste Kerstdag", (f"{year}-12-25" for year in self.full_range))

    def test_second_day_of_christmas(self):
        self.assertHolidayName("Tweede Kerstdag", (f"{year}-12-26" for year in self.full_range))

    def test_l10n_default(self):
        self.assertLocalizedHolidays(
            ("2022-01-01", "Nieuwjaarsdag"),
            ("2022-04-15", "Goede Vrijdag"),
            ("2022-04-17", "Eerste paasdag"),
            ("2022-04-18", "Tweede paasdag"),
            ("2022-04-27", "Koningsdag"),
            ("2022-05-05", "Bevrijdingsdag"),
            ("2022-05-26", "Hemelvaartsdag"),
            ("2022-06-05", "Eerste Pinksterdag"),
            ("2022-06-06", "Tweede Pinksterdag"),
            ("2022-12-25", "Eerste Kerstdag"),
            ("2022-12-26", "Tweede Kerstdag"),
        )

    def test_l10n_en_us(self):
        self.assertLocalizedHolidays(
            "en_US",
            ("2022-01-01", "New Year's Day"),
            ("2022-04-15", "Good Friday"),
            ("2022-04-17", "Easter Sunday"),
            ("2022-04-18", "Easter Monday"),
            ("2022-04-27", "King's Day"),
            ("2022-05-05", "Liberation Day"),
            ("2022-05-26", "Ascension Day"),
            ("2022-06-05", "Whit Sunday"),
            ("2022-06-06", "Whit Monday"),
            ("2022-12-25", "Christmas Day"),
            ("2022-12-26", "Second Day of Christmas"),
        )

    def test_l10n_fy(self):
        self.assertLocalizedHolidays(
            "fy",
            ("2022-01-01", "Nijjiersdei"),
            ("2022-04-15", "Goedfreed"),
            ("2022-04-17", "Peaskesnein"),
            ("2022-04-18", "Peaskemoandei"),
            ("2022-04-27", "Keningsdei"),
            ("2022-05-05", "Befrijingsdei"),
            ("2022-05-26", "Himelfeartsdei"),
            ("2022-06-05", "Pinkstersnein"),
            ("2022-06-06", "Pinkstermoandei"),
            ("2022-12-25", "Eerste Krystdei"),
            ("2022-12-26", "Twadde Krystdei"),
        )

    def test_l10n_th(self):
        self.assertLocalizedHolidays(
            "th",
            ("2022-01-01", "วันขึ้นปีใหม่"),
            ("2022-04-15", "วันศุกร์ประเสริฐ"),
            ("2022-04-17", "วันอาทิตย์อีสเตอร์"),
            ("2022-04-18", "วันจันทร์อีสเตอร์"),
            ("2022-04-27", "วันเฉลิมพระชนมพรรษาสมเด็จพระราชาธิบดี"),
            ("2022-05-05", "วันประกาศอิสรภาพ"),
            ("2022-05-26", "วันสมโภชพระเยซูเจ้าเสด็จขึ้นสวรรค์"),
            ("2022-06-05", "วันสมโภชพระจิตเจ้า"),
            ("2022-06-06", "วันจันทร์หลังวันสมโภชพระจิตเจ้า"),
            ("2022-12-25", "วันคริสต์มาสวันแรก"),
            ("2022-12-26", "วันคริสต์มาสวันที่สอง"),
        )

    def test_l10n_uk(self):
        self.assertLocalizedHolidays(
            "uk",
            ("2022-01-01", "Новий рік"),
            ("2022-04-15", "Страсна пʼятниця"),
            ("2022-04-17", "Великдень"),
            ("2022-04-18", "Великодній понеділок"),
            ("2022-04-27", "День короля"),
            ("2022-05-05", "День визволення"),
            ("2022-05-26", "Вознесіння Господнє"),
            ("2022-06-05", "Трійця"),
            ("2022-06-06", "День Святого Духа"),
            ("2022-12-25", "Різдво Христове"),
            ("2022-12-26", "Другий день Різдва"),
        )<|MERGE_RESOLUTION|>--- conflicted
+++ resolved
@@ -12,7 +12,6 @@
 
 from unittest import TestCase
 
-from holidays.constants import OPTIONAL
 from holidays.countries.netherlands import Netherlands, NL, NLD
 from tests.common import CommonCountryTests
 
@@ -20,15 +19,15 @@
 class TestNetherlands(CommonCountryTests, TestCase):
     @classmethod
     def setUpClass(cls):
-        cls.full_range = range(1966, 2050)
-        super().setUpClass(Netherlands, years=cls.full_range)
-        cls.optional_holidays = Netherlands(categories=OPTIONAL, years=cls.full_range)
+        super().setUpClass(Netherlands)
 
     def test_country_aliases(self):
         self.assertAliases(Netherlands, NL, NLD)
 
     def test_no_holidays(self):
-        self.assertNoHolidays(Netherlands(categories=Netherlands.supported_categories, years=1964))
+        self.assertNoHolidays(
+            Netherlands(categories=Netherlands.supported_categories, years=self.start_year - 1)
+        )
 
     def test_new_years_day(self):
         self.assertHolidayName("Nieuwjaarsdag", (f"{year}-01-01" for year in self.full_range))
@@ -85,7 +84,7 @@
             "2006-04-29",
             "2013-04-30",
         )
-        self.assertHolidayName(name, range(1966, 2014))
+        self.assertHolidayName(name, range(self.start_year, 2014))
         self.assertNoHolidayName(
             name,
             "1967-04-30",
@@ -96,7 +95,7 @@
             "2000-04-30",
             "2006-04-30",
         )
-        self.assertNoHolidayName(name, range(2014, 2050))
+        self.assertNoHolidayName(name, range(2014, self.end_year))
 
     def test_king_day(self):
         name = "Koningsdag"
@@ -115,7 +114,7 @@
             "2031-04-26",
             "2036-04-26",
         )
-        self.assertHolidayName(name, range(2014, 2050))
+        self.assertHolidayName(name, range(2014, self.end_year))
         self.assertNoHolidayName(
             name,
             "2014-04-27",
@@ -123,7 +122,7 @@
             "2031-04-27",
             "2036-04-27",
         )
-        self.assertNoHolidayName(name, range(1966, 2014))
+        self.assertNoHolidayName(name, range(self.start_year, 2014))
 
     def test_liberation_day(self):
         name = "Bevrijdingsdag"
@@ -135,85 +134,21 @@
             name, (f"{year}-05-05" for year in self.full_range if year % 5 != 0)
         )
         # OPTIONAL.
-        self.assertHolidayName(
-            name, self.optional_holidays, (f"{year}-05-05" for year in range(1982, 2050))
-        )
-        self.assertNoHolidayName(name, self.optional_holidays, range(1966, 1982))
+        self.assertOptionalHolidayName(
+            name, (f"{year}-05-05" for year in range(1982, self.end_year))
+        )
+        self.assertNoOptionalHolidayName(name, range(self.start_year, 1982))
 
     def test_ascension_day(self):
         name = "Hemelvaartsdag"
         self.assertHolidayName(
             name,
-<<<<<<< HEAD
-            "1950-05-05",
-            "1955-05-05",
-            "1960-05-05",
-            "1965-05-05",
-            "1970-05-05",
-            "1975-05-05",
-            "1980-05-05",
-            "1985-05-05",
-            "1990-05-05",
-            "1995-05-05",
-            "2000-05-05",
-            "2005-05-05",
-            "2010-05-05",
-            "2015-05-05",
-            "2020-05-05",
-        )
-        self.assertNoHoliday(
-            "1949-05-05",
-            "1971-05-05",
-            "1991-05-05",
-        )
-
-        self.assertOptionalHolidayName(
-            name, (f"{year}-05-05" for year in range(1990, self.end_year))
-        )
-        self.assertNoOptionalHolidayName(name, 1949, 1971, 1989)
-
-    def test_2017(self):
-        self.assertHolidays(
-            Netherlands(years=2017),
-            ("2017-01-01", "Nieuwjaarsdag"),
-            ("2017-04-16", "Eerste paasdag"),
-            ("2017-04-17", "Tweede paasdag"),
-            ("2017-04-27", "Koningsdag"),
-            ("2017-05-25", "Hemelvaartsdag"),
-            ("2017-06-04", "Eerste Pinksterdag"),
-            ("2017-06-05", "Tweede Pinksterdag"),
-            ("2017-12-25", "Eerste Kerstdag"),
-            ("2017-12-26", "Tweede Kerstdag"),
-        )
-
-    def test_2020(self):
-        self.assertHolidays(
-            Netherlands(years=2020),
-            ("2020-01-01", "Nieuwjaarsdag"),
-            ("2020-04-12", "Eerste paasdag"),
-            ("2020-04-13", "Tweede paasdag"),
-            ("2020-04-27", "Koningsdag"),
-            ("2020-05-05", "Bevrijdingsdag"),
-            ("2020-05-21", "Hemelvaartsdag"),
-            ("2020-05-31", "Eerste Pinksterdag"),
-            ("2020-06-01", "Tweede Pinksterdag"),
-            ("2020-12-25", "Eerste Kerstdag"),
-            ("2020-12-26", "Tweede Kerstdag"),
-        )
-
-    def test_2023_optional(self):
-        self.assertHolidays(
-            Netherlands(categories=OPTIONAL, years=2023),
-            ("2023-04-07", "Goede Vrijdag"),
-            ("2023-05-05", "Bevrijdingsdag"),
-=======
             "2020-05-21",
             "2021-05-13",
             "2022-05-26",
             "2023-05-18",
             "2024-05-09",
             "2025-05-29",
->>>>>>> af766e73
         )
         self.assertHolidayName(name, self.full_range)
 
