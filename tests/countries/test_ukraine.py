--- conflicted
+++ resolved
@@ -377,7 +377,6 @@
                 ("2021-05-02", "Easter Sunday (Pascha)"),
                 ("2021-05-03", "Labor Day (Observed)"),
                 ("2021-05-04", "Easter Sunday (Pascha) (Observed)"),
-<<<<<<< HEAD
                 (
                     "2021-05-09",
                     "Day of Victory over Nazism in World War II "
@@ -395,25 +394,6 @@
                 ("2021-10-14", "Day of defenders of Ukraine"),
                 ("2021-12-25", "Christmas (Gregorian calendar)"),
                 (
-=======
-                (
-                    "2021-05-09",
-                    "Day of Victory over Nazism in World War II "
-                    "(Victory Day)",
-                ),
-                (
-                    "2021-05-10",
-                    "Day of Victory over Nazism in World War II "
-                    "(Victory Day) (Observed)",
-                ),
-                ("2021-06-20", "Holy Trinity Day"),
-                ("2021-06-21", "Holy Trinity Day (Observed)"),
-                ("2021-06-28", "Day of the Constitution of Ukraine"),
-                ("2021-08-24", "Independence Day"),
-                ("2021-10-14", "Day of defenders of Ukraine"),
-                ("2021-12-25", "Christmas (Gregorian calendar)"),
-                (
->>>>>>> 06924e95
                     "2021-12-27",
                     "Christmas (Gregorian calendar) (Observed)",
                 ),
