#  holidays
#  --------
#  A fast, efficient Python library for generating country, province and state
#  specific sets of holidays on the fly. It aims to make determining whether a
#  specific date is a holiday as fast and flexible as possible.
#
#  Authors: Vacanza Team and individual contributors (see CONTRIBUTORS file)
#           dr-prodigy <dr.prodigy.github@gmail.com> (c) 2017-2023
#           ryanss <ryanssdev@icloud.com> (c) 2014-2017
#  Website: https://github.com/vacanza/holidays
#  License: MIT (see LICENSE file)

from unittest import TestCase

from holidays.countries.south_georgia_and_the_south_sandwich_islands import (
    SouthGeorgiaAndTheSouthSandwichIslands,
    GS,
    SGS,
)
from tests.common import CommonCountryTests


class TestSouthGeorgiaAndTheSouthSandwichIslands(CommonCountryTests, TestCase):
    @classmethod
    def setUpClass(cls):
        years = range(2012, 2050)
        super().setUpClass(
            SouthGeorgiaAndTheSouthSandwichIslands, years=years, years_non_observed=years
        )

    def test_country_aliases(self):
        self.assertAliases(SouthGeorgiaAndTheSouthSandwichIslands, GS, SGS)

    def test_no_holidays(self):
        self.assertNoHolidays(SouthGeorgiaAndTheSouthSandwichIslands(years=2011))

    def test_special_holidays(self):
        self.assertHoliday(
            "2022-06-02",
            "2022-06-03",
            "2023-05-08",
            "2023-11-14",
        )

    def test_new_years_day(self):
        name = "New Year's Day"
        self.assertHolidayName(name, (f"{year}-01-01" for year in range(2012, 2050)))
        obs_dt = (
            "2012-01-02",
            "2017-01-02",
            "2022-01-03",
            "2023-01-02",
        )
        self.assertHolidayName(f"{name} (observed)", obs_dt)
        self.assertNoNonObservedHoliday(obs_dt)

    def test_possession_day(self):
        name = "Possession Day"
        self.assertHolidayName(name, (f"{year}-01-17" for year in range(2012, 2050)))
        obs_dt = (
            "2015-01-19",
            "2016-01-18",
            "2021-01-18",
        )
        self.assertHolidayName(f"{name} (observed)", obs_dt)
        self.assertNoNonObservedHoliday(obs_dt)

    def test_good_friday(self):
        name = "Good Friday"
        self.assertHolidayName(
            name,
            "2020-04-10",
            "2021-04-02",
            "2022-04-15",
            "2023-04-07",
            "2024-03-29",
            "2025-04-18",
        )
        self.assertHolidayName(name, range(2012, 2050))

    def test_easter_monday(self):
        name = "Easter Monday"
        self.assertHolidayName(
            name,
            "2012-04-09",
            "2013-04-01",
            "2014-04-21",
            "2015-04-06",
            "2016-03-28",
            "2017-04-17",
            "2018-04-02",
            "2019-04-22",
        )
        self.assertHolidayName(name, range(2012, 2019))
        self.assertNoHolidayName(name, range(2020, 2050))

    def test_queens_birthday(self):
        name = "The Queen's Birthday"
        self.assertHolidayName(name, (f"{year}-04-21" for year in range(2018, 2022)))
        obs_dt = ("2019-04-23",)
        self.assertHolidayName(f"{name} (observed)", obs_dt)
        self.assertNoNonObservedHoliday(obs_dt)

    def test_liberation_day(self):
        name = "Liberation Day"
        self.assertHolidayName(name, (f"{year}-04-26" for year in range(2012, 2016)))
        self.assertHolidayName(name, (f"{year}-04-25" for year in range(2016, 2050)))
        obs_dt = (
            "2014-04-28",
            "2015-04-27",
            "2021-04-26",
        )
        self.assertHolidayName(f"{name} (observed)", obs_dt)
        self.assertNoNonObservedHoliday(obs_dt)

    def test_shackleton_day(self):
        name = "Shackleton Day"
        self.assertHolidayName(name, (f"{year}-05-20" for year in range(2015, 2050)))
        obs_dt = (
            "2017-05-22",
            "2018-05-21",
            "2023-05-19",
        )
        self.assertHolidayName(f"{name} (observed)", obs_dt)
        self.assertNoNonObservedHoliday(obs_dt)

    def test_mid_winter_day(self):
        name = "Mid-winter Day"
        self.assertHolidayName(name, (f"{year}-06-21" for year in range(2012, 2050)))
        obs_dt = (
            "2014-06-23",
            "2015-06-22",
            "2025-06-20",
        )
        self.assertHolidayName(f"{name} (observed)", obs_dt)
        self.assertNoNonObservedHoliday(obs_dt)

    def test_toothfish_day(self):
        name_1 = "Toothfish (end of season) Day"
        name_2 = "Toothfish Day"
        self.assertHolidayName(name_1, (f"{year}-09-14" for year in range(2012, 2014)))
        self.assertHolidayName(name_2, (f"{year}-09-04" for year in range(2015, 2021)))
        obs_dt = (
<<<<<<< HEAD
            "2013-09-13",
=======
            "2013-09-13,
>>>>>>> a1280f54
            "2014-09-15",
            "2016-09-05",
            "2021-09-06",
        )
        self.assertHolidayName(f"{name_1} (observed)", obs_dt[:2])
        self.assertHolidayName(f"{name_2} (observed)", obs_dt[2:])
        self.assertNoNonObservedHoliday(obs_dt)

    def test_environment_day(self):
        name = "Environment Day"
        self.assertHolidayName(name, (f"{year}-10-30" for year in range(2020, 2050)))
        obs_dt = (
            "2021-10-29",
            "2022-10-31",
        )
        self.assertHolidayName(f"{name} (observed)", obs_dt)
        self.assertNoNonObservedHoliday(obs_dt)

    def test_boxing_day(self):
        name = "Boxing Day"
        self.assertHolidayName(name, (f"{year}-12-26" for year in range(2012, 2050)))
        obs_dt = (
            "2015-12-28",
            "2016-12-27",
            "2020-12-28",
            "2021-12-28",
            "2022-12-27",
        )
        self.assertHolidayName(f"{name} (observed)", obs_dt)
        self.assertNoNonObservedHoliday(obs_dt)

    def test_christmas_day(self):
        name = "Christmas Day"
        self.assertHolidayName(name, (f"{year}-12-25" for year in range(2012, 2050)))
        obs_dt = (
            "2016-12-26",
            "2021-12-27",
            "2022-12-26",
        )
        self.assertHolidayName(f"{name} (observed)", obs_dt)

    def test_l10n_default(self):
        self.assertLocalizedHolidays(
            ("2023-01-01", "New Year's Day"),
            ("2023-01-02", "New Year's Day (observed)"),
            ("2023-01-17", "Possession Day"),
            ("2023-04-07", "Good Friday"),
            ("2023-04-25", "Liberation Day"),
            ("2023-05-08", "Coronation of King Charles III"),
            ("2023-05-19", "Shackleton Day (observed)"),
            ("2023-05-20", "Shackleton Day"),
            ("2023-06-21", "Mid-winter Day"),
            ("2023-10-30", "Environment Day"),
            ("2023-11-14", "King's Birthday"),
            ("2023-12-25", "Christmas Day"),
            ("2023-12-26", "Boxing Day"),
        )

    def test_l10n_en_us(self):
        self.assertLocalizedHolidays(
            "en_US",
            ("2023-01-01", "New Year's Day"),
            ("2023-01-02", "New Year's Day (observed)"),
            ("2023-01-17", "Possession Day"),
            ("2023-04-07", "Good Friday"),
            ("2023-04-25", "Liberation Day"),
            ("2023-05-08", "King Charles III's Coronation"),
            ("2023-05-19", "Shackleton Day (observed)"),
            ("2023-05-20", "Shackleton Day"),
            ("2023-06-21", "Mid-winter Day"),
            ("2023-10-30", "Environment Day"),
            ("2023-11-14", "King's Birthday"),
            ("2023-12-25", "Christmas Day"),
            ("2023-12-26", "Boxing Day"),
        )<|MERGE_RESOLUTION|>--- conflicted
+++ resolved
@@ -141,11 +141,6 @@
         self.assertHolidayName(name_1, (f"{year}-09-14" for year in range(2012, 2014)))
         self.assertHolidayName(name_2, (f"{year}-09-04" for year in range(2015, 2021)))
         obs_dt = (
-<<<<<<< HEAD
-            "2013-09-13",
-=======
-            "2013-09-13,
->>>>>>> a1280f54
             "2014-09-15",
             "2016-09-05",
             "2021-09-06",
