--- conflicted
+++ resolved
@@ -30,18 +30,7 @@
     def test_no_holidays(self):
         self.assertNoHolidays(Belarus(years=1990, categories=(PUBLIC, WORKDAY)))
 
-<<<<<<< HEAD
-    def test_substituted_holidays(self):
-        h = Belarus(years=2006)
-        self.assertTrue(h.is_working_day("2006-01-21"))
-        self.assertTrue(h.is_working_day("2006-05-06"))
-        self.assertTrue(h.is_working_day("2006-11-04"))
-        self.assertTrue(h.is_working_day("2006-12-30"))
-
-    def test_2018(self):
-=======
     def test_public_2018(self):
->>>>>>> 301185bd
         # http://calendar.by/procal.php?year=2018
         # https://www.officeholidays.com/countries/belarus/index.php
         self.assertHolidays(
@@ -235,6 +224,11 @@
             "2029-04-17",
             "2030-05-07",
         )
+        h = Belarus(years=2006)
+        self.assertTrue(h.is_working_day("2006-01-21"))
+        self.assertTrue(h.is_working_day("2006-05-06"))
+        self.assertTrue(h.is_working_day("2006-11-04"))
+        self.assertTrue(h.is_working_day("2006-12-30"))
 
     def test_dzyady(self):
         name = "Дзень памяці"
