#  python-holidays
#  ---------------
#  A fast, efficient Python library for generating country, province and state
#  specific sets of holidays on the fly. It aims to make determining whether a
#  specific date is a holiday as fast and flexible as possible.
#
#  Authors: dr-prodigy <dr.prodigy.github@gmail.com> (c) 2017-2023
#           ryanss <ryanssdev@icloud.com> (c) 2014-2017
#  Website: https://github.com/dr-prodigy/python-holidays
#  License: MIT (see LICENSE file)

from holidays.countries.chile import Chile, CL, CHL
from tests.common import TestCase


class TestChile(TestCase):
    @classmethod
    def setUpClass(self):
        super().setUpClass(Chile)

    def setUp(self):
        super().setUp()
        self.holidays_ap = Chile(subdiv="AP")
        self.holidays_nb = Chile(subdiv="NB")

    def test_country_aliases(self):
        self.assertCountryAliases(Chile, CL, CHL)

    def test_special_holidays(self):
        self.assertHoliday(
            "2022-09-16",
        )

    def test_no_holidays(self):
        self.assertNoHolidays(Chile(years=1914))

    def test_new_year(self):
        self.assertHoliday(f"{year}-01-01" for year in range(1915, 2050))
        self.assertHoliday(
            "2017-01-02",
            "2023-01-02",
        )
        self.assertNoHoliday(
            "1995-01-02",
            "2006-01-02",
            "2012-01-02",
        )

    def test_holy_week(self):
        self.assertHoliday(
            "1915-04-02",
            "1940-03-22",
            "1960-04-15",
            "1980-04-04",
            "2000-04-21",
            "2015-04-03",
            "2022-04-15",
            "1915-04-03",
            "1940-03-23",
            "1960-04-16",
            "1980-04-05",
            "2000-04-22",
            "2015-04-04",
            "2022-04-16",
        )

    def test_ascension(self):
        self.assertHoliday(
            "1915-05-13",
            "1930-05-29",
            "1950-05-18",
            "1967-05-04",
        )
        name = "Ascensión del Señor"
        self.assertHolidayName(name, Chile(years=range(1915, 1968)))
        self.assertNoHolidayName(name, Chile(years=range(1968, 2050)))

    def test_corpus_christi(self):
        self.assertHoliday(
            "1915-06-03",
            "1940-05-23",
            "1950-06-08",
            "1967-05-25",
            "1987-06-18",
            "1998-06-11",
            "2000-06-19",
            "2006-06-12",
        )
        name = "Corpus Christi"
        self.assertHolidayName(name, Chile(years=range(1915, 1968)))
        self.assertNoHolidayName(name, Chile(years=range(1968, 1987)))
        self.assertHolidayName(name, Chile(years=range(1987, 2006)))

    def test_labour_day(self):
        self.assertHoliday(f"{year}-05-01" for year in range(1932, 2050))
        self.assertNoHoliday(f"{year}-05-01" for year in range(1915, 1932))

    def test_navy_day(self):
        self.assertHoliday(f"{year}-05-21" for year in range(1915, 2050))

    def test_indigenous_peoples_day(self):
        self.assertHoliday(
            "2021-06-21",
            "2022-06-21",
            "2023-06-21",
            "2024-06-20",
            "2025-06-20",
            "2026-06-21",
            "2027-06-21",
            "2028-06-20",
            "2029-06-20",
            "2030-06-21",
            "2031-06-21",
            "2032-06-20",
            "2033-06-20",
            "2034-06-21",
            "2035-06-21",
            "2036-06-20",
            "2037-06-20",
            "2038-06-21",
            "2039-06-21",
            "2040-06-20",
            "2041-06-20",
            "2042-06-21",
            "2043-06-21",
            "2044-06-20",
            "2045-06-20",
            "2046-06-21",
            "2047-06-21",
            "2048-06-20",
            "2049-06-20",
            "2050-06-20",
            "2075-06-21",
            "2076-06-20",
            "2077-06-20",
            "2078-06-20",
            "2079-06-20",
        )
        self.assertNoHolidayName(
            "Día Nacional de los Pueblos Indígenas",
            Chile(years=range(1915, 2021)),
        )

    def test_saint_peter_and_paul(self):
        self.assertHoliday(f"{year}-06-29" for year in range(1915, 1967))
        self.assertHoliday(f"{year}-06-29" for year in range(1986, 2000))
        self.assertHoliday(
            "2000-06-26",
            "2001-07-02",
            "2002-06-29",
            "2003-06-29",
            "2004-06-28",
            "2005-06-27",
            "2006-06-26",
            "2007-07-02",
            "2008-06-29",
            "2009-06-29",
            "2010-06-28",
            "2011-06-27",
            "2012-07-02",
            "2013-06-29",
            "2014-06-29",
            "2015-06-29",
            "2016-06-27",
            "2017-06-26",
            "2018-07-02",
            "2019-06-29",
            "2020-06-29",
            "2021-06-28",
            "2022-06-27",
            "2023-06-26",
            "2024-06-29",
        )

        self.assertNoHolidayName(
            "San Pedro y San Pablo", Chile(years=range(1968, 1986))
        )

    def test_virgin_of_carmen(self):
        self.assertHoliday(f"{year}-07-16" for year in range(2007, 2050))
        self.assertNoHoliday(f"{year}-07-16" for year in range(1915, 2007))

    def test_assumption_of_mary(self):
        self.assertHoliday(f"{year}-08-15" for year in range(1915, 2050))

    def test_national_liberation(self):
        self.assertHoliday(f"{year}-09-11" for year in range(1981, 1999))
        self.assertNoHoliday(
            "1980-09-11",
            "1999-09-11",
        )
        name = "Día de la Liberación Nacional"
        self.assertNoHolidayName(name, Chile(years=range(1915, 1981)))
        self.assertNoHolidayName(name, Chile(years=range(1999, 2050)))

    def test_national_unity(self):
        self.assertHoliday(
            "1999-09-06",
            "2000-09-04",
            "2001-09-03",
        )
        self.assertNoHoliday(
            "1998-09-07",
            "2002-09-02",
        )

        self.assertNoHolidayName(
            "Día de la Unidad Nacional",
            Chile(years=set(range(1915, 2050)).difference({1999, 2000, 2001})),
        )

    def test_independence_holidays(self):
        self.assertHoliday(f"{year}-09-18" for year in range(1915, 2050))
        self.assertHoliday(f"{year}-09-19" for year in range(1915, 2050))
        self.assertHoliday(
            "2007-09-17",
            "2012-09-17",
            "2013-09-20",
            "2018-09-17",
            "2019-09-20",
            "2021-09-17",
            "2024-09-20",
        )
        self.assertHoliday(f"{year}-09-20" for year in range(1932, 1945))

    def test_columbus_day(self):
        years = set(range(1922, 2000)).difference({1973})
        name = "Día de la Raza"
        for year in years:
            self.assertHoliday(f"{year}-10-12")
            self.assertHolidayName(name, Chile(years=year))
        self.assertNoHolidayName(name, Chile(years=1973))

        self.assertHoliday(
            "2000-10-09",
            "2005-10-10",
            "2010-10-11",
            "2015-10-12",
            "2019-10-12",
            "2020-10-12",
            "2021-10-11",
            "2022-10-10",
            "2023-10-09",
        )

        self.assertHolidayName(
<<<<<<< HEAD
            "Día del Respeto a la Diversidad "
            "[Day of the Meeting of Two Worlds]",
            Chile(years=range(2000, 2020)),
        )

        self.assertHolidayName(
            "Día del Descubrimiento de dos Mundos "
            "[Discovery of Two Worlds' Day]",
            Chile(years=range(2020, 2050)),
=======
            "Día del Encuentro de dos Mundos",
            Chile(years=range(2000, 2050)),
>>>>>>> 6924456a
        )

    def test_reformation_day(self):
        self.assertHoliday(
            "2008-10-31",
            "2009-10-31",
            "2010-10-31",
            "2011-10-31",
            "2012-11-02",
            "2013-10-31",
            "2014-10-31",
            "2015-10-31",
            "2016-10-31",
            "2017-10-27",
            "2018-11-02",
            "2019-10-31",
            "2020-10-31",
            "2021-10-31",
            "2022-10-31",
            "2023-10-27",
        )
        self.assertNoHolidayName(
            "Día Nacional de las Iglesias Evangélicas y Protestantes",
            Chile(years=range(1915, 2008)),
        )

    def test_all_saints(self):
        self.assertHoliday(f"{year}-11-01" for year in range(1915, 2050))

    def test_immaculate_conception(self):
        self.assertHoliday(f"{year}-12-08" for year in range(1915, 2050))

    def test_christmas(self):
        self.assertHoliday(f"{year}-12-25" for year in range(1915, 2050))
        self.assertHoliday(f"{year}-12-24" for year in range(1944, 1989))
        self.assertNoHoliday(f"{year}-12-24" for year in range(1915, 1944))
        self.assertNoHoliday(f"{year}-12-24" for year in range(1989, 2050))

    def test_2019(self):
        # No laborables (sector público) not included
        self.assertHoliday(
            "2019-01-01",
            "2019-04-19",
            "2019-05-01",
            "2019-05-21",
            "2019-06-29",
            "2019-07-16",
            "2019-08-15",
            "2019-09-18",
            "2019-09-19",
            "2019-09-20",
            "2019-10-12",
            "2019-11-01",
            "2019-12-08",
            "2019-12-25",
        )

    def test_2020(self):
        # from https://feriados.cl/2020.htm
        self.assertHoliday(
            "2020-01-01",
            "2020-04-10",
            "2020-04-11",
            "2020-05-01",
            "2020-05-21",
            "2020-06-29",
            "2020-07-16",
            "2020-08-15",
            "2020-09-18",
            "2020-09-19",
            "2020-10-12",
            "2020-10-31",
            "2020-11-01",
            "2020-12-08",
            "2020-12-25",
        )
        self.assertHoliday(
            self.holidays_ap,
            "2020-06-07",
        )
        self.assertHoliday(
            self.holidays_nb,
            "2020-08-20",
        )

    def test_2021(self):
        # from https://feriados.cl/2021.htm
        self.assertHoliday(
            "2021-01-01",
            "2021-04-02",
            "2021-04-03",
            "2021-05-01",
            "2021-05-21",
            "2021-06-21",
            "2021-06-28",
            "2021-07-16",
            "2021-08-15",
            "2021-09-17",
            "2021-09-18",
            "2021-09-19",
            "2021-10-11",
            "2021-10-31",
            "2021-11-01",
            "2021-12-08",
            "2021-12-25",
        )
        self.assertHoliday(
            self.holidays_ap,
            "2021-06-07",
        )
        self.assertHoliday(
            self.holidays_nb,
            "2021-08-20",
        )

    def test_2050(self):
        self.assertHoliday(
            "2050-06-20",
        )

    def test_2079(self):
        self.assertHoliday(
            "2079-06-20",
        )

    def test_l10n_default(self):
        def run_tests(languages):
            for language in languages:
                cl = Chile(language=language)
                self.assertEqual(cl["2022-01-01"], "Año Nuevo")
                self.assertEqual(cl["2022-12-25"], "Navidad")

        run_tests((Chile.default_language, None, "invalid"))

        self.set_language("en_US")
        run_tests((Chile.default_language,))

    def test_l10n_en_us(self):
        en_us = "en_US"

        cl = Chile(language=en_us)
        self.assertEqual(cl["2022-01-01"], "New Year's Day")
        self.assertEqual(cl["2022-12-25"], "Christmas")

        self.set_language(en_us)
        for language in (None, en_us, "invalid"):
            cl = Chile(language=language)
            self.assertEqual(cl["2022-01-01"], "New Year's Day")
            self.assertEqual(cl["2022-12-25"], "Christmas")

    def test_l10n_uk(self):
        uk = "uk"

        cl = Chile(language=uk)
        self.assertEqual(cl["2022-01-01"], "Новий рік")
        self.assertEqual(cl["2022-12-25"], "Різдво Христове")

        self.set_language(uk)
        for language in (None, uk, "invalid"):
            cl = Chile(language=language)
            self.assertEqual(cl["2022-01-01"], "Новий рік")
            self.assertEqual(cl["2022-12-25"], "Різдво Христове")<|MERGE_RESOLUTION|>--- conflicted
+++ resolved
@@ -244,20 +244,8 @@
         )
 
         self.assertHolidayName(
-<<<<<<< HEAD
-            "Día del Respeto a la Diversidad "
-            "[Day of the Meeting of Two Worlds]",
-            Chile(years=range(2000, 2020)),
-        )
-
-        self.assertHolidayName(
-            "Día del Descubrimiento de dos Mundos "
-            "[Discovery of Two Worlds' Day]",
-            Chile(years=range(2020, 2050)),
-=======
             "Día del Encuentro de dos Mundos",
             Chile(years=range(2000, 2050)),
->>>>>>> 6924456a
         )
 
     def test_reformation_day(self):
