--- conflicted
+++ resolved
@@ -427,53 +427,47 @@
             self.assertHolidayName(name, holidays, range(1971, 2050))
             self.assertNoHolidayName(name, holidays, range(1865, 1879))
 
-<<<<<<< HEAD
         for subdiv, holidays in self.state_hols.items():
-            if subdiv not in {"AL", "AR", "DE", "FL", "GA", "IN", "NM", "PR", "VI"}:
+            if subdiv not in {
+                "AK",
+                "AL",
+                "AR",
+                "AZ",
+                "CA",
+                "CO",
+                "DE",
+                "FL",
+                "GA",
+                "HI",
+                "ID",
+                "IN",
+                "MD",
+                "MN",
+                "MT",
+                "NJ",
+                "NM",
+                "OH",
+                "OK",
+                "OR",
+                "PA",
+                "PR",
+                "SC",
+                "TN",
+                "TX",
+                "UT",
+                "VA",
+                "VI",
+                "VT",
+                "WA",
+                "WV",
+                "WY",
+            }:
                 self.assertHolidayName(
                     name, holidays, (f"{year}-02-22" for year in range(1879, 1971))
                 )
                 self.assertHolidayName(name, holidays, dts)
                 self.assertHolidayName(name, holidays, range(1971, 2050))
                 self.assertNoHolidayName(name, holidays, range(1865, 1879))
-=======
-        subdiv_dont = {
-            "AK",
-            "AL",
-            "AR",
-            "AZ",
-            "CA",
-            "CO",
-            "DE",
-            "FL",
-            "GA",
-            "HI",
-            "ID",
-            "IN",
-            "MD",
-            "MN",
-            "MT",
-            "NJ",
-            "NM",
-            "OH",
-            "OK",
-            "OR",
-            "PA",
-            "PR",
-            "SC",
-            "TN",
-            "TX",
-            "UT",
-            "VA",
-            "VI",
-            "VT",
-            "WA",
-            "WV",
-            "WY",
-        }
-        for subdiv in set(UnitedStates.subdivisions) - subdiv_dont:
-            self.assertHolidayName(name, self.state_hols[subdiv], dt)
->>>>>>> 473cbd3c
 
     def test_washingtons_birthday_states(self):
         dts = (
