[tool.black]
line-length = 79
target-version = ['py37', 'py38', 'py39', 'py310', 'py311']
exclude = '''
/(
    \.eggs
  | \.git
  | \.hg
  | \.mypy_cache
  | \.tox
  | \.venv
  | _build
  | buck-out
  | build
  | dist
  | scripts
)/
'''

[tool.coverage.run]
branch = true
omit = [
<<<<<<< HEAD
  'scripts/*',
  'setup.py',
  'holidays/__init__.py',
  'test/*',
# comment the above line if you want to see if all tests did run
  ]
=======
  'holidays/__init__.py',
  'setup.py',
  'tests/*',
]
>>>>>>> 69836841

[tool.coverage.report]
# Regexes for lines to exclude from consideration
exclude_lines = [
  # Have to re-enable the standard pragma
  'pragma: no cover',

  # Don't complain about missing debug-only code:
  'def __repr__',
  'if self\.debug',

  # Don't complain if tests don't hit defensive assertion code:
  'raise AssertionError',
  'raise NotImplementedError',

  # Don't complain if non-runnable code isn't run:
  'if 0:',
  'if __name__ == .__main__.:',
]

[tool.isort]
known_first_party = ["holidays", "tests"]
line_length = 79
multi_line_output = 9
no_inline_sort = true
profile = "black"
skip_glob = ["scripts/*"]<|MERGE_RESOLUTION|>--- conflicted
+++ resolved
@@ -20,19 +20,10 @@
 [tool.coverage.run]
 branch = true
 omit = [
-<<<<<<< HEAD
-  'scripts/*',
-  'setup.py',
-  'holidays/__init__.py',
-  'test/*',
-# comment the above line if you want to see if all tests did run
-  ]
-=======
   'holidays/__init__.py',
   'setup.py',
   'tests/*',
 ]
->>>>>>> 69836841
 
 [tool.coverage.report]
 # Regexes for lines to exclude from consideration
