# -*- coding: utf-8 -*-

#  python-holidays
#  ---------------
#  A fast, efficient Python library for generating country, province and state
#  specific sets of holidays on the fly. It aims to make determining whether a
#  specific date is a holiday as fast and flexible as possible.
#
#  Authors: dr-prodigy <maurizio.montel@gmail.com> (c) 2017-2022
#           ryanss <ryanssdev@icloud.com> (c) 2014-2017
#  Website: https://github.com/dr-prodigy/python-holidays
#  License: MIT (see LICENSE file)

import unittest
import warnings

from datetime import date

import holidays


class TestPL(unittest.TestCase):
    def setUp(self):
        self.holidays = holidays.PL()

    def test_2017(self):
        # http://www.officeholidays.com/countries/poland/2017.php
        self.assertIn(date(2017, 1, 1), self.holidays)
        self.assertIn(date(2017, 1, 6), self.holidays)
        self.assertIn(date(2017, 4, 16), self.holidays)
        self.assertIn(date(2017, 4, 17), self.holidays)
        self.assertIn(date(2017, 5, 1), self.holidays)
        self.assertIn(date(2017, 5, 3), self.holidays)
        self.assertIn(date(2017, 6, 4), self.holidays)
        self.assertIn(date(2017, 6, 15), self.holidays)
        self.assertIn(date(2017, 8, 15), self.holidays)
        self.assertIn(date(2017, 11, 1), self.holidays)
        self.assertIn(date(2017, 11, 11), self.holidays)
        self.assertIn(date(2017, 12, 25), self.holidays)
        self.assertIn(date(2017, 12, 26), self.holidays)

        self.assertNotIn(date(2017, 11, 12), self.holidays)

    def test_2018(self):
<<<<<<< HEAD
        self.assertIn(date(2018, 11, 12), self.holidays)

    def test_polish_deprecated(self):
        with warnings.catch_warnings(record=True) as w:
            warnings.simplefilter("always")
            poland = holidays.Polish()
            self.assertIsInstance(poland, holidays.Poland)
            self.assertEqual(1, len(w))
            self.assertTrue(issubclass(w[-1].category, DeprecationWarning))

    def test_swieto_trzech_kroli(self):
        self.holidays = holidays.Poland(years=[2011])
        self.assertEqual(self.holidays[date(2011, 1, 6)], "Święto Trzech Króli")
        self.holidays = holidays.Poland(years=[2010])
        self.assertNotIn(date(2010, 1, 6), self.holidays)

    def test_swieto_panstwowe(self):
        self.holidays = holidays.Poland(years=[1950])
        self.assertEqual(self.holidays[date(1950, 5, 1)], "Święto Państwowe")
        self.holidays = holidays.Poland(years=[1949])
        self.assertNotIn(date(1949, 5, 1), self.holidays)

    def test_swieto_narodowe_trzeciego_maja(self):
        self.holidays = holidays.Poland(years=[1919])
        self.assertEqual(
            self.holidays[date(1919, 5, 3)], "Święto Narodowe Trzeciego Maja"
        )
        self.holidays = holidays.Poland(years=[1918])
        self.assertNotIn(date(1918, 5, 3), self.holidays)
=======
        self.assertIn(date(2018, 11, 12), self.holidays)
>>>>>>> 3f183141
<|MERGE_RESOLUTION|>--- conflicted
+++ resolved
@@ -42,7 +42,6 @@
         self.assertNotIn(date(2017, 11, 12), self.holidays)
 
     def test_2018(self):
-<<<<<<< HEAD
         self.assertIn(date(2018, 11, 12), self.holidays)
 
     def test_polish_deprecated(self):
@@ -71,7 +70,4 @@
             self.holidays[date(1919, 5, 3)], "Święto Narodowe Trzeciego Maja"
         )
         self.holidays = holidays.Poland(years=[1918])
-        self.assertNotIn(date(1918, 5, 3), self.holidays)
-=======
-        self.assertIn(date(2018, 11, 12), self.holidays)
->>>>>>> 3f183141
+        self.assertNotIn(date(1918, 5, 3), self.holidays)