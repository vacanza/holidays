--- conflicted
+++ resolved
@@ -710,14 +710,6 @@
             (2048, 2, 24),
             (2048, 5, 6),
             (2050, 3, 21),
-<<<<<<< HEAD
-        ):
-            self.assertIn(date(*dt), self.holidays)
-
-    @mock.patch("importlib.util.find_spec", return_value=None)
-    def test_dependency_pymeeus(self, find_spec):
-        self.assertRaises(ImportError, lambda: holidays.Japan())
-=======
             # 国民の休日
             (2019, 4, 30),
             (2019, 5, 2),
@@ -728,4 +720,7 @@
         for dt in hol_list:
             self.assertIn(date(*dt), self.holidays)
             self.assertNotIn(date(*dt), no_observed)
->>>>>>> f16437f2
+
+    @mock.patch("importlib.util.find_spec", return_value=None)
+    def test_dependency_pymeeus(self, find_spec):
+        self.assertRaises(ImportError, lambda: holidays.Japan())