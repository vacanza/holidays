--- conflicted
+++ resolved
@@ -98,21 +98,6 @@
             self.assertIn(date(year, 2, 11), self.holidays)
 
     def test_vernal_equinox_day(self):
-<<<<<<< HEAD
-        self.assertIn(date(1951, 3, 21), self.holidays)
-        self.assertIn(date(1956, 3, 21), self.holidays)
-        self.assertIn(date(1960, 3, 20), self.holidays)
-        self.assertIn(date(1970, 3, 21), self.holidays)
-        self.assertIn(date(1980, 3, 20), self.holidays)
-        self.assertIn(date(1990, 3, 21), self.holidays)
-        self.assertIn(date(2000, 3, 20), self.holidays)
-        self.assertIn(date(2010, 3, 21), self.holidays)
-        self.assertIn(date(2017, 3, 20), self.holidays)
-        self.assertIn(date(2020, 3, 20), self.holidays)
-        self.assertIn(date(2030, 3, 20), self.holidays)
-        self.assertIn(date(2040, 3, 20), self.holidays)
-        self.assertIn(date(2055, 3, 21), self.holidays)
-=======
         for dt in (
             (1949, 3, 21),
             (1950, 3, 21),
@@ -218,7 +203,6 @@
             (2050, 3, 20),
         ):
             self.assertIn(date(*dt), self.holidays)
->>>>>>> 29e8c929
         self.assertIn(date(2092, 3, 19), self.holidays)
 
     def test_showa_day(self):
@@ -418,16 +402,6 @@
             self.assertEqual(self.holidays[date(*dt)], "敬老の日")
 
     def test_autumnal_equinox_day(self):
-<<<<<<< HEAD
-        self.assertIn(date(1979, 9, 24), self.holidays)
-        self.assertIn(date(2000, 9, 23), self.holidays)
-        self.assertIn(date(2010, 9, 23), self.holidays)
-        self.assertIn(date(2017, 9, 23), self.holidays)
-        self.assertIn(date(2020, 9, 22), self.holidays)
-        self.assertIn(date(2030, 9, 23), self.holidays)
-        self.assertIn(date(2037, 9, 23), self.holidays)
-        self.assertIn(date(2041, 9, 23), self.holidays)
-=======
         for dt in (
             (1949, 9, 23),
             (1950, 9, 23),
@@ -480,7 +454,6 @@
         ):
             self.assertIn(date(*dt), self.holidays)
             self.assertEqual(self.holidays[date(*dt)], "秋分の日")
->>>>>>> 29e8c929
 
     def test_health_and_sports_day(self):
         for year in range(1949, 1966):
@@ -596,14 +569,6 @@
             NotImplementedError, lambda: date(2100, 1, 1) in self.holidays
         )
 
-<<<<<<< HEAD
-
-# #     def test_yyy(self):
-# for year in range(1948, 2042):
-#     if year % 4 != 1:
-#         continue
-#     print(year)
-=======
     def test_substitute_holidays(self):
         for dt in (
             (1973, 4, 30),
@@ -739,5 +704,4 @@
             (2048, 5, 6),
             (2050, 3, 21),
         ):
-            self.assertIn(date(*dt), self.holidays)
->>>>>>> 29e8c929
+            self.assertIn(date(*dt), self.holidays)