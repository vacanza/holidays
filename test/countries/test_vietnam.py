--- conflicted
+++ resolved
@@ -53,54 +53,29 @@
             (2021, 2, 12),
             (2022, 2, 1),
         ):
-<<<<<<< HEAD
-            self.assertEqual(
-                self.holidays[date(year, month, day) + td(days=-1)],
-=======
             self.assertHolidaysName(
->>>>>>> 2384bcc7
                 "Vietnamese New Year's Eve",
-                date(*dt) + rd(days=-1),
+                date(*dt) + td(days=-1),
             )
             self.assertHolidaysName(
                 "Vietnamese New Year",
                 date(*dt),
             )
-<<<<<<< HEAD
-            self.assertEqual(
-                self.holidays[date(year, month, day) + td(days=+1)],
-=======
             self.assertHolidaysName(
->>>>>>> 2384bcc7
                 "The second day of Tet Holiday",
-                date(*dt) + rd(days=+1),
+                date(*dt) + td(days=+1),
             )
-<<<<<<< HEAD
-            self.assertEqual(
-                self.holidays[date(year, month, day) + td(days=+2)],
-=======
             self.assertHolidaysName(
->>>>>>> 2384bcc7
                 "The third day of Tet Holiday",
-                date(*dt) + rd(days=+2),
+                date(*dt) + td(days=+2),
             )
-<<<<<<< HEAD
-            self.assertEqual(
-                self.holidays[date(year, month, day) + td(days=+3)],
-=======
             self.assertHolidaysName(
->>>>>>> 2384bcc7
                 "The forth day of Tet Holiday",
-                date(*dt) + rd(days=+3),
+                date(*dt) + td(days=+3),
             )
-<<<<<<< HEAD
-            self.assertEqual(
-                self.holidays[date(year, month, day) + td(days=+4)],
-=======
             self.assertHolidaysName(
->>>>>>> 2384bcc7
                 "The fifth day of Tet Holiday",
-                date(*dt) + rd(days=+4),
+                date(*dt) + td(days=+4),
             )
 
     def test_king_hung_day(self):
