# -*- coding: utf-8 -*-
#  python-holidays
#  ---------------
#  A fast, efficient Python library for generating country, province and state
#  specific sets of holidays on the fly. It aims to make determining whether a
#  specific date is a holiday as fast and flexible as possible.
#
#  Authors: dr-prodigy <maurizio.montel@gmail.com> (c) 2017-2022
#           ryanss <ryanssdev@icloud.com> (c) 2014-2017
#  Website: https://github.com/dr-prodigy/python-holidays
#  License: MIT (see LICENSE file)

import unittest

from datetime import date

import holidays


class TestVenezuela(unittest.TestCase):
<<<<<<< HEAD
    def test_YV_holidays(self):
        self.holidays = holidays.YV(years=range(2018, 2019))
=======
    def test_VE_holidays(self):
        self.holidays = holidays.VE(years=2019)
>>>>>>> 3f183141
        self.assertIn("2019-01-01", self.holidays)
        self.assertEqual(
            self.holidays[date(2019, 1, 1)], "Año Nuevo [New Year's Day]"
        )
        self.assertIn("2019-03-04", self.holidays)
        self.assertEqual(
            self.holidays[date(2019, 3, 4)],
            "Lunes de Carnaval",
        )
        self.assertIn("2019-03-05", self.holidays)
        self.assertEqual(self.holidays[date(2019, 3, 5)], "Martes de Carnaval")
        self.assertIn("2019-04-18", self.holidays)
        self.assertEqual(self.holidays[date(2019, 4, 18)], "Jueves Santo")
        self.assertIn("2019-04-19", self.holidays)
        self.assertEqual(
            self.holidays[date(2018, 4, 19)], "Declaración de la Independencia"
        )
        self.assertEqual(
            self.holidays[date(2019, 4, 19)],
            "Viernes Santo y Declaración de la Independencia",
        )
        self.assertIn("2019-05-01", self.holidays)
        self.assertEqual(
            self.holidays[date(2019, 5, 1)], "Dia Mundial del Trabajador"
        )
        self.assertIn("2019-06-24", self.holidays)
        self.assertEqual(
            self.holidays[date(2019, 6, 24)], "Batalla de Carabobo"
        )
        self.assertIn("2019-05-01", self.holidays)
        self.assertEqual(
            self.holidays[date(2019, 7, 5)], "Dia de la Independencia"
        )
        self.assertIn("2019-07-24", self.holidays)
        self.assertEqual(
            self.holidays[date(2019, 7, 24)], "Natalicio de Simón Bolívar"
        )
        self.assertIn("2019-10-12", self.holidays)
        self.assertEqual(
            self.holidays[date(2019, 10, 12)], "Día de la Resistencia Indígena"
        )
        self.assertIn("2019-12-17", self.holidays)
        self.assertEqual(
            self.holidays[date(2019, 12, 17)],
            "Muerte del Libertador Simón Bolívar",
        )
        self.assertIn("2019-12-24", self.holidays)
        self.assertEqual(self.holidays[date(2019, 12, 24)], "Nochebuena")
        self.assertIn("2019-12-25", self.holidays)
        self.assertEqual(self.holidays[date(2019, 12, 25)], "Día de Navidad")
        self.assertIn("2019-12-31", self.holidays)
        self.assertEqual(
            self.holidays[date(2019, 12, 31)], "Fiesta de Fin de Año"
        )

        self.assertEqual(self.holidays[date(2020, 4, 9)], "Jueves Santo")
        self.assertEqual(self.holidays[date(2020, 4, 10)], "Viernes Santo")
        self.assertEqual(
            self.holidays[date(2020, 4, 19)],
            "Declaración de la Independencia",
        )

        self.assertEqual(
            self.holidays[date(1984, 4, 19)],
            "Jueves Santo y Declaración de la Independencia",
        )<|MERGE_RESOLUTION|>--- conflicted
+++ resolved
@@ -18,13 +18,9 @@
 
 
 class TestVenezuela(unittest.TestCase):
-<<<<<<< HEAD
-    def test_YV_holidays(self):
-        self.holidays = holidays.YV(years=range(2018, 2019))
-=======
     def test_VE_holidays(self):
-        self.holidays = holidays.VE(years=2019)
->>>>>>> 3f183141
+        self.holidays = holidays.VE(years=range(2018, 2019))
+
         self.assertIn("2019-01-01", self.holidays)
         self.assertEqual(
             self.holidays[date(2019, 1, 1)], "Año Nuevo [New Year's Day]"
