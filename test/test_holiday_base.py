--- conflicted
+++ resolved
@@ -333,22 +333,15 @@
 
     def test_list_supported_countries(self):
         supported_countries = holidays.list_supported_countries()
-<<<<<<< HEAD
+
         self.assertIn("AR", supported_countries)
+        self.assertIn("CA", supported_countries["US"])
+        self.assertIn("IM", supported_countries)
         self.assertIn("ZA", supported_countries)
 
         us_subdivisions = supported_countries["US"]
         self.assertIn("CA", us_subdivisions)
         self.assertTrue(isinstance(us_subdivisions, list))
-
-    def test_list_supported_financial(self):
-        supported_financial = holidays.list_supported_financial()
-        self.assertIn("ECB", supported_financial)
-        self.assertIn("NYSE", supported_financial)
-
-        nyse = supported_financial["NYSE"]
-        self.assertTrue(isinstance(nyse, list))
-=======
 
         countries_files = [
             path
@@ -360,13 +353,11 @@
             len(supported_countries),
         )
 
-        self.assertIn("AR", supported_countries)
-        self.assertIn("CA", supported_countries["US"])
-        self.assertIn("IM", supported_countries)
-        self.assertIn("ZA", supported_countries)
-
     def test_list_supported_financial(self):
         supported_financial = holidays.list_supported_financial()
+
+        nyse = supported_financial["NYSE"]
+        self.assertTrue(isinstance(nyse, list))
 
         financial_files = [
             path
@@ -380,7 +371,6 @@
 
         self.assertIn("ECB", supported_financial)
         self.assertIn("NYSE", supported_financial)
->>>>>>> d5831693
 
     def test_radd(self):
         self.assertRaises(TypeError, lambda: 1 + holidays.US())
