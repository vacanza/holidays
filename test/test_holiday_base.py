#  python-holidays
#  ---------------
#  A fast, efficient Python library for generating country, province and state
#  specific sets of holidays on the fly. It aims to make determining whether a
#  specific date is a holiday as fast and flexible as possible.
#
#  Authors: dr-prodigy <maurizio.montel@gmail.com> (c) 2017-2022
#           ryanss <ryanssdev@icloud.com> (c) 2014-2017
#  Website: https://github.com/dr-prodigy/python-holidays
#  License: MIT (see LICENSE file)

import pathlib
import pickle
import unittest
import warnings
from datetime import date, datetime, timedelta

from dateutil.relativedelta import MO
from dateutil.relativedelta import relativedelta as rd

import holidays
from holidays.constants import JAN, FEB, MON, TUE, SAT, SUN


class TestBasics(unittest.TestCase):
    def setUp(self):
        self.holidays = holidays.US()

    def test_contains(self):
        self.assertIn(date(2014, 1, 1), self.holidays)
        self.assertNotIn(date(2014, 1, 2), self.holidays)

    def test_getitem(self):
        self.assertEqual(self.holidays[date(2014, 1, 1)], "New Year's Day")
        self.assertEqual(self.holidays.get(date(2014, 1, 1)), "New Year's Day")
        self.assertRaises(KeyError, lambda: self.holidays[date(2014, 1, 2)])
        self.assertIsNone(self.holidays.get(date(2014, 1, 2)))

        self.assertListEqual(
            self.holidays[date(2013, 12, 31) : date(2014, 1, 2)],
            [date(2014, 1, 1)],
        )
        self.assertListEqual(
            self.holidays[date(2013, 12, 24) : date(2014, 1, 2)],
            [date(2013, 12, 25), date(2014, 1, 1)],
        )
        self.assertListEqual(
            self.holidays[date(2013, 12, 25) : date(2014, 1, 2) : 3],
            [date(2013, 12, 25)],
        )
        self.assertListEqual(
            self.holidays[date(2013, 12, 25) : date(2014, 1, 2) : 7],
            [date(2013, 12, 25), date(2014, 1, 1)],
        )
        self.assertListEqual(
            self.holidays[date(2014, 1, 2) : date(2013, 12, 30)],
            [date(2014, 1, 1)],
        )
        self.assertListEqual(
            self.holidays[date(2014, 1, 2) : date(2013, 12, 25)],
            [date(2014, 1, 1)],
        )
        self.assertListEqual(
            self.holidays[date(2014, 1, 2) : date(2013, 12, 24)],
            [date(2014, 1, 1), date(2013, 12, 25)],
        )
        self.assertListEqual(
            self.holidays[date(2014, 1, 1) : date(2013, 12, 24) : 3],
            [date(2014, 1, 1)],
        )
        self.assertListEqual(
            self.holidays[date(2014, 1, 1) : date(2013, 12, 24) : 7],
            [date(2014, 1, 1), date(2013, 12, 25)],
        )
        self.assertListEqual(
            self.holidays[date(2013, 12, 31) : date(2014, 1, 2) : -3], []
        )
        self.assertListEqual(
            self.holidays[
                date(2014, 1, 1) : date(2013, 12, 24) : timedelta(days=3)
            ],
            [date(2014, 1, 1)],
        )
        self.assertListEqual(
            self.holidays[
                date(2014, 1, 1) : date(2013, 12, 24) : timedelta(days=7)
            ],
            [date(2014, 1, 1), date(2013, 12, 25)],
        )
        self.assertListEqual(
            self.holidays[
                date(2013, 12, 31) : date(2014, 1, 2) : timedelta(days=3)
            ],
            [],
        )
        self.assertRaises(
            ValueError, lambda: self.holidays[date(2014, 1, 1) :]
        )
        self.assertRaises(
            ValueError, lambda: self.holidays[: date(2014, 1, 1)]
        )
        self.assertRaises(
            TypeError,
            lambda: self.holidays[date(2014, 1, 1) : date(2014, 1, 2) : ""],
        )
        self.assertRaises(
            ValueError,
            lambda: self.holidays[date(2014, 1, 1) : date(2014, 1, 2) : 0],
        )

    def test_get(self):
        self.assertEqual(self.holidays.get("2014-01-01"), "New Year's Day")
        self.assertIsNone(self.holidays.get("2014-01-02"))
        self.assertFalse(self.holidays.get("2014-01-02", False))
        self.assertTrue(self.holidays.get("2014-01-02", True))

    def test_pop(self):
        self.assertRaises(KeyError, lambda: self.holidays.pop("2014-01-02"))
        self.assertFalse(self.holidays.pop("2014-01-02", False))
        self.assertTrue(self.holidays.pop("2014-01-02", True))
        self.assertIn(date(2014, 1, 1), self.holidays)
        self.assertEqual(self.holidays.pop("2014-01-01"), "New Year's Day")
        self.assertNotIn(date(2014, 1, 1), self.holidays)
        self.assertIn(date(2014, 7, 4), self.holidays)

    def test_pop_named(self):
        self.assertIn(date(2014, 1, 1), self.holidays)
        self.holidays.pop_named("New Year's Day")
        self.assertNotIn(date(2014, 1, 1), self.holidays)
        self.assertRaises(
            KeyError, lambda: self.holidays.pop_named("New Year's Dayz")
        )

    def test_setitem(self):
        self.holidays = holidays.US(years=[2014])
        self.assertEqual(len(self.holidays), 10)
        self.holidays[date(2014, 1, 3)] = "Fake Holiday"
        self.assertEqual(len(self.holidays), 11)
        self.assertIn(date(2014, 1, 3), self.holidays)
        self.assertEqual(self.holidays.get(date(2014, 1, 3)), "Fake Holiday")

    def test_str(self):
        self.holidays = holidays.US()
        self.assertEqual(
            str(self.holidays),
            "{'expand': True, 'observed': True, 'subdiv': None, "
            "'years': set()}",
        )

        self.holidays = holidays.US(years=1900)
        self.assertEqual(
            str(self.holidays),
            '{datetime.date(1900, 1, 1): "New Year\'s Day", '
            'datetime.date(1900, 2, 22): "Washington\'s Birthday", '
            "datetime.date(1900, 5, 30): 'Memorial Day', "
            "datetime.date(1900, 7, 4): 'Independence Day', "
            "datetime.date(1900, 9, 3): 'Labor Day', "
            "datetime.date(1900, 11, 22): 'Thanksgiving', "
            "datetime.date(1900, 12, 25): 'Christmas Day'}",
        )

    def test_update(self):
        h = holidays.HolidayBase()
        h.update(
            {
                date(2015, 1, 1): "New Year's Day",
                "2015-12-25": "Christmas Day",
            }
        )
        self.assertIn("2015-01-01", h)
        self.assertIn(date(2015, 12, 25), h)

<<<<<<< HEAD
    def test_add_observed_holiday(self):
        h = holidays.HolidayBase()

        h._add_observed_holiday("1111-11-11", "Test holiday")
        self.assertEqual(h["1111-11-11"], "Test holiday (Observed)")

        h._add_observed_holiday("2222-11-11", "Test holiday", "(Day Off)")
        self.assertEqual(h["2222-11-11"], "Test holiday (Day Off)")
=======
    def test_is_weekend(self):
        h = holidays.HolidayBase()

        h.weekend = {MON, TUE}
        for dt in (date(2022, 10, 3), date(2022, 10, 4)):
            self.assertTrue(h._is_weekend(dt))

        h.weekend = {}
        for dt in (date(2022, 10, 3), date(2022, 10, 4)):
            self.assertFalse(h._is_weekend(dt))

        h.weekend = {SAT, SUN}
        for dt in (date(2022, 10, 1), date(2022, 10, 2)):
            self.assertTrue(h._is_weekend(dt))

        for dt in (date(2022, 10, 3), date(2022, 10, 4)):
            self.assertFalse(h._is_weekend(dt))
>>>>>>> a4dab537

    def test_append(self):
        h = holidays.HolidayBase()
        h.update(
            {
                date(2015, 1, 1): "New Year's Day",
                "2015-12-25": "Christmas Day",
            }
        )
        h.append([date(2015, 4, 1), "2015-04-03"])
        h.append(date(2015, 4, 6))
        h.append("2015-04-07")
        self.assertIn("2015-01-01", h)
        self.assertIn(date(2015, 12, 25), h)
        self.assertIn("2015-04-01", h)
        self.assertNotIn("2015-04-02", h)
        self.assertIn("2015-04-03", h)
        self.assertNotIn("2015-04-04", h)
        self.assertNotIn("2015-04-05", h)
        self.assertIn("2015-04-06", h)
        self.assertIn("2015-04-07", h)

    def test_eq_ne(self):
        us1 = holidays.UnitedStates()
        us2 = holidays.US()
        us3 = holidays.UnitedStates(years=[2014])
        us4 = holidays.US(years=[2014])
        ca1 = holidays.Canada()
        ca2 = holidays.CA()
        ca3 = holidays.Canada(years=[2014])
        ca4 = holidays.CA(years=[2014])
        self.assertEqual(us1, us2)
        self.assertEqual(us3, us4)
        self.assertEqual(ca1, ca2)
        self.assertEqual(ca3, ca4)
        self.assertNotEqual(us1, us3)
        self.assertNotEqual(us1, ca1)
        self.assertNotEqual(us3, ca3)
        self.assertNotEqual(us1, us3)

    def test_add_counties(self):
        ca = holidays.CA()
        us = holidays.US()
        mx = holidays.MX()
        na = ca + (us + mx)
        self.assertNotIn("2014-07-01", us)
        self.assertIn("2014-07-01", ca)
        self.assertNotIn("2014-07-04", ca)
        self.assertIn("2014-07-04", us)
        self.assertIn("2014-07-04", ca + us)
        self.assertIn("2014-07-04", us + ca)
        self.assertIn("2015-07-04", ca + us)
        self.assertIn("2015-07-04", us + ca)
        self.assertIn("2015-07-01", ca + us)
        self.assertIn("2015-07-01", us + ca)
        self.assertIn("2014-07-04", na)
        self.assertIn("2015-07-04", na)
        self.assertIn("2015-07-01", na)
        self.assertIn("2000-02-05", na)
        self.assertEqual((ca + us).subdiv, "ON")
        self.assertEqual((us + ca).subdiv, "ON")
        ca = holidays.CA(years=[2014], expand=False)
        us = holidays.US(years=[2014, 2015], expand=True)
        self.assertTrue((ca + us).expand)
        self.assertEqual((ca + us).years, {2014, 2015})
        self.assertEqual((us + ca).years, {2014, 2015})
        na = holidays.CA()
        na += holidays.US()
        na += holidays.MX()
        self.assertEqual(na.country, ["CA", "US", "MX"])
        self.assertIn("2014-07-04", na)
        self.assertIn("2014-07-04", na)
        self.assertIn("2015-07-04", na)
        self.assertIn("2015-07-04", na)
        self.assertIn("2015-07-01", na)
        self.assertIn("2015-07-01", na)
        self.assertIn("2000-02-05", na)
        self.assertEqual(na.subdiv, "ON")
        na = holidays.CA() + holidays.US()
        na += holidays.MX()
        self.assertIn("2014-07-04", na)
        self.assertIn("2014-07-04", na)
        self.assertIn("2015-07-04", na)
        self.assertIn("2015-07-04", na)
        self.assertIn("2015-07-01", na)
        self.assertIn("2015-07-01", na)
        self.assertIn("2000-02-05", na)
        self.assertEqual(na.subdiv, "ON")
        self.assertRaises(TypeError, lambda: holidays.US() + {})
        na = ca + (us + mx) + ca + (mx + us + holidays.CA(subdiv="BC"))
        self.assertIn("2000-02-05", na)
        self.assertIn("2014-02-10", na)
        self.assertIn("2014-02-17", na)
        self.assertIn("2014-07-04", na)
        provs = holidays.CA(subdiv="ON", years=[2014]) + holidays.CA(
            subdiv="BC", years=[2015]
        )
        self.assertIn("2015-02-09", provs)
        self.assertIn("2015-02-16", provs)
        self.assertEqual(provs.subdiv, ["ON", "BC"])
        a = sum(holidays.CA(subdiv=x) for x in holidays.CA.subdivisions)
        self.assertEqual(a.country, "CA")
        self.assertEqual(a.subdiv, holidays.CA.subdivisions)
        self.assertIn("2015-02-09", a)
        self.assertIn("2015-02-16", a)
        na = holidays.CA() + holidays.US() + holidays.MX()
        self.assertIn(date(1969, 12, 25), na)
        self.assertEqual(na.get(date(1969, 7, 1)), "Dominion Day")
        self.assertEqual(na.get(date(1983, 7, 1)), "Canada Day")
        self.assertEqual(
            na.get(date(1969, 12, 25)), "Christmas Day, Navidad [Christmas]"
        )
        na = holidays.MX() + holidays.CA() + holidays.US()
        self.assertEqual(
            na.get(date(1969, 12, 25)), "Christmas Day, Navidad [Christmas]"
        )

    def test_add_financial(self):
        ecb = holidays.ECB()
        nyse = holidays.NYSE()
        ecb_nyse = ecb + nyse
        self.assertEqual(len(ecb) + len(nyse), len(ecb_nyse))
        self.assertEqual(ecb_nyse.market, ["ECB", "NYSE"])

    def test_get_list(self):
        westland = holidays.NZ(subdiv="WTL")
        chathams = holidays.NZ(subdiv="CIT")
        wild = westland + chathams
        self.assertEqual(
            wild[date(1969, 12, 1)],
            ("Chatham Islands Anniversary Day, West Coast Anniversary Day"),
        )

        self.assertEqual(
            wild.get_list(date(1969, 12, 1)),
            ["Chatham Islands Anniversary Day", "West Coast Anniversary Day"],
        )
        self.assertEqual(wild.get_list(date(1969, 1, 1)), ["New Year's Day"])
        self.assertEqual(
            westland.get_list(date(1969, 12, 1)),
            ["West Coast Anniversary Day"],
        )
        self.assertEqual(
            westland.get_list(date(1969, 1, 1)), ["New Year's Day"]
        )
        self.assertEqual(
            chathams.get_list(date(1969, 12, 1)),
            ["Chatham Islands Anniversary Day"],
        )
        self.assertEqual(
            chathams.get_list(date(1969, 1, 1)), ["New Year's Day"]
        )
        ca = holidays.CA()
        us = holidays.US()
        mx = holidays.MX()
        na = ca + us + mx
        self.assertIn(date(1969, 12, 25), na)
        self.assertEqual(
            na.get_list(date(1969, 12, 25)),
            ["Christmas Day", "Navidad [Christmas]"],
        )
        self.assertEqual(na.get_list(date(1969, 7, 1)), ["Dominion Day"])
        self.assertEqual(na.get_list(date(1969, 1, 3)), [])

    def test_list_supported_countries(self):
        supported_countries = holidays.list_supported_countries()

        countries_files = [
            path
            for path in pathlib.Path("holidays/countries").glob("*.py")
            if not str(path).endswith("__init__.py")
        ]
        self.assertEqual(
            len(countries_files),
            len(supported_countries),
        )

        self.assertIn("AR", supported_countries)
        self.assertIn("CA", supported_countries["US"])
        self.assertIn("IM", supported_countries)
        self.assertIn("ZA", supported_countries)

    def test_list_supported_financial(self):
        supported_financial = holidays.list_supported_financial()

        financial_files = [
            path
            for path in pathlib.Path("holidays/financial").glob("*.py")
            if not str(path).endswith("__init__.py")
        ]
        self.assertEqual(
            len(financial_files),
            len(supported_financial),
        )

        self.assertIn("ECB", supported_financial)
        self.assertIn("NYSE", supported_financial)

    def test_radd(self):
        self.assertRaises(TypeError, lambda: 1 + holidays.US())

    def test_inheritance(self):
        class NoColumbusHolidays(holidays.US):
            def _populate(self, year):
                holidays.US._populate(self, year)
                self.pop(date(year, 10, 1) + rd(weekday=MO(+2)))

        hdays = NoColumbusHolidays()
        self.assertIn(date(2014, 10, 13), self.holidays)
        self.assertNotIn(date(2014, 10, 13), hdays)
        self.assertIn(date(2014, 1, 1), hdays)
        self.assertIn(date(2020, 10, 12), self.holidays)
        self.assertNotIn(date(2020, 10, 12), hdays)
        self.assertIn(date(2020, 1, 1), hdays)

        class NinjaTurtlesHolidays(holidays.US):
            def _populate(self, year):
                holidays.US._populate(self, year)
                self[date(year, 7, 13)] = "Ninja Turtle's Day"

        hdays = NinjaTurtlesHolidays()
        self.assertNotIn(date(2014, 7, 13), self.holidays)
        self.assertIn(date(2014, 7, 13), hdays)
        self.assertIn(date(2014, 1, 1), hdays)
        self.assertNotIn(date(2020, 7, 13), self.holidays)
        self.assertIn(date(2020, 7, 13), hdays)
        self.assertIn(date(2020, 1, 1), hdays)

        class NewCountry(holidays.HolidayBase):
            def _populate(self, year):
                self[date(year, 1, 2)] = "New New Year's"

        hdays = NewCountry()
        self.assertNotIn(date(2014, 1, 1), hdays)
        self.assertIn(date(2014, 1, 2), hdays)

        class Dec31Holiday(holidays.HolidayBase):
            def _populate(self, year):
                self[date(year, 12, 31)] = "New Year's Eve"

        self.assertIn(date(2014, 12, 31), Dec31Holiday())

    def test_get_named(self):
        us = holidays.UnitedStates(years=[2020])
        holidays_count = len(us.keys())
        # check for "New Year's Day" presence in get_named("new")
        self.assertIn(date(2020, 1, 1), us.get_named("new"))
        self.assertEqual(holidays_count, len(us.keys()))

        # check for searching holiday in US when the observed holiday is on
        # a different year than input one
        us = holidays.US(years=[2022])
        us.get_named("Thanksgiving")
        self.assertEqual([2022], list(us.years))


class TestArgs(unittest.TestCase):
    def setUp(self):
        self.holidays = holidays.US()

    def test_country(self):
        self.assertEqual(self.holidays.country, "US")
        self.assertIn(date(2014, 7, 4), self.holidays)
        self.assertNotIn(date(2014, 7, 1), self.holidays)
        self.holidays = holidays.UnitedStates()
        self.assertEqual(self.holidays.country, "US")
        self.assertIn(date(2014, 7, 4), self.holidays)
        self.assertNotIn(date(2014, 7, 1), self.holidays)
        self.assertEqual(self.holidays.country, "US")
        self.holidays = holidays.CA()
        self.assertEqual(self.holidays.country, "CA")
        self.assertEqual(self.holidays.subdiv, "ON")
        self.assertIn(date(2014, 7, 1), self.holidays)
        self.assertNotIn(date(2014, 7, 4), self.holidays)
        self.holidays = holidays.CA(subdiv="BC")
        self.assertEqual(self.holidays.country, "CA")
        self.assertEqual(self.holidays.subdiv, "BC")
        self.assertIn(date(2014, 7, 1), self.holidays)
        self.assertNotIn(date(2014, 7, 4), self.holidays)

    def test_years(self):
        self.assertEqual(len(self.holidays.years), 0)
        self.assertNotIn(date(2014, 1, 2), self.holidays)
        self.assertEqual(len(self.holidays.years), 1)
        self.assertIn(2014, self.holidays.years)
        self.assertNotIn(date(2013, 1, 2), self.holidays)
        self.assertNotIn(date(2014, 1, 2), self.holidays)
        self.assertNotIn(date(2015, 1, 2), self.holidays)
        self.assertEqual(len(self.holidays.years), 3)
        self.assertIn(2013, self.holidays.years)
        self.assertIn(2015, self.holidays.years)
        self.holidays = holidays.US(years=range(2010, 2015 + 1))
        self.assertEqual(len(self.holidays.years), 6)
        self.assertNotIn(2009, self.holidays.years)
        self.assertIn(2010, self.holidays.years)
        self.assertIn(2015, self.holidays.years)
        self.assertNotIn(2016, self.holidays.years)
        self.holidays = holidays.US(years=(2013, 2015, 2015))
        self.assertEqual(len(self.holidays.years), 2)
        self.assertIn(2013, self.holidays.years)
        self.assertNotIn(2014, self.holidays.years)
        self.assertIn(2015, self.holidays.years)
        self.assertIn(date(2021, 12, 31), holidays.US(years=[2021]).keys())
        self.holidays = holidays.US(years=2015)
        self.assertNotIn(2014, self.holidays.years)
        self.assertIn(2015, self.holidays.years)

    def test_expand(self):
        self.holidays = holidays.US(years=(2013, 2015), expand=False)
        self.assertEqual(len(self.holidays.years), 2)
        self.assertIn(2013, self.holidays.years)
        self.assertNotIn(2014, self.holidays.years)
        self.assertIn(2015, self.holidays.years)
        self.assertNotIn(date(2014, 1, 1), self.holidays)
        self.assertEqual(len(self.holidays.years), 2)
        self.assertNotIn(2014, self.holidays.years)

    def test_observed(self):
        self.holidays = holidays.US(observed=False)
        self.assertIn(date(2000, 1, 1), self.holidays)
        self.assertNotIn(date(1999, 12, 31), self.holidays)
        self.assertIn(date(2012, 1, 1), self.holidays)
        self.assertNotIn(date(2012, 1, 2), self.holidays)
        self.holidays.observed = True
        self.assertIn(date(2000, 1, 1), self.holidays)
        self.assertIn(date(1999, 12, 31), self.holidays)
        self.assertIn(date(2012, 1, 1), self.holidays)
        self.assertIn(date(2012, 1, 2), self.holidays)
        self.holidays.observed = False
        self.assertIn(date(2000, 1, 1), self.holidays)
        self.assertNotIn(date(1999, 12, 31), self.holidays)
        self.assertIn(date(2012, 1, 1), self.holidays)
        self.assertNotIn(date(2012, 1, 2), self.holidays)
        self.holidays = holidays.US(years=[2022], observed=False)
        self.assertNotIn(date(2021, 12, 31), self.holidays.keys())

        self.holidays = holidays.CA(observed=False)
        self.assertNotIn(date(1878, 7, 3), self.holidays)
        self.holidays.observed = True
        self.assertIn(date(2018, 7, 2), self.holidays)

    def test_serialization(self):
        dt = datetime(2020, 1, 1)
        self.assertIn(dt, self.holidays)

        loaded_holidays = pickle.loads(pickle.dumps(self.holidays))
        self.assertEqual(loaded_holidays, self.holidays)
        self.assertIn(dt, self.holidays)

    def test_deprecation_warnings(self):
        with self.assertWarns(Warning):
            holidays.US(prov="AL")

        with self.assertWarns(Warning):
            holidays.US(state="WY")


class TestKeyTransforms(unittest.TestCase):
    def setUp(self):
        self.holidays = holidays.US()

    def test_dates(self):
        self.assertIn(date(2014, 1, 1), self.holidays)
        self.assertEqual(self.holidays[date(2014, 1, 1)], "New Year's Day")
        self.holidays[date(2014, 1, 3)] = "Fake Holiday"
        self.assertIn(date(2014, 1, 3), self.holidays)
        self.assertEqual(self.holidays.pop(date(2014, 1, 3)), "Fake Holiday")
        self.assertNotIn(date(2014, 1, 3), self.holidays)

    def test_datetimes(self):
        self.assertIn(datetime(2014, 1, 1, 13, 45), self.holidays)
        self.assertEqual(
            self.holidays[datetime(2014, 1, 1, 13, 45)], "New Year's Day"
        )
        self.holidays[datetime(2014, 1, 3, 1, 1)] = "Fake Holiday"
        self.assertIn(datetime(2014, 1, 3, 2, 2), self.holidays)
        self.assertEqual(
            self.holidays.pop(datetime(2014, 1, 3, 4, 4)), "Fake Holiday"
        )
        self.assertNotIn(datetime(2014, 1, 3, 2, 2), self.holidays)

    def test_timestamp(self):
        self.assertIn(1388552400, self.holidays)
        self.assertEqual(self.holidays[1388552400], "New Year's Day")
        self.assertIn(1388552400.01, self.holidays)
        self.assertEqual(self.holidays[1388552400.01], "New Year's Day")
        self.holidays[1388725200] = "Fake Holiday"
        self.assertIn(1388725201, self.holidays)
        self.assertEqual(self.holidays.pop(1388725202), "Fake Holiday")
        self.assertNotIn(1388725201, self.holidays)

    def test_strings(self):
        self.assertIn("2014-01-01", self.holidays)
        self.assertEqual(self.holidays["2014-01-01"], "New Year's Day")
        self.assertIn("01/01/2014", self.holidays)
        self.assertEqual(self.holidays["01/01/2014"], "New Year's Day")
        self.holidays["01/03/2014"] = "Fake Holiday"
        self.assertIn("01/03/2014", self.holidays)
        self.assertEqual(self.holidays.pop("01/03/2014"), "Fake Holiday")
        self.assertNotIn("01/03/2014", self.holidays)

    def test_exceptions(self):
        self.assertRaises(
            (TypeError, ValueError), lambda: "abc" in self.holidays
        )
        self.assertRaises(
            (TypeError, ValueError), lambda: self.holidays.get("abc123")
        )
        self.assertRaises(TypeError, lambda: self.holidays.get({"123"}))
        self.assertRaises(
            (TypeError, ValueError), self.holidays.__setitem__, "abc", "Test"
        )
        self.assertRaises((TypeError, ValueError), lambda: {} in self.holidays)


class TestCountryHolidayDeprecation(unittest.TestCase):
    def test_deprecation(self):
        with warnings.catch_warnings(record=True) as w:
            warnings.simplefilter("always")
            h = holidays.CountryHoliday("IT")
            self.assertIsInstance(h, holidays.HolidayBase)
            self.assertEqual(1, len(w))
            self.assertTrue(issubclass(w[-1].category, DeprecationWarning))


class TestCountrySpecialHolidays(unittest.TestCase):
    def setUp(self):
        self.holidays = holidays.country_holidays("US")

    def test_populate_special_holidays(self):
        self.holidays._populate(1111)  # special_holidays is empty.
        self.assertEqual(0, len(self.holidays))

        self.holidays.special_holidays = {
            1111: ((JAN, 1, "Test holiday"),),
            2222: ((FEB, 2, "Test holiday"),),
            3333: (),
        }

        self.assertNotIn(3333, self.holidays.years)

        self.assertIn("1111-01-01", self.holidays)
        self.assertIn("2222-02-02", self.holidays)
        self.assertEqual(13, len(self.holidays))

        self.holidays._populate(1111)
        self.holidays._populate(2222)
        self.assertIn("1111-01-01", self.holidays)
        self.assertIn("2222-02-02", self.holidays)
        self.assertEqual(13, len(self.holidays))<|MERGE_RESOLUTION|>--- conflicted
+++ resolved
@@ -170,7 +170,6 @@
         self.assertIn("2015-01-01", h)
         self.assertIn(date(2015, 12, 25), h)
 
-<<<<<<< HEAD
     def test_add_observed_holiday(self):
         h = holidays.HolidayBase()
 
@@ -179,7 +178,7 @@
 
         h._add_observed_holiday("2222-11-11", "Test holiday", "(Day Off)")
         self.assertEqual(h["2222-11-11"], "Test holiday (Day Off)")
-=======
+
     def test_is_weekend(self):
         h = holidays.HolidayBase()
 
@@ -197,7 +196,6 @@
 
         for dt in (date(2022, 10, 3), date(2022, 10, 4)):
             self.assertFalse(h._is_weekend(dt))
->>>>>>> a4dab537
 
     def test_append(self):
         h = holidays.HolidayBase()
@@ -238,7 +236,7 @@
         self.assertNotEqual(us3, ca3)
         self.assertNotEqual(us1, us3)
 
-    def test_add_counties(self):
+    def test_add_countries(self):
         ca = holidays.CA()
         us = holidays.US()
         mx = holidays.MX()
