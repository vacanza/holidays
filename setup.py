--- conflicted
+++ resolved
@@ -38,11 +38,7 @@
     py_modules=['holidays'],
     description='Generate and work with holidays in Python',
     long_description=codecs.open('README.rst', encoding='utf-8').read(),
-<<<<<<< HEAD
-    install_requires=['python-dateutil', 'convertdate'],
-=======
-    install_requires=['python-dateutil', 'six'],
->>>>>>> 7bcd6931
+    install_requires=['python-dateutil', 'convertdate', 'six'],
     platforms='any',
     classifiers=[
         'Development Status :: 4 - Beta',
