--- conflicted
+++ resolved
@@ -427,16 +427,6 @@
 <td>GOVERNMENT, OPTIONAL</td>
 </tr>
 <tr>
-<<<<<<< HEAD
-<td>Canary Islands</td>
-<td>IC</td>
-<td>Can also be loaded as country ES, subdivision CN</td>
-<td>ca, en_US, <strong>es</strong>, uk</td>
-<td></td>
-</tr>
-<tr>
-=======
->>>>>>> ab58ac2e
 <td>Cayman Islands</td>
 <td>KY</td>
 <td></td>
