[metadata]
name = holidays
version = attr: holidays.__version__
description = Generate and work with holidays in Python
long_description = file: README.rst
long_description_content_type = text/x-rst
url = https://github.com/dr-prodigy/python-holidays
author = dr-prodigy (formerly ryanss)
author_email = maurizio.montel@gmail.com
license = MIT
license_file = LICENSE
platforms = any
classifiers =
    Development Status :: 4 - Beta
    Intended Audience :: Developers
    License :: OSI Approved :: MIT License
    Operating System :: OS Independent
    Programming Language :: Python
    Programming Language :: Python :: 3
    Programming Language :: Python :: 3 :: Only
    Programming Language :: Python :: Implementation :: CPython
    Programming Language :: Python :: Implementation :: PyPy
    Topic :: Office/Business :: Scheduling
    Topic :: Software Development :: Libraries :: Python Modules
    Topic :: Software Development :: Localization

[options]
packages =
    holidays
    holidays/countries
    holidays/financial
install_requires =
    convertdate>=2.3.0
    hijri-converter
    korean-lunar-calendar
    python-dateutil
python_requires = >=3.7

[options.package_data]
holidays = py.typed

[bumpversion]
current_version = 0.18

[flake8]
per-file-ignores =
<<<<<<< HEAD
    __init__.py:F401, F403
    test_utils.py:T201

[isort]
line_length = 79
no_inline_sort = true
profile = black
=======
    holidays/__init__.py:F401,F403
    holidays/countries/__init__.py:F401
    holidays/financial/__init__.py:F401
    test/test_holiday_base.py:E203
>>>>>>> a4dab537

[rstcheck]
ignore_language = python
ignore_directives = automodule<|MERGE_RESOLUTION|>--- conflicted
+++ resolved
@@ -43,21 +43,19 @@
 current_version = 0.18
 
 [flake8]
+ignore = E203,W503
 per-file-ignores =
-<<<<<<< HEAD
-    __init__.py:F401, F403
+    __init__.py:F401,F403
     test_utils.py:T201
 
 [isort]
 line_length = 79
 no_inline_sort = true
 profile = black
-=======
     holidays/__init__.py:F401,F403
     holidays/countries/__init__.py:F401
     holidays/financial/__init__.py:F401
     test/test_holiday_base.py:E203
->>>>>>> a4dab537
 
 [rstcheck]
 ignore_language = python
