--- conflicted
+++ resolved
@@ -55,8 +55,5 @@
 profile = black
 
 [rstcheck]
-<<<<<<< HEAD
-=======
 ignore_language = python
->>>>>>> dedc9e7b
 ignore_directives = automodule