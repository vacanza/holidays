[metadata]
name = holidays
version = attr: holidays.__version__
description = Generate and work with holidays in Python
long_description = file: README.rst
long_description_content_type = text/x-rst
url = https://github.com/dr-prodigy/python-holidays
author = Maurizio Montel (dr-prodigy)
author_email = dr.prodigy.github@gmail.com
maintainer = Arkadii Yakovets (arkid15r)
maintainer_email = ark@cho.red
license = MIT
license_files =
    LICENSE
platforms = any
classifiers =
    Development Status :: 4 - Beta
    Intended Audience :: Developers
    License :: OSI Approved :: MIT License
    Operating System :: OS Independent
    Programming Language :: Python
    Programming Language :: Python :: 3
    Programming Language :: Python :: 3 :: Only
    Programming Language :: Python :: Implementation :: CPython
    Programming Language :: Python :: Implementation :: PyPy
    Topic :: Office/Business :: Scheduling
    Topic :: Software Development :: Libraries :: Python Modules
    Topic :: Software Development :: Localization

[options]
packages =
    holidays
    holidays/countries
    holidays/financial
install_requires =
    python-dateutil
    backports.zoneinfo;python_version<'3.9'
    tzdata;os_name=='nt'
python_requires = >=3.7
include_package_data = True

[options.extras_require]
all =
    PyMeeus
    convertdate>=2.3.0
    hijri-converter
    korean-lunar-calendar
    python-dateutil
<<<<<<< HEAD
astronomic =
    PyMeeus
hebrew =
    convertdate>=2.3.0
islamic =
    hijri-converter
korean_lunar =
    korean-lunar-calendar

[options.package_data]
holidays = py.typed

[bumpversion]
current_version = 0.22
=======
    backports.zoneinfo;python_version<'3.9'
    tzdata;os_name=='nt'
python_requires = >=3.7
include_package_data = True

[bumpversion]
current_version = 0.23
>>>>>>> 5d1a3a73

[flake8]
extend-ignore = F821
per-file-ignores =
    __init__.py:F401,F403
    holidays/__init__.py:F401,F403
    holidays/countries/__init__.py:F401
    holidays/financial/__init__.py:F401
    tests/test_utils.py:T201
    tests/test_holiday_base.py:E203
<<<<<<< HEAD
=======
    tests/test_imports.py:F401
>>>>>>> 5d1a3a73

[mypy]
strict = False

[mypy-holidays.countries.*]
disable_error_code = override

[mypy-holidays.holiday_groups]
<<<<<<< HEAD
disable_error_code = attr-defined, misc
=======
disable_error_code = attr-defined
>>>>>>> 5d1a3a73

[rstcheck]
ignore_directives = automodule
ignore_language = python<|MERGE_RESOLUTION|>--- conflicted
+++ resolved
@@ -45,8 +45,6 @@
     convertdate>=2.3.0
     hijri-converter
     korean-lunar-calendar
-    python-dateutil
-<<<<<<< HEAD
 astronomic =
     PyMeeus
 hebrew =
@@ -61,15 +59,6 @@
 
 [bumpversion]
 current_version = 0.22
-=======
-    backports.zoneinfo;python_version<'3.9'
-    tzdata;os_name=='nt'
-python_requires = >=3.7
-include_package_data = True
-
-[bumpversion]
-current_version = 0.23
->>>>>>> 5d1a3a73
 
 [flake8]
 extend-ignore = F821
@@ -80,10 +69,6 @@
     holidays/financial/__init__.py:F401
     tests/test_utils.py:T201
     tests/test_holiday_base.py:E203
-<<<<<<< HEAD
-=======
-    tests/test_imports.py:F401
->>>>>>> 5d1a3a73
 
 [mypy]
 strict = False
@@ -92,11 +77,7 @@
 disable_error_code = override
 
 [mypy-holidays.holiday_groups]
-<<<<<<< HEAD
 disable_error_code = attr-defined, misc
-=======
-disable_error_code = attr-defined
->>>>>>> 5d1a3a73
 
 [rstcheck]
 ignore_directives = automodule
