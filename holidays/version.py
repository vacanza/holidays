#  holidays
#  --------
#  A fast, efficient Python library for generating country, province and state
#  specific sets of holidays on the fly. It aims to make determining whether a
#  specific date is a holiday as fast and flexible as possible.
#
#  Authors: Vacanza Team and individual contributors (see CONTRIBUTORS file)
#           dr-prodigy <dr.prodigy.github@gmail.com> (c) 2017-2023
#           ryanss <ryanssdev@icloud.com> (c) 2014-2017
#  Website: https://github.com/vacanza/holidays
#  License: MIT (see LICENSE file)

<<<<<<< HEAD
__version__ = "0.70"
=======
__version__ = "0.75"
>>>>>>> 3d11b597
<|MERGE_RESOLUTION|>--- conflicted
+++ resolved
@@ -10,8 +10,4 @@
 #  Website: https://github.com/vacanza/holidays
 #  License: MIT (see LICENSE file)
 
-<<<<<<< HEAD
-__version__ = "0.70"
-=======
-__version__ = "0.75"
->>>>>>> 3d11b597
+__version__ = "0.75"