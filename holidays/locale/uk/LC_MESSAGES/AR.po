--- conflicted
+++ resolved
@@ -4,11 +4,7 @@
 msgid ""
 msgstr ""
 "Project-Id-Version: Python Holidays 0.20\n"
-<<<<<<< HEAD
-"POT-Creation-Date: 2023-03-04 10:13-0800\n"
-=======
 "POT-Creation-Date: 2023-03-02 00:39+0700\n"
->>>>>>> d34e0b3e
 "PO-Revision-Date: 2023-02-20 19:13+0200\n"
 "Last-Translator: ~Jhellico <jhellico@gmail.com>\n"
 "Language-Team: Python Holidays localization team\n"
@@ -21,21 +17,6 @@
 "Generated-By: Lingua 4.15.0\n"
 "X-Generator: Poedit 3.2.2\n"
 
-<<<<<<< HEAD
-#: holidays/countries/argentina.py:72
-msgid "Feriado con fines turísticos"
-msgstr "Додатковий вихідний"
-
-#: holidays/countries/argentina.py:76
-msgid "Bicentenario de la creación y primera jura de la bandera nacional"
-msgstr "200-річчя створення та першої присяги державному прапору"
-
-#: holidays/countries/argentina.py:79
-msgid "Bicentenario de la Batalla de Tucumán"
-msgstr "200-річчя битви при Тукумані"
-
-#: holidays/countries/argentina.py:80
-=======
 #: holidays/countries/argentina.py:71
 msgid "Feriado con fines turísticos"
 msgstr "Додатковий вихідний"
@@ -49,24 +30,12 @@
 msgstr "200-річчя битви при Тукумані"
 
 #: holidays/countries/argentina.py:79
->>>>>>> d34e0b3e
 msgid ""
 "Bicentenario de la sesión inaugural de la Asamblea Nacional Constituyente "
 "del año 1813"
 msgstr ""
 "200-річчя інавгураційної сесії Національних установчих зборів 1813 року"
 
-<<<<<<< HEAD
-#: holidays/countries/argentina.py:84
-msgid "Bicentenario de la Batalla de Salta"
-msgstr "200-річчя битви при Сальті"
-
-#: holidays/countries/argentina.py:85
-msgid "Censo nacional 2022"
-msgstr "День національного перепису 2022"
-
-#: holidays/countries/argentina.py:163 holidays/countries/argentina.py:166
-=======
 #: holidays/countries/argentina.py:83
 msgid "Bicentenario de la Batalla de Salta"
 msgstr "200-річчя битви при Сальті"
@@ -76,46 +45,10 @@
 msgstr "День національного перепису 2022"
 
 #: holidays/countries/argentina.py:162 holidays/countries/argentina.py:165
->>>>>>> d34e0b3e
 #, c-format
 msgid "%s (Observado)"
 msgstr "%s (вихідний)"
 
-<<<<<<< HEAD
-#: holidays/countries/argentina.py:178
-msgid "Año Nuevo"
-msgstr "Новий рік"
-
-#: holidays/countries/argentina.py:186
-msgid "Día de Carnaval"
-msgstr "Карнавал"
-
-#: holidays/countries/argentina.py:196
-msgid "Día Nacional de la Memoria por la Verdad y la Justicia"
-msgstr "День пам'яті заради правди та правосуддя"
-
-#: holidays/countries/argentina.py:212
-msgid "Día del Veterano de Guerra"
-msgstr "День ветеранів війни"
-
-#: holidays/countries/argentina.py:214
-msgid "Día del Veterano y de los Caidos en la Guerra de Malvinas"
-msgstr "День ветеранів та загиблих на Мальвінській війні"
-
-#: holidays/countries/argentina.py:222
-msgid "Viernes Santo"
-msgstr "Страсна п'ятниця"
-
-#: holidays/countries/argentina.py:229
-msgid "Día del Trabajo"
-msgstr "День праці"
-
-#: holidays/countries/argentina.py:236
-msgid "Día de la Revolución de Mayo"
-msgstr "День Травневої революції"
-
-#: holidays/countries/argentina.py:247
-=======
 #: holidays/countries/argentina.py:177
 msgid "Año Nuevo"
 msgstr "Новий рік"
@@ -149,7 +82,6 @@
 msgstr "День Травневої революції"
 
 #: holidays/countries/argentina.py:244
->>>>>>> d34e0b3e
 msgid ""
 "Día de los Derechos Argentinos sobre las Islas Malvinas, Sandwich y del "
 "Atlántico Sur"
@@ -157,25 +89,6 @@
 "День суверенітету Аргентини на Мальвінських, Сендвічевих і "
 "Південноатлантичних островах"
 
-<<<<<<< HEAD
-#: holidays/countries/argentina.py:264
-msgid "Paso a la Inmortalidad del General Don Manuel Belgrano"
-msgstr "День пам’яті генерала Мануеля Бельграно"
-
-#: holidays/countries/argentina.py:271
-msgid "Día de la Independencia"
-msgstr "День незалежності"
-
-#: holidays/countries/argentina.py:276
-msgid "Inmaculada Concepción de María"
-msgstr "Непорочне зачаття Діви Марії"
-
-#: holidays/countries/argentina.py:281
-msgid "Navidad"
-msgstr "Різдво Христове"
-
-#: holidays/countries/argentina.py:291
-=======
 #: holidays/countries/argentina.py:261
 msgid "Paso a la Inmortalidad del General Don Manuel Belgrano"
 msgstr "День пам’яті генерала Мануеля Бельграно"
@@ -193,7 +106,6 @@
 msgstr "Різдво Христове"
 
 #: holidays/countries/argentina.py:290
->>>>>>> d34e0b3e
 msgid "Paso a la Inmortalidad del General Don Martín Miguel de Güemes"
 msgstr "День пам'яті генерала Мартіна Мігеля де Гуемеса"
 
@@ -201,17 +113,6 @@
 msgid "Paso a la Inmortalidad del General Don José de San Martin"
 msgstr "День пам'яті генерала Хосе де Сан-Мартіна"
 
-<<<<<<< HEAD
-#: holidays/countries/argentina.py:325
-msgid "Día del Respeto a la Diversidad Cultural"
-msgstr "День поваги до культурного різноманіття"
-
-#: holidays/countries/argentina.py:327
-msgid "Día de la Raza"
-msgstr "День Колумба"
-
-#: holidays/countries/argentina.py:338
-=======
 #: holidays/countries/argentina.py:327
 msgid "Día del Respeto a la Diversidad Cultural"
 msgstr "День поваги до культурного різноманіття"
@@ -221,6 +122,5 @@
 msgstr "День Колумба"
 
 #: holidays/countries/argentina.py:340
->>>>>>> d34e0b3e
 msgid "Día de la Soberanía Nacional"
 msgstr "День національного суверенітету"