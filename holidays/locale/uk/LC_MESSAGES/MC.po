# Monaco holidays uk localization.
# Authors: ~Jhellico <jhellico@gmail.com>, (c) 2023.
#
msgid ""
msgstr ""
"Project-Id-Version: Python Holidays 0.20\n"
"POT-Creation-Date: 2023-02-20 11:58+0200\n"
"PO-Revision-Date: 2023-03-05 13:25+0200\n"
"Last-Translator: ~Jhellico <jhellico@gmail.com>\n"
"Language-Team: Python Holidays localization team\n"
"Language: uk\n"
"MIME-Version: 1.0\n"
"Content-Type: text/plain; charset=UTF-8\n"
"Content-Transfer-Encoding: 8bit\n"
"Plural-Forms: nplurals=3; plural=(n%10==1 && n%100!=11 ? 0 : n%10>=2 && n%10<=4 && (n%100<12 || n%100>14) ? 1 : 2);\n"
"Generated-By: Lingua 4.15.0\n"
"X-Generator: Poedit 3.2.2\n"

#: ./holidays/countries/monaco.py:29
msgid "Jour férié"
msgstr "Державне свято"

<<<<<<< HEAD
#: ./holidays/countries/monaco.py:39
=======
#: ./holidays/countries/monaco.py:40
>>>>>>> 6bfb4528
#, c-format
msgid "%s (Observé)"
msgstr "%s (вихідний)"

#. New Year's Day.
<<<<<<< HEAD
#: ./holidays/countries/monaco.py:45
=======
#: ./holidays/countries/monaco.py:47
>>>>>>> 6bfb4528
msgid "Le jour de l'An"
msgstr "Новий рік"

#. Saint Devote's Day.
<<<<<<< HEAD
#: ./holidays/countries/monaco.py:48
=======
#: ./holidays/countries/monaco.py:50
>>>>>>> 6bfb4528
msgid "La Sainte Dévote"
msgstr "День святої Девоти"

#. Easter Monday.
<<<<<<< HEAD
#: ./holidays/countries/monaco.py:51
=======
#: ./holidays/countries/monaco.py:53
>>>>>>> 6bfb4528
msgid "Le lundi de Pâques"
msgstr "Великодній понеділок"

#. Labour Day.
<<<<<<< HEAD
#: ./holidays/countries/monaco.py:54
=======
#: ./holidays/countries/monaco.py:56
>>>>>>> 6bfb4528
msgid "Fête de la Travaille"
msgstr "День праці"

#. Ascension's Day.
<<<<<<< HEAD
#: ./holidays/countries/monaco.py:57
=======
#: ./holidays/countries/monaco.py:59
>>>>>>> 6bfb4528
msgid "L'Ascension"
msgstr "Вознесіння Господнє"

#. Whit Monday.
<<<<<<< HEAD
#: ./holidays/countries/monaco.py:60
=======
#: ./holidays/countries/monaco.py:62
>>>>>>> 6bfb4528
msgid "Le lundi de Pentecôte"
msgstr "День Святого Духа"

#. Corpus Christi.
<<<<<<< HEAD
#: ./holidays/countries/monaco.py:63
msgid "La Fête Dieu"
msgstr "Свято Тіла і Крові Христових"

#. Assumption's Day.
#: ./holidays/countries/monaco.py:66
=======
#: ./holidays/countries/monaco.py:65
msgid "La Fête Dieu"
msgstr "Свято Тіла і Крові Христових"

#: ./holidays/countries/monaco.py:69
>>>>>>> 6bfb4528
msgid "L'Assomption de Marie"
msgstr "Успіння Пресвятої Богородиці"

#. All Saints' Day.
<<<<<<< HEAD
#: ./holidays/countries/monaco.py:69
=======
#: ./holidays/countries/monaco.py:73
>>>>>>> 6bfb4528
msgid "La Toussaint"
msgstr "День усіх святих"

#. Prince's Day.
<<<<<<< HEAD
#: ./holidays/countries/monaco.py:72
=======
#: ./holidays/countries/monaco.py:76
>>>>>>> 6bfb4528
msgid "La Fête du Prince"
msgstr "День Князя"

#. Immaculate Conception's Day.
<<<<<<< HEAD
#: ./holidays/countries/monaco.py:78
=======
#: ./holidays/countries/monaco.py:82
>>>>>>> 6bfb4528
msgid "L'Immaculée Conception"
msgstr "Непорочне зачаття Діви Марії"

#. Christmas Day.
<<<<<<< HEAD
#: ./holidays/countries/monaco.py:81
=======
#: ./holidays/countries/monaco.py:85
>>>>>>> 6bfb4528
msgid "Noël"
msgstr "Різдво Христове"<|MERGE_RESOLUTION|>--- conflicted
+++ resolved
@@ -20,119 +20,66 @@
 msgid "Jour férié"
 msgstr "Державне свято"
 
-<<<<<<< HEAD
-#: ./holidays/countries/monaco.py:39
-=======
 #: ./holidays/countries/monaco.py:40
->>>>>>> 6bfb4528
 #, c-format
 msgid "%s (Observé)"
 msgstr "%s (вихідний)"
 
 #. New Year's Day.
-<<<<<<< HEAD
-#: ./holidays/countries/monaco.py:45
-=======
 #: ./holidays/countries/monaco.py:47
->>>>>>> 6bfb4528
 msgid "Le jour de l'An"
 msgstr "Новий рік"
 
 #. Saint Devote's Day.
-<<<<<<< HEAD
-#: ./holidays/countries/monaco.py:48
-=======
 #: ./holidays/countries/monaco.py:50
->>>>>>> 6bfb4528
 msgid "La Sainte Dévote"
 msgstr "День святої Девоти"
 
 #. Easter Monday.
-<<<<<<< HEAD
-#: ./holidays/countries/monaco.py:51
-=======
 #: ./holidays/countries/monaco.py:53
->>>>>>> 6bfb4528
 msgid "Le lundi de Pâques"
 msgstr "Великодній понеділок"
 
 #. Labour Day.
-<<<<<<< HEAD
-#: ./holidays/countries/monaco.py:54
-=======
 #: ./holidays/countries/monaco.py:56
->>>>>>> 6bfb4528
 msgid "Fête de la Travaille"
 msgstr "День праці"
 
 #. Ascension's Day.
-<<<<<<< HEAD
-#: ./holidays/countries/monaco.py:57
-=======
 #: ./holidays/countries/monaco.py:59
->>>>>>> 6bfb4528
 msgid "L'Ascension"
 msgstr "Вознесіння Господнє"
 
 #. Whit Monday.
-<<<<<<< HEAD
-#: ./holidays/countries/monaco.py:60
-=======
 #: ./holidays/countries/monaco.py:62
->>>>>>> 6bfb4528
 msgid "Le lundi de Pentecôte"
 msgstr "День Святого Духа"
 
 #. Corpus Christi.
-<<<<<<< HEAD
-#: ./holidays/countries/monaco.py:63
-msgid "La Fête Dieu"
-msgstr "Свято Тіла і Крові Христових"
-
-#. Assumption's Day.
-#: ./holidays/countries/monaco.py:66
-=======
 #: ./holidays/countries/monaco.py:65
 msgid "La Fête Dieu"
 msgstr "Свято Тіла і Крові Христових"
 
 #: ./holidays/countries/monaco.py:69
->>>>>>> 6bfb4528
 msgid "L'Assomption de Marie"
 msgstr "Успіння Пресвятої Богородиці"
 
 #. All Saints' Day.
-<<<<<<< HEAD
-#: ./holidays/countries/monaco.py:69
-=======
 #: ./holidays/countries/monaco.py:73
->>>>>>> 6bfb4528
 msgid "La Toussaint"
 msgstr "День усіх святих"
 
 #. Prince's Day.
-<<<<<<< HEAD
-#: ./holidays/countries/monaco.py:72
-=======
 #: ./holidays/countries/monaco.py:76
->>>>>>> 6bfb4528
 msgid "La Fête du Prince"
 msgstr "День Князя"
 
 #. Immaculate Conception's Day.
-<<<<<<< HEAD
-#: ./holidays/countries/monaco.py:78
-=======
 #: ./holidays/countries/monaco.py:82
->>>>>>> 6bfb4528
 msgid "L'Immaculée Conception"
 msgstr "Непорочне зачаття Діви Марії"
 
 #. Christmas Day.
-<<<<<<< HEAD
-#: ./holidays/countries/monaco.py:81
-=======
 #: ./holidays/countries/monaco.py:85
->>>>>>> 6bfb4528
 msgid "Noël"
 msgstr "Різдво Христове"