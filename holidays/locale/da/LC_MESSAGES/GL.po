--- conflicted
+++ resolved
@@ -70,15 +70,11 @@
 msgid "Juullip-aappaa"
 msgstr "Anden juledag"
 
-<<<<<<< HEAD
-#. Workers' Day.
-=======
 #. Epiphany.
 msgid "Kunngit pingasut ulluat"
 msgstr "Helligtrekongersdag"
 
 #. International Workers' Day.
->>>>>>> 07916a4b
 msgid "Sulisartut ulluat"
 msgstr "Arbejdernes kampdag"
 
