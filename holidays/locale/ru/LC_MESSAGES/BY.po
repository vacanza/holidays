#  holidays
#  --------
#  A fast, efficient Python library for generating country, province and state
#  specific sets of holidays on the fly. It aims to make determining whether a
#  specific date is a holiday as fast and flexible as possible.
#
#  Authors: Vacanza Team and individual contributors (see AUTHORS.md file)
#           dr-prodigy <dr.prodigy.github@gmail.com> (c) 2017-2023
#           ryanss <ryanssdev@icloud.com> (c) 2014-2017
#  Website: https://github.com/vacanza/holidays
#  License: MIT (see LICENSE file)
#
# Belarus holidays ru localization.
#
msgid ""
msgstr ""
"Project-Id-Version: Holidays 0.64\n"
"POT-Creation-Date: 2024-12-24 11:39+0700\n"
"PO-Revision-Date: 2024-12-26 19:18+0700\n"
"Last-Translator: PPsyrius <ppsyrius@ppsyrius.dev>\n"
"Language-Team: Holidays Localization Team\n"
"Language: ru\n"
"MIME-Version: 1.0\n"
"Content-Type: text/plain; charset=UTF-8\n"
"Content-Transfer-Encoding: 8bit\n"
"Generated-By: Lingva 5.0.4\n"
"X-Generator: Poedit 3.5\n"

#. Date format (see strftime() Format Codes)
msgid "%d.%m.%Y"
msgstr "%d.%m.%Y"

#. Day off (substituted from %s).
#, c-format
msgid "Выходны (перанесены з %s)"
msgstr "Выходной (перенесено с %s)"

#. Constitution Day.
msgid "Дзень Канстытуцыі"
msgstr "День Конституции"

#. Day of Unity of the Peoples of Belarus and Russia.
msgid "Дзень яднання народаў Беларусі і Расіі"
msgstr "День единения народов Беларуси и России"

#. Victory Day.
msgid "Дзень Перамогі"
msgstr "День Победы"

<<<<<<< HEAD
#. Day of the National Coat of Arms of the Republic of Belarus, the National
#. Flag of the Republic
=======
#. Day of the National Coat of Arms of the Republic of Belarus, the National Flag of the Republic
>>>>>>> b4d60d54
#. of Belarus and the National Anthem of the Republic of Belarus.
msgid "Дзень Дзяржаўнага сцяга, Дзяржаўнага герба і Дзяржаўнага гімна Рэспублікі Беларусь"
msgstr ""
"День Государственного флага, Государственного герба и Государственного гимна Республики Беларусь"

#. Independence Day of the Republic of Belarus (Day of the Republic).
msgid "Дзень Незалежнасці Рэспублікі Беларусь (Дзень Рэспублікі)"
msgstr "День Независимости Республики Беларусь (День Республики)"

#. Day of People's Unity.
msgid "Дзень народнага адзінства"
msgstr "День народного единства"

#. New Year's Day.
msgid "Новы год"
msgstr "Новый год"

#. Day of the Fatherland's Defenders and the Armed Forces of the Republic of Belarus.
msgid "Дзень абаронцаў Айчыны і Узброеных Сіл Рэспублікі Беларусь"
msgstr "День защитников Отечества и Вооруженных Сил Республики Беларусь"

#. Women's Day.
msgid "Дзень жанчын"
msgstr "День женщин"

#. Labor Day.
msgid "Свята працы"
msgstr "Праздник труда"

#. October Revolution Day.
msgid "Дзень Кастрычніцкай рэвалюцыі"
msgstr "День Октябрьской революции"

#. Orthodox Christmas Day.
msgid "Нараджэнне Хрыстова (праваслаўнае Раство)"
msgstr "Рождество Христово (православное Рождество)"

#. Catholic Easter.
msgid "Каталiцкi Вялiкдзень"
msgstr "Католическая Пасха"

#. Orthodox Easter.
msgid "Праваслаўны Вялiкдзень"
msgstr "Православная Пасха"

#. Radunitsa (Day of Rejoicing).
msgid "Радаўніца"
msgstr "Радуница"

#. Dzyady (All Souls' Day).
msgid "Дзень памяці"
msgstr "День памяти"

#. Catholic Christmas Day.
msgid "Нараджэнне Хрыстова (каталіцкае Раство)"
msgstr "Рождество Христово (католическое Рождество)"<|MERGE_RESOLUTION|>--- conflicted
+++ resolved
@@ -47,12 +47,7 @@
 msgid "Дзень Перамогі"
 msgstr "День Победы"
 
-<<<<<<< HEAD
-#. Day of the National Coat of Arms of the Republic of Belarus, the National
-#. Flag of the Republic
-=======
 #. Day of the National Coat of Arms of the Republic of Belarus, the National Flag of the Republic
->>>>>>> b4d60d54
 #. of Belarus and the National Anthem of the Republic of Belarus.
 msgid "Дзень Дзяржаўнага сцяга, Дзяржаўнага герба і Дзяржаўнага гімна Рэспублікі Беларусь"
 msgstr ""
