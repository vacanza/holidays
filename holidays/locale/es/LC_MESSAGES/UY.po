--- conflicted
+++ resolved
@@ -77,28 +77,16 @@
 msgstr ""
 
 #. Landing of the 33 Patriots.
-<<<<<<< HEAD
-#: ./holidays/countries/uruguay.py:82
-=======
 #: ./holidays/countries/uruguay.py:81
->>>>>>> fe35f9f4
 msgid "Desembarco de los 33 Orientales"
 msgstr ""
 
 #. Battle of Las Piedras.
-<<<<<<< HEAD
-#: ./holidays/countries/uruguay.py:84
-=======
 #: ./holidays/countries/uruguay.py:83
->>>>>>> fe35f9f4
 msgid "Batalla de Las Piedras"
 msgstr ""
 
 #. Respect for Cultural Diversity Day.
-<<<<<<< HEAD
-#: ./holidays/countries/uruguay.py:86
-=======
 #: ./holidays/countries/uruguay.py:85
->>>>>>> fe35f9f4
 msgid "Día del Respeto a la Diversidad Cultural"
 msgstr ""