--- conflicted
+++ resolved
@@ -54,38 +54,15 @@
 msgid "Día Nacional de la Memoria por la Verdad y la Justicia"
 msgstr ""
 
-<<<<<<< HEAD
-#: ./holidays/countries/argentina.py:206
-msgid "Día del Veterano de Guerra"
-msgstr ""
-
-#: ./holidays/countries/argentina.py:208
-=======
 #: ./holidays/countries/argentina.py:205
 msgid "Día del Veterano de Guerra"
 msgstr ""
 
 #: ./holidays/countries/argentina.py:207
->>>>>>> fe35f9f4
 msgid "Día del Veterano y de los Caidos en la Guerra de Malvinas"
 msgstr ""
 
 #. Good Friday.
-<<<<<<< HEAD
-#: ./holidays/countries/argentina.py:213
-msgid "Viernes Santo"
-msgstr ""
-
-#: ./holidays/countries/argentina.py:217
-msgid "Día del Trabajo"
-msgstr ""
-
-#: ./holidays/countries/argentina.py:221
-msgid "Día de la Revolución de Mayo"
-msgstr ""
-
-#: ./holidays/countries/argentina.py:231
-=======
 #: ./holidays/countries/argentina.py:212
 msgid "Viernes Santo"
 msgstr ""
@@ -99,61 +76,25 @@
 msgstr ""
 
 #: ./holidays/countries/argentina.py:230
->>>>>>> fe35f9f4
 msgid ""
 "Día de los Derechos Argentinos sobre las Islas Malvinas, Sandwich y del "
 "Atlántico Sur"
 msgstr ""
 
-<<<<<<< HEAD
-#: ./holidays/countries/argentina.py:247
-msgid "Paso a la Inmortalidad del General Don Manuel Belgrano"
-msgstr ""
-
-#: ./holidays/countries/argentina.py:255
-=======
 #: ./holidays/countries/argentina.py:246
 msgid "Paso a la Inmortalidad del General Don Manuel Belgrano"
 msgstr ""
 
 #: ./holidays/countries/argentina.py:254
->>>>>>> fe35f9f4
 msgid "Día de la Independencia"
 msgstr ""
 
 #. Immaculate Conception.
-<<<<<<< HEAD
-#: ./holidays/countries/argentina.py:258
-=======
 #: ./holidays/countries/argentina.py:257
->>>>>>> fe35f9f4
 msgid "Inmaculada Concepción de María"
 msgstr ""
 
 #. Christmas.
-<<<<<<< HEAD
-#: ./holidays/countries/argentina.py:261
-msgid "Navidad"
-msgstr ""
-
-#: ./holidays/countries/argentina.py:271
-msgid "Paso a la Inmortalidad del General Don Martín Miguel de Güemes"
-msgstr ""
-
-#: ./holidays/countries/argentina.py:285
-msgid "Paso a la Inmortalidad del General Don José de San Martin"
-msgstr ""
-
-#: ./holidays/countries/argentina.py:305
-msgid "Día del Respeto a la Diversidad Cultural"
-msgstr ""
-
-#: ./holidays/countries/argentina.py:302
-msgid "Día de la Raza"
-msgstr ""
-
-#: ./holidays/countries/argentina.py:315
-=======
 #: ./holidays/countries/argentina.py:260
 msgid "Navidad"
 msgstr ""
@@ -175,7 +116,6 @@
 msgstr ""
 
 #: ./holidays/countries/argentina.py:314
->>>>>>> fe35f9f4
 msgid "Día de la Soberanía Nacional"
 msgstr ""
 
