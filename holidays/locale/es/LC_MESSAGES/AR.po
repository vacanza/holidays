# Argentina holidays.
# Authors: Arkadii Yakovets <ark@cho.red>, (c) 2023.
#
msgid ""
msgstr ""
"Project-Id-Version: Python Holidays 0.20\n"
<<<<<<< HEAD
"POT-Creation-Date: 2023-03-04 10:13-0800\n"
=======
"POT-Creation-Date: 2023-03-02 00:39+0700\n"
>>>>>>> d34e0b3e
"PO-Revision-Date: 2023-02-20 19:02+0200\n"
"Last-Translator: ~Jhellico <jhellico@gmail.com>\n"
"Language-Team: Python Holidays localization team\n"
"Language: es\n"
"MIME-Version: 1.0\n"
"Content-Type: text/plain; charset=UTF-8\n"
"Content-Transfer-Encoding: 8bit\n"
"Plural-Forms: nplurals=2; plural=(n != 1);\n"
"Generated-By: Lingua 4.15.0\n"
"X-Generator: Poedit 3.2.2\n"

<<<<<<< HEAD
#: holidays/countries/argentina.py:72
msgid "Feriado con fines turísticos"
msgstr ""

#: holidays/countries/argentina.py:76
msgid "Bicentenario de la creación y primera jura de la bandera nacional"
msgstr ""

#: holidays/countries/argentina.py:79
msgid "Bicentenario de la Batalla de Tucumán"
msgstr ""

#: holidays/countries/argentina.py:80
=======
#: holidays/countries/argentina.py:71
msgid "Feriado con fines turísticos"
msgstr ""

#: holidays/countries/argentina.py:75
msgid "Bicentenario de la creación y primera jura de la bandera nacional"
msgstr ""

#: holidays/countries/argentina.py:78
msgid "Bicentenario de la Batalla de Tucumán"
msgstr ""

#: holidays/countries/argentina.py:79
>>>>>>> d34e0b3e
msgid ""
"Bicentenario de la sesión inaugural de la Asamblea Nacional Constituyente "
"del año 1813"
msgstr ""

<<<<<<< HEAD
#: holidays/countries/argentina.py:84
msgid "Bicentenario de la Batalla de Salta"
msgstr ""

#: holidays/countries/argentina.py:85
msgid "Censo nacional 2022"
msgstr ""

#: holidays/countries/argentina.py:163 holidays/countries/argentina.py:166
=======
#: holidays/countries/argentina.py:83
msgid "Bicentenario de la Batalla de Salta"
msgstr ""

#: holidays/countries/argentina.py:84
msgid "Censo nacional 2022"
msgstr ""

#: holidays/countries/argentina.py:162 holidays/countries/argentina.py:165
>>>>>>> d34e0b3e
#, c-format
msgid "%s (Observado)"
msgstr ""

<<<<<<< HEAD
#: holidays/countries/argentina.py:178
msgid "Año Nuevo"
msgstr ""

#: holidays/countries/argentina.py:186
msgid "Día de Carnaval"
msgstr ""

#: holidays/countries/argentina.py:196
msgid "Día Nacional de la Memoria por la Verdad y la Justicia"
msgstr ""

#: holidays/countries/argentina.py:212
msgid "Día del Veterano de Guerra"
msgstr ""

#: holidays/countries/argentina.py:214
msgid "Día del Veterano y de los Caidos en la Guerra de Malvinas"
msgstr ""

#: holidays/countries/argentina.py:222
msgid "Viernes Santo"
msgstr ""

#: holidays/countries/argentina.py:229
msgid "Día del Trabajo"
msgstr ""

#: holidays/countries/argentina.py:236
msgid "Día de la Revolución de Mayo"
msgstr ""

#: holidays/countries/argentina.py:247
=======
#: holidays/countries/argentina.py:177
msgid "Año Nuevo"
msgstr ""

#: holidays/countries/argentina.py:185
msgid "Día de Carnaval"
msgstr ""

#: holidays/countries/argentina.py:194
msgid "Día Nacional de la Memoria por la Verdad y la Justicia"
msgstr ""

#: holidays/countries/argentina.py:209
msgid "Día del Veterano de Guerra"
msgstr ""

#: holidays/countries/argentina.py:211
msgid "Día del Veterano y de los Caidos en la Guerra de Malvinas"
msgstr ""

#: holidays/countries/argentina.py:219
msgid "Viernes Santo"
msgstr ""

#: holidays/countries/argentina.py:226
msgid "Día del Trabajo"
msgstr ""

#: holidays/countries/argentina.py:233
msgid "Día de la Revolución de Mayo"
msgstr ""

#: holidays/countries/argentina.py:244
>>>>>>> d34e0b3e
msgid ""
"Día de los Derechos Argentinos sobre las Islas Malvinas, Sandwich y del "
"Atlántico Sur"
msgstr ""

<<<<<<< HEAD
#: holidays/countries/argentina.py:264
msgid "Paso a la Inmortalidad del General Don Manuel Belgrano"
msgstr ""

#: holidays/countries/argentina.py:271
msgid "Día de la Independencia"
msgstr ""

#: holidays/countries/argentina.py:276
msgid "Inmaculada Concepción de María"
msgstr ""

#: holidays/countries/argentina.py:281
msgid "Navidad"
msgstr ""

#: holidays/countries/argentina.py:291
=======
#: holidays/countries/argentina.py:261
msgid "Paso a la Inmortalidad del General Don Manuel Belgrano"
msgstr ""

#: holidays/countries/argentina.py:270
msgid "Día de la Independencia"
msgstr ""

#: holidays/countries/argentina.py:275
msgid "Inmaculada Concepción de María"
msgstr ""

#: holidays/countries/argentina.py:280
msgid "Navidad"
msgstr ""

#: holidays/countries/argentina.py:290
>>>>>>> d34e0b3e
msgid "Paso a la Inmortalidad del General Don Martín Miguel de Güemes"
msgstr ""

#: holidays/countries/argentina.py:307
msgid "Paso a la Inmortalidad del General Don José de San Martin"
msgstr ""

<<<<<<< HEAD
#: holidays/countries/argentina.py:325
msgid "Día del Respeto a la Diversidad Cultural"
msgstr ""

#: holidays/countries/argentina.py:327
msgid "Día de la Raza"
msgstr ""

#: holidays/countries/argentina.py:338
=======
#: holidays/countries/argentina.py:327
msgid "Día del Respeto a la Diversidad Cultural"
msgstr ""

#: holidays/countries/argentina.py:329
msgid "Día de la Raza"
msgstr ""

#: holidays/countries/argentina.py:340
>>>>>>> d34e0b3e
msgid "Día de la Soberanía Nacional"
msgstr ""<|MERGE_RESOLUTION|>--- conflicted
+++ resolved
@@ -4,11 +4,7 @@
 msgid ""
 msgstr ""
 "Project-Id-Version: Python Holidays 0.20\n"
-<<<<<<< HEAD
-"POT-Creation-Date: 2023-03-04 10:13-0800\n"
-=======
 "POT-Creation-Date: 2023-03-02 00:39+0700\n"
->>>>>>> d34e0b3e
 "PO-Revision-Date: 2023-02-20 19:02+0200\n"
 "Last-Translator: ~Jhellico <jhellico@gmail.com>\n"
 "Language-Team: Python Holidays localization team\n"
@@ -20,21 +16,6 @@
 "Generated-By: Lingua 4.15.0\n"
 "X-Generator: Poedit 3.2.2\n"
 
-<<<<<<< HEAD
-#: holidays/countries/argentina.py:72
-msgid "Feriado con fines turísticos"
-msgstr ""
-
-#: holidays/countries/argentina.py:76
-msgid "Bicentenario de la creación y primera jura de la bandera nacional"
-msgstr ""
-
-#: holidays/countries/argentina.py:79
-msgid "Bicentenario de la Batalla de Tucumán"
-msgstr ""
-
-#: holidays/countries/argentina.py:80
-=======
 #: holidays/countries/argentina.py:71
 msgid "Feriado con fines turísticos"
 msgstr ""
@@ -48,23 +29,11 @@
 msgstr ""
 
 #: holidays/countries/argentina.py:79
->>>>>>> d34e0b3e
 msgid ""
 "Bicentenario de la sesión inaugural de la Asamblea Nacional Constituyente "
 "del año 1813"
 msgstr ""
 
-<<<<<<< HEAD
-#: holidays/countries/argentina.py:84
-msgid "Bicentenario de la Batalla de Salta"
-msgstr ""
-
-#: holidays/countries/argentina.py:85
-msgid "Censo nacional 2022"
-msgstr ""
-
-#: holidays/countries/argentina.py:163 holidays/countries/argentina.py:166
-=======
 #: holidays/countries/argentina.py:83
 msgid "Bicentenario de la Batalla de Salta"
 msgstr ""
@@ -74,46 +43,10 @@
 msgstr ""
 
 #: holidays/countries/argentina.py:162 holidays/countries/argentina.py:165
->>>>>>> d34e0b3e
 #, c-format
 msgid "%s (Observado)"
 msgstr ""
 
-<<<<<<< HEAD
-#: holidays/countries/argentina.py:178
-msgid "Año Nuevo"
-msgstr ""
-
-#: holidays/countries/argentina.py:186
-msgid "Día de Carnaval"
-msgstr ""
-
-#: holidays/countries/argentina.py:196
-msgid "Día Nacional de la Memoria por la Verdad y la Justicia"
-msgstr ""
-
-#: holidays/countries/argentina.py:212
-msgid "Día del Veterano de Guerra"
-msgstr ""
-
-#: holidays/countries/argentina.py:214
-msgid "Día del Veterano y de los Caidos en la Guerra de Malvinas"
-msgstr ""
-
-#: holidays/countries/argentina.py:222
-msgid "Viernes Santo"
-msgstr ""
-
-#: holidays/countries/argentina.py:229
-msgid "Día del Trabajo"
-msgstr ""
-
-#: holidays/countries/argentina.py:236
-msgid "Día de la Revolución de Mayo"
-msgstr ""
-
-#: holidays/countries/argentina.py:247
-=======
 #: holidays/countries/argentina.py:177
 msgid "Año Nuevo"
 msgstr ""
@@ -147,31 +80,11 @@
 msgstr ""
 
 #: holidays/countries/argentina.py:244
->>>>>>> d34e0b3e
 msgid ""
 "Día de los Derechos Argentinos sobre las Islas Malvinas, Sandwich y del "
 "Atlántico Sur"
 msgstr ""
 
-<<<<<<< HEAD
-#: holidays/countries/argentina.py:264
-msgid "Paso a la Inmortalidad del General Don Manuel Belgrano"
-msgstr ""
-
-#: holidays/countries/argentina.py:271
-msgid "Día de la Independencia"
-msgstr ""
-
-#: holidays/countries/argentina.py:276
-msgid "Inmaculada Concepción de María"
-msgstr ""
-
-#: holidays/countries/argentina.py:281
-msgid "Navidad"
-msgstr ""
-
-#: holidays/countries/argentina.py:291
-=======
 #: holidays/countries/argentina.py:261
 msgid "Paso a la Inmortalidad del General Don Manuel Belgrano"
 msgstr ""
@@ -189,7 +102,6 @@
 msgstr ""
 
 #: holidays/countries/argentina.py:290
->>>>>>> d34e0b3e
 msgid "Paso a la Inmortalidad del General Don Martín Miguel de Güemes"
 msgstr ""
 
@@ -197,17 +109,6 @@
 msgid "Paso a la Inmortalidad del General Don José de San Martin"
 msgstr ""
 
-<<<<<<< HEAD
-#: holidays/countries/argentina.py:325
-msgid "Día del Respeto a la Diversidad Cultural"
-msgstr ""
-
-#: holidays/countries/argentina.py:327
-msgid "Día de la Raza"
-msgstr ""
-
-#: holidays/countries/argentina.py:338
-=======
 #: holidays/countries/argentina.py:327
 msgid "Día del Respeto a la Diversidad Cultural"
 msgstr ""
@@ -217,6 +118,5 @@
 msgstr ""
 
 #: holidays/countries/argentina.py:340
->>>>>>> d34e0b3e
 msgid "Día de la Soberanía Nacional"
 msgstr ""