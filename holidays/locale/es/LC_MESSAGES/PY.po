--- conflicted
+++ resolved
@@ -17,38 +17,22 @@
 "X-Generator: Poedit 3.2.2\n"
 
 #. Public holiday.
-<<<<<<< HEAD
-#: ./holidays/countries/paraguay.py:31
-=======
 #: ./holidays/countries/paraguay.py:32
->>>>>>> 6bfb4528
 msgid "Asueto adicionale"
 msgstr ""
 
 #. Public sector holiday.
-<<<<<<< HEAD
-#: ./holidays/countries/paraguay.py:33
-=======
 #: ./holidays/countries/paraguay.py:34
->>>>>>> 6bfb4528
 msgid "Asueto de la Administración Pública"
 msgstr ""
 
 #. New Year's Day.
-<<<<<<< HEAD
-#: ./holidays/countries/paraguay.py:156
-=======
 #: ./holidays/countries/paraguay.py:157
->>>>>>> 6bfb4528
 msgid "Año Nuevo"
 msgstr ""
 
 #. Patriots Day.
-<<<<<<< HEAD
-#: ./holidays/countries/paraguay.py:166
-=======
 #: ./holidays/countries/paraguay.py:167
->>>>>>> 6bfb4528
 msgid "Día de los Héroes de la Patria"
 msgstr ""
 
@@ -58,29 +42,17 @@
 msgstr ""
 
 #. Good Friday.
-<<<<<<< HEAD
-#: ./holidays/countries/paraguay.py:174
-=======
 #: ./holidays/countries/paraguay.py:175
->>>>>>> 6bfb4528
 msgid "Viernes Santo"
 msgstr ""
 
 #. Easter Day.
-<<<<<<< HEAD
-#: ./holidays/countries/paraguay.py:177
-=======
 #: ./holidays/countries/paraguay.py:178
->>>>>>> 6bfb4528
 msgid "Día de Pascuas"
 msgstr ""
 
 #. Labour Day.
-<<<<<<< HEAD
-#: ./holidays/countries/paraguay.py:180
-=======
 #: ./holidays/countries/paraguay.py:181
->>>>>>> 6bfb4528
 msgid "Día del Trabajador"
 msgstr ""
 
@@ -90,11 +62,7 @@
 msgstr ""
 
 #. Chaco Armistice Day.
-<<<<<<< HEAD
-#: ./holidays/countries/paraguay.py:197
-=======
 #: ./holidays/countries/paraguay.py:198
->>>>>>> 6bfb4528
 msgid "Día de la Paz del Chaco"
 msgstr ""
 
@@ -104,28 +72,16 @@
 msgstr ""
 
 #. Boqueron Battle Day.
-<<<<<<< HEAD
-#: ./holidays/countries/paraguay.py:222
-=======
 #: ./holidays/countries/paraguay.py:223
->>>>>>> 6bfb4528
 msgid "Día de la Batalla de Boquerón"
 msgstr ""
 
 #. Caacupe Virgin Day.
-<<<<<<< HEAD
-#: ./holidays/countries/paraguay.py:230
-=======
 #: ./holidays/countries/paraguay.py:231
->>>>>>> 6bfb4528
 msgid "Día de la Virgen de Caacupé"
 msgstr ""
 
 #. Christmas.
-<<<<<<< HEAD
-#: ./holidays/countries/paraguay.py:237
-=======
 #: ./holidays/countries/paraguay.py:238
->>>>>>> 6bfb4528
 msgid "Navidad"
 msgstr ""