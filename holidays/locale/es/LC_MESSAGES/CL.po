# Chile holidays.
# Authors: ~Jhellico <jhellico@gmail.com>, (c) 2023.
#
msgid ""
msgstr ""
"Project-Id-Version: Python Holidays 0.21\n"
"POT-Creation-Date: 2023-02-28 16:42+0200\n"
"PO-Revision-Date: 2023-02-28 16:43+0200\n"
"Last-Translator: ~Jhellico <jhellico@gmail.com>\n"
"Language-Team: Python Holidays localization team\n"
"Language: es\n"
"MIME-Version: 1.0\n"
"Content-Type: text/plain; charset=UTF-8\n"
"Content-Transfer-Encoding: 8bit\n"
"Plural-Forms: nplurals=2; plural=(n != 1);\n"
"Generated-By: pygettext.py 1.5\n"
"X-Generator: Poedit 3.2.2\n"

#: ./holidays/countries/chile.py:32 ./holidays/countries/chile.py:79
msgid "Feriado nacional"
msgstr ""

#. New Year's Day (Law 2.977).
#: ./holidays/countries/chile.py:76
msgid "Año Nuevo"
msgstr ""

#. Holy Week (Law 2.977)
#: ./holidays/countries/chile.py:82
msgid "Viernes Santo"
msgstr ""

#: ./holidays/countries/chile.py:83
msgid "Sábado Santo"
msgstr ""

#: ./holidays/countries/chile.py:87
msgid "Ascensión del Señor"
msgstr ""

#: ./holidays/countries/chile.py:93
msgid "Corpus Christi"
msgstr ""

<<<<<<< HEAD
#: ./holidays/countries/chile.py:99
=======
#: ./holidays/countries/chile.py:98
>>>>>>> fe35f9f4
msgid "Día Nacional del Trabajo"
msgstr ""

#. Naval Glories Day (Law 2.977).
<<<<<<< HEAD
#: ./holidays/countries/chile.py:102
=======
#: ./holidays/countries/chile.py:101
>>>>>>> fe35f9f4
msgid "Día de las Glorias Navales"
msgstr ""

#. National Day of Indigenous Peoples.
<<<<<<< HEAD
#: ./holidays/countries/chile.py:106
msgid "Día Nacional de los Pueblos Indígenas"
msgstr ""

#: ./holidays/countries/chile.py:115
msgid "San Pedro y San Pablo"
msgstr ""

#: ./holidays/countries/chile.py:119
=======
#: ./holidays/countries/chile.py:105
msgid "Día Nacional de los Pueblos Indígenas"
msgstr ""

#: ./holidays/countries/chile.py:114
msgid "San Pedro y San Pablo"
msgstr ""

#: ./holidays/countries/chile.py:118
>>>>>>> fe35f9f4
msgid "Virgen del Carmen"
msgstr ""

#. Day of Assumption of the Virgin (Law 2.977).
<<<<<<< HEAD
#: ./holidays/countries/chile.py:122
msgid "Asunción de la Virgen"
msgstr ""

#: ./holidays/countries/chile.py:126
msgid "Día de la Liberación Nacional"
msgstr ""

#: ./holidays/countries/chile.py:130
msgid "Día de la Unidad Nacional"
msgstr ""

#: ./holidays/countries/chile.py:136 ./holidays/countries/chile.py:140
#: ./holidays/countries/chile.py:150 ./holidays/countries/chile.py:154
=======
#: ./holidays/countries/chile.py:121
msgid "Asunción de la Virgen"
msgstr ""

#: ./holidays/countries/chile.py:125
msgid "Día de la Liberación Nacional"
msgstr ""

#: ./holidays/countries/chile.py:129
msgid "Día de la Unidad Nacional"
msgstr ""

#: ./holidays/countries/chile.py:135 ./holidays/countries/chile.py:139
#: ./holidays/countries/chile.py:149 ./holidays/countries/chile.py:153
>>>>>>> fe35f9f4
msgid "Fiestas Patrias"
msgstr ""

#. Independence Day (Law 2.977).
<<<<<<< HEAD
#: ./holidays/countries/chile.py:143
=======
#: ./holidays/countries/chile.py:142
>>>>>>> fe35f9f4
msgid "Día de la Independencia"
msgstr ""

#. Day of Glories of the Army of Chile (Law 2.977).
<<<<<<< HEAD
#: ./holidays/countries/chile.py:146
msgid "Día de las Glorias del Ejército"
msgstr ""

#: ./holidays/countries/chile.py:159
msgid "Día del Encuentro de dos Mundos"
msgstr ""

#: ./holidays/countries/chile.py:159
msgid "Día de la Raza"
msgstr ""

#: ./holidays/countries/chile.py:173
=======
#: ./holidays/countries/chile.py:145
msgid "Día de las Glorias del Ejército"
msgstr ""

#: ./holidays/countries/chile.py:158
msgid "Día del Encuentro de dos Mundos"
msgstr ""

#: ./holidays/countries/chile.py:158
msgid "Día de la Raza"
msgstr ""

#: ./holidays/countries/chile.py:172
>>>>>>> fe35f9f4
msgid "Día Nacional de las Iglesias Evangélicas y Protestantes"
msgstr ""

#. All Saints Day (Law 2.977).
<<<<<<< HEAD
#: ./holidays/countries/chile.py:176
=======
#: ./holidays/countries/chile.py:175
>>>>>>> fe35f9f4
msgid "Día de Todos los Santos"
msgstr ""

#. Immaculate Conception (Law 2.977).
<<<<<<< HEAD
#: ./holidays/countries/chile.py:179
=======
#: ./holidays/countries/chile.py:178
>>>>>>> fe35f9f4
msgid "La Inmaculada Concepción"
msgstr ""

#. Christmas Eve.
<<<<<<< HEAD
#: ./holidays/countries/chile.py:183
=======
#: ./holidays/countries/chile.py:182
>>>>>>> fe35f9f4
msgid "Víspera de Navidad"
msgstr ""

#. Christmas (Law 2.977).
<<<<<<< HEAD
#: ./holidays/countries/chile.py:186
=======
#: ./holidays/countries/chile.py:185
>>>>>>> fe35f9f4
msgid "Navidad"
msgstr ""

#. Región de Arica y Parinacota.
<<<<<<< HEAD
#: ./holidays/countries/chile.py:192
msgid "Asalto y Toma del Morro de Arica"
msgstr ""

#: ./holidays/countries/chile.py:199
=======
#: ./holidays/countries/chile.py:191
msgid "Asalto y Toma del Morro de Arica"
msgstr ""

#: ./holidays/countries/chile.py:198
>>>>>>> fe35f9f4
msgid "Nacimiento del Prócer de la Independencia (Chillán y Chillán Viejo)"
msgstr ""<|MERGE_RESOLUTION|>--- conflicted
+++ resolved
@@ -42,35 +42,16 @@
 msgid "Corpus Christi"
 msgstr ""
 
-<<<<<<< HEAD
-#: ./holidays/countries/chile.py:99
-=======
 #: ./holidays/countries/chile.py:98
->>>>>>> fe35f9f4
 msgid "Día Nacional del Trabajo"
 msgstr ""
 
 #. Naval Glories Day (Law 2.977).
-<<<<<<< HEAD
-#: ./holidays/countries/chile.py:102
-=======
 #: ./holidays/countries/chile.py:101
->>>>>>> fe35f9f4
 msgid "Día de las Glorias Navales"
 msgstr ""
 
 #. National Day of Indigenous Peoples.
-<<<<<<< HEAD
-#: ./holidays/countries/chile.py:106
-msgid "Día Nacional de los Pueblos Indígenas"
-msgstr ""
-
-#: ./holidays/countries/chile.py:115
-msgid "San Pedro y San Pablo"
-msgstr ""
-
-#: ./holidays/countries/chile.py:119
-=======
 #: ./holidays/countries/chile.py:105
 msgid "Día Nacional de los Pueblos Indígenas"
 msgstr ""
@@ -80,27 +61,10 @@
 msgstr ""
 
 #: ./holidays/countries/chile.py:118
->>>>>>> fe35f9f4
 msgid "Virgen del Carmen"
 msgstr ""
 
 #. Day of Assumption of the Virgin (Law 2.977).
-<<<<<<< HEAD
-#: ./holidays/countries/chile.py:122
-msgid "Asunción de la Virgen"
-msgstr ""
-
-#: ./holidays/countries/chile.py:126
-msgid "Día de la Liberación Nacional"
-msgstr ""
-
-#: ./holidays/countries/chile.py:130
-msgid "Día de la Unidad Nacional"
-msgstr ""
-
-#: ./holidays/countries/chile.py:136 ./holidays/countries/chile.py:140
-#: ./holidays/countries/chile.py:150 ./holidays/countries/chile.py:154
-=======
 #: ./holidays/countries/chile.py:121
 msgid "Asunción de la Virgen"
 msgstr ""
@@ -115,35 +79,15 @@
 
 #: ./holidays/countries/chile.py:135 ./holidays/countries/chile.py:139
 #: ./holidays/countries/chile.py:149 ./holidays/countries/chile.py:153
->>>>>>> fe35f9f4
 msgid "Fiestas Patrias"
 msgstr ""
 
 #. Independence Day (Law 2.977).
-<<<<<<< HEAD
-#: ./holidays/countries/chile.py:143
-=======
 #: ./holidays/countries/chile.py:142
->>>>>>> fe35f9f4
 msgid "Día de la Independencia"
 msgstr ""
 
 #. Day of Glories of the Army of Chile (Law 2.977).
-<<<<<<< HEAD
-#: ./holidays/countries/chile.py:146
-msgid "Día de las Glorias del Ejército"
-msgstr ""
-
-#: ./holidays/countries/chile.py:159
-msgid "Día del Encuentro de dos Mundos"
-msgstr ""
-
-#: ./holidays/countries/chile.py:159
-msgid "Día de la Raza"
-msgstr ""
-
-#: ./holidays/countries/chile.py:173
-=======
 #: ./holidays/countries/chile.py:145
 msgid "Día de las Glorias del Ejército"
 msgstr ""
@@ -157,59 +101,34 @@
 msgstr ""
 
 #: ./holidays/countries/chile.py:172
->>>>>>> fe35f9f4
 msgid "Día Nacional de las Iglesias Evangélicas y Protestantes"
 msgstr ""
 
 #. All Saints Day (Law 2.977).
-<<<<<<< HEAD
-#: ./holidays/countries/chile.py:176
-=======
 #: ./holidays/countries/chile.py:175
->>>>>>> fe35f9f4
 msgid "Día de Todos los Santos"
 msgstr ""
 
 #. Immaculate Conception (Law 2.977).
-<<<<<<< HEAD
-#: ./holidays/countries/chile.py:179
-=======
 #: ./holidays/countries/chile.py:178
->>>>>>> fe35f9f4
 msgid "La Inmaculada Concepción"
 msgstr ""
 
 #. Christmas Eve.
-<<<<<<< HEAD
-#: ./holidays/countries/chile.py:183
-=======
 #: ./holidays/countries/chile.py:182
->>>>>>> fe35f9f4
 msgid "Víspera de Navidad"
 msgstr ""
 
 #. Christmas (Law 2.977).
-<<<<<<< HEAD
-#: ./holidays/countries/chile.py:186
-=======
 #: ./holidays/countries/chile.py:185
->>>>>>> fe35f9f4
 msgid "Navidad"
 msgstr ""
 
 #. Región de Arica y Parinacota.
-<<<<<<< HEAD
-#: ./holidays/countries/chile.py:192
-msgid "Asalto y Toma del Morro de Arica"
-msgstr ""
-
-#: ./holidays/countries/chile.py:199
-=======
 #: ./holidays/countries/chile.py:191
 msgid "Asalto y Toma del Morro de Arica"
 msgstr ""
 
 #: ./holidays/countries/chile.py:198
->>>>>>> fe35f9f4
 msgid "Nacimiento del Prócer de la Independencia (Chillán y Chillán Viejo)"
 msgstr ""