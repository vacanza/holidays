--- conflicted
+++ resolved
@@ -32,12 +32,7 @@
 msgid "Viernes Santo"
 msgstr "Good Friday"
 
-<<<<<<< HEAD
 #. Juan Santamaria Day.
-#: ./holidays/countries/costa_rica.py:70
-=======
-#. Juan Santamaría Day.
->>>>>>> 940b6b80
 msgid "Día de Juan Santamaría"
 msgstr "Juan Santamaria Day"
 
