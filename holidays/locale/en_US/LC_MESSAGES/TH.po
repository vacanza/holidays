# Thailand holidays en_US localization.
# Authors: PPsyrius <ppsyrius@ppsyrius.dev>, (c) 2023.
#
msgid ""
msgstr ""
"Project-Id-Version: Python Holidays 0.28\n"
"POT-Creation-Date: 2023-03-18 15:58-0700\n"
"PO-Revision-Date: \n"
"Last-Translator: PPsyrius <ppsyrius@ppsyrius.dev>\n"
"Language-Team: Python Holidays localization team\n"
"Language: en_US\n"
"MIME-Version: 1.0\n"
"Content-Type: text/plain; charset=UTF-8\n"
"Content-Transfer-Encoding: 8bit\n"
"X-Generator: Poedit 3.2.2\n"

#. Special In Lieu Holiday.
<<<<<<< HEAD
#: ./holidays/countries/thailand.py:140
=======
>>>>>>> 0d8bbf79
msgid "วันหยุดชดเชย"
msgstr "Special In Lieu Holiday"

#. Thai Election Day.
<<<<<<< HEAD
#: ./holidays/countries/thailand.py:142
=======
>>>>>>> 0d8bbf79
msgid "วันเลือกตั้ง"
msgstr "Thai Election Day"

#. Thai Election Day (in lieu).
<<<<<<< HEAD
#: ./holidays/countries/thailand.py:144
=======
>>>>>>> 0d8bbf79
msgid "ชดเชยวันเลือกตั้ง"
msgstr "Thai Election Day (in lieu)"

#. Bridge Public Holiday.
<<<<<<< HEAD
#: ./holidays/countries/thailand.py:146
=======
>>>>>>> 0d8bbf79
msgid "วันหยุดพิเศษ (เพิ่มเติม)"
msgstr "Bridge Public Holiday"

#. HM King Bhumibol Adulyadej's Golden Jubilee.
<<<<<<< HEAD
#: ./holidays/countries/thailand.py:151
=======
>>>>>>> 0d8bbf79
msgid "พระราชพิธีกาญจนาภิเษก พ.ศ. 2539"
msgstr "HM King Bhumibol Adulyadej's Golden Jubilee"

#. HM King Bhumibol Adulyadej's 60th Anniversary of Accession Event.
<<<<<<< HEAD
#: ./holidays/countries/thailand.py:153
=======
>>>>>>> 0d8bbf79
msgid "พระราชพิธีฉลองสิริราชสมบัติครบ 60 ปี พ.ศ. 2549"
msgstr "HM King Bhumibol Adulyadej's 60th Anniversary of Accession Event"

#. Emergency Lockdown (Thai Military Coup d'état).
<<<<<<< HEAD
#: ./holidays/countries/thailand.py:155
=======
>>>>>>> 0d8bbf79
msgid "วันหยุดพิเศษ (คมช.)"
msgstr "Emergency Lockdown (Thai Military Coup d'état)"

#. Emergency Lockdown (Thai Political Unrest).
<<<<<<< HEAD
#: ./holidays/countries/thailand.py:157
=======
>>>>>>> 0d8bbf79
msgid "วันหยุดพิเศษ (การเมือง)"
msgstr "Emergency Lockdown (Thai Political Unrest)"

#. Emergency Lockdown (2011 Thailand Floods).
<<<<<<< HEAD
#: ./holidays/countries/thailand.py:159
=======
>>>>>>> 0d8bbf79
msgid "วันหยุดพิเศษ (มหาอุทกภัย พ.ศ. 2554)"
msgstr "Emergency Lockdown (2011 Thailand Floods)"

#. Day of Mourning for HM King Bhumibol Adulyadej.
<<<<<<< HEAD
#: ./holidays/countries/thailand.py:161
=======
>>>>>>> 0d8bbf79
msgid "วันหยุดพิเศษ (ร่วมถวายอาลัย ส่งดวงพระวิญญาณพระบรมศพ)"
msgstr "Day of Mourning for HM King Bhumibol Adulyadej"

#. HM King Bhumibol Adulyadej's Royal Cremation Ceremony.
<<<<<<< HEAD
#: ./holidays/countries/thailand.py:163
=======
>>>>>>> 0d8bbf79
msgid ""
"วันพระราชพิธีถวายพระเพลิงพระบรมศพพระบาทสมเด็จพระปรมินทรมหาภูมิพลอดุลยเดช"
msgstr "HM King Bhumibol Adulyadej's Royal Cremation Ceremony"

#. HM King Maha Vajiralongkorn's Coronation Celebrations.
<<<<<<< HEAD
#: ./holidays/countries/thailand.py:167
=======
>>>>>>> 0d8bbf79
msgid "พระราชพิธีบรมราชาภิเษก พระบาทสมเด็จพระวชิรเกล้าเจ้าอยู่หัว"
msgstr "HM King Maha Vajiralongkorn's Coronation Celebrations"

#. Songkran Festival (in lieu).
<<<<<<< HEAD
#: ./holidays/countries/thailand.py:171
=======
>>>>>>> 0d8bbf79
msgid "ชดเชยวันสงกรานต์"
msgstr "Songkran Festival (in lieu)"

#. %s (in lieu)
<<<<<<< HEAD
#: ./holidays/countries/thailand.py:316 ./holidays/countries/thailand.py:337
#: ./holidays/countries/thailand.py:404 ./holidays/countries/thailand.py:643
#: ./holidays/countries/thailand.py:647
=======
>>>>>>> 0d8bbf79
#, c-format
msgid "ชดเชย%s"
msgstr "%s (in lieu)"

#. New Year's Day.
<<<<<<< HEAD
#: ./holidays/countries/thailand.py:326
=======
>>>>>>> 0d8bbf79
msgid "วันขึ้นปีใหม่"
msgstr "New Year's Day"

#. New Year's Eve.
<<<<<<< HEAD
#: ./holidays/countries/thailand.py:337 ./holidays/countries/thailand.py:592
=======
>>>>>>> 0d8bbf79
msgid "วันสิ้นปี"
msgstr "New Year's Eve"

#. National Children's Day
#: ./holidays/countries/thailand.py:355
msgid "วันเด็กแห่งชาติ"
msgstr "National Children's Day"

#. Chakri Memorial Day.
<<<<<<< HEAD
#: ./holidays/countries/thailand.py:367
=======
>>>>>>> 0d8bbf79
msgid "วันจักรี"
msgstr "Chakri Memorial Day"

#. Songkran Festival.
<<<<<<< HEAD
#: ./holidays/countries/thailand.py:384
=======
>>>>>>> 0d8bbf79
msgid "วันสงกรานต์"
msgstr "Songkran Festival"

#. National Labour day.
<<<<<<< HEAD
#: ./holidays/countries/thailand.py:420
msgid "วันแรงงานแห่งชาติ"
msgstr "National Labour Day"

#: ./holidays/countries/thailand.py:430
=======
msgid "วันแรงงานแห่งชาติ"
msgstr "National Labour Day"

#. National Day.
>>>>>>> 0d8bbf79
msgid "วันชาติ"
msgstr "National Day"

#. Coronation Day.
<<<<<<< HEAD
#: ./holidays/countries/thailand.py:439
=======
>>>>>>> 0d8bbf79
msgid "วันฉัตรมงคล"
msgstr "Coronation Day"

#. HM Queen Suthida's Birthday.
<<<<<<< HEAD
#: ./holidays/countries/thailand.py:454
=======
>>>>>>> 0d8bbf79
msgid ""
"วันเฉลิมพระชนมพรรษาสมเด็จพระนางเจ้าสุทิดา พัชรสุธาพิมลลักษณ พระบรมราชินี"
msgstr "HM Queen Suthida's Birthday"

#. HM King Maha Vajiralongkorn's Birthday.
<<<<<<< HEAD
#: ./holidays/countries/thailand.py:468
=======
>>>>>>> 0d8bbf79
msgid ""
"วันเฉลิมพระชนมพรรษาพระบาทสมเด็จพระปรเมนทรรามาธิบดีศรีสินทรมหาวชิราลงกรณ "
"พระวชิรเกล้าเจ้าอยู่หัว"
msgstr "HM King Maha Vajiralongkorn's Birthday"

#. HM Queen Sirikit's Birthday.
<<<<<<< HEAD
#: ./holidays/countries/thailand.py:490
=======
>>>>>>> 0d8bbf79
msgid "วันเฉลิมพระชนมพรรษาสมเด็จพระนางเจ้าสิริกิติ์ พระบรมราชินีนาถ"
msgstr "HM Queen Sirikit's Birthday"

#. HM Queen Sirikit the Queen Mother's Birthday.
<<<<<<< HEAD
#: ./holidays/countries/thailand.py:487
=======
>>>>>>> 0d8bbf79
msgid "วันเฉลิมพระชนมพรรษาสมเด็จพระบรมราชชนนีพันปีหลวง"
msgstr "HM Queen Sirikit The Queen Mother's Birthday"

#. National Mother's Day.
<<<<<<< HEAD
#: ./holidays/countries/thailand.py:502
=======
>>>>>>> 0d8bbf79
msgid "วันแม่แห่งชาติ"
msgstr "National Mother's Day"

#. Anniversary for the Death of King Bhumibol Adulyadej.
<<<<<<< HEAD
#: ./holidays/countries/thailand.py:523
=======
>>>>>>> 0d8bbf79
msgid "วันคล้ายวันสวรรคตพระบาทสมเด็จพระปรมินทรมหาภูมิพลอดุลยเดช บรมนาถบพิตร"
msgstr "HM King Bhumibol Adulyadej Memorial Day"

#. Anniversary for the Death of King Bhumibol Adulyadej the Great.
<<<<<<< HEAD
#: ./holidays/countries/thailand.py:517
=======
>>>>>>> 0d8bbf79
msgid ""
"วันคล้ายวันสวรรคตพระบาทสมเด็จพระบรมชนกาธิเบศร มหาภูมิพลอดุลยเดชมหาราช "
"บรมนาถบพิตร"
msgstr "HM King Bhumibol Adulyadej the Great Memorial Day"

#. HM King Chulalongkorn Memorial Day.
<<<<<<< HEAD
#: ./holidays/countries/thailand.py:533
=======
>>>>>>> 0d8bbf79
msgid "วันปิยมหาราช"
msgstr "HM King Chulalongkorn Memorial Day"

#. HM King Bhumibol Adulyadej Birthday Anniversary.
<<<<<<< HEAD
#: ./holidays/countries/thailand.py:558
=======
>>>>>>> 0d8bbf79
msgid "วันเฉลิมพระชนมพรรษาพระบาทสมเด็จพระปรมินทรมหาภูมิพลอดุลยเดช บรมนาถบพิตร"
msgstr "HM King Bhumibol Adulyadej's Birthday"

#. HM King Bhumibol Adulyadej Birthday Anniversary.
<<<<<<< HEAD
#: ./holidays/countries/thailand.py:552
=======
>>>>>>> 0d8bbf79
msgid ""
"วันคล้ายวันเฉลิมพระชนมพรรษาพระบาทสมเด็จพระปรมินทรมหาภูมิพลอดุลยเดช "
"บรมนาถบพิตร"
msgstr "HM King Bhumibol Adulyadej's Birthday"

#. HM King Bhumibol Adulyadej's the Great's Birthday Anniversary.
<<<<<<< HEAD
#: ./holidays/countries/thailand.py:545
=======
>>>>>>> 0d8bbf79
msgid ""
"วันคล้ายวันเฉลิมพระชนมพรรษาพระบาทสมเด็จพระบรมชนกาธิเบศร "
"มหาภูมิพลอดุลยเดชมหาราช บรมนาถบพิตร"
msgstr "HM King Bhumibol Adulyadej the Great's Birthday"

#. National Father's Day.
<<<<<<< HEAD
#: ./holidays/countries/thailand.py:573
=======
>>>>>>> 0d8bbf79
msgid "วันพ่อแห่งชาติ"
msgstr "National Father's Day"

#. Constitution Day.
<<<<<<< HEAD
#: ./holidays/countries/thailand.py:582
=======
>>>>>>> 0d8bbf79
msgid "วันรัฐธรรมนูญ"
msgstr "Constitution Day"

#. Makha Bucha.
<<<<<<< HEAD
#: ./holidays/countries/thailand.py:602
=======
>>>>>>> 0d8bbf79
msgid "วันมาฆบูชา"
msgstr "Makha Bucha"

#. Visakha Bucha.
<<<<<<< HEAD
#: ./holidays/countries/thailand.py:610
=======
>>>>>>> 0d8bbf79
msgid "วันวิสาขบูชา"
msgstr "Visakha Bucha"

#. Asarnha Bucha.
<<<<<<< HEAD
#: ./holidays/countries/thailand.py:619 ./holidays/countries/thailand.py:647
=======
>>>>>>> 0d8bbf79
msgid "วันอาสาฬหบูชา"
msgstr "Asarnha Bucha"

#. Buddhist Lent Day.
<<<<<<< HEAD
#: ./holidays/countries/thailand.py:626 ./holidays/countries/thailand.py:643
=======
>>>>>>> 0d8bbf79
msgid "วันเข้าพรรษา"
msgstr "Buddhist Lent Day"

#. Royal Thai Armed Forces Day
#: ./holidays/countries/thailand.py:666
msgid "วันกองทัพไทย"
msgstr "Royal Thai Armed Forces Day"

#. Additional Closing Day for Bank for Agriculture and Agricultural
#. Cooperatives
#: ./holidays/countries/thailand.py:684
msgid ""
"วันหยุดเพิ่มเติมสำหรับการปิดบัญชีประจำปีของธนาคารเพื่อการเกษตรและสหกรณ์การเกษตร"
msgstr ""
"Additional Closing Day for Bank for Agriculture and Agricultural "
"Cooperatives"

#. Mid-Year Closing Day
#: ./holidays/countries/thailand.py:700
msgid "วันหยุดภาคครึ่งปีของสถาบันการเงินและสถาบันการเงินเฉพาะกิจ"
msgstr "Mid-Year Closing Day"

#. Royal Ploughing Ceremony.
<<<<<<< HEAD
#: ./holidays/countries/thailand.py:748
=======
>>>>>>> 0d8bbf79
msgid "วันพืชมงคล"
msgstr "Royal Ploughing Ceremony"

#. Teacher's Day
#: ./holidays/countries/thailand.py:758
msgid "วันครู"
msgstr "Teacher's Day"<|MERGE_RESOLUTION|>--- conflicted
+++ resolved
@@ -3,7 +3,7 @@
 #
 msgid ""
 msgstr ""
-"Project-Id-Version: Python Holidays 0.28\n"
+"Project-Id-Version: Python Holidays 0.20\n"
 "POT-Creation-Date: 2023-03-18 15:58-0700\n"
 "PO-Revision-Date: \n"
 "Last-Translator: PPsyrius <ppsyrius@ppsyrius.dev>\n"
@@ -15,355 +15,168 @@
 "X-Generator: Poedit 3.2.2\n"
 
 #. Special In Lieu Holiday.
-<<<<<<< HEAD
-#: ./holidays/countries/thailand.py:140
-=======
->>>>>>> 0d8bbf79
 msgid "วันหยุดชดเชย"
 msgstr "Special In Lieu Holiday"
 
 #. Thai Election Day.
-<<<<<<< HEAD
-#: ./holidays/countries/thailand.py:142
-=======
->>>>>>> 0d8bbf79
 msgid "วันเลือกตั้ง"
 msgstr "Thai Election Day"
 
 #. Thai Election Day (in lieu).
-<<<<<<< HEAD
-#: ./holidays/countries/thailand.py:144
-=======
->>>>>>> 0d8bbf79
 msgid "ชดเชยวันเลือกตั้ง"
 msgstr "Thai Election Day (in lieu)"
 
 #. Bridge Public Holiday.
-<<<<<<< HEAD
-#: ./holidays/countries/thailand.py:146
-=======
->>>>>>> 0d8bbf79
 msgid "วันหยุดพิเศษ (เพิ่มเติม)"
 msgstr "Bridge Public Holiday"
 
 #. HM King Bhumibol Adulyadej's Golden Jubilee.
-<<<<<<< HEAD
-#: ./holidays/countries/thailand.py:151
-=======
->>>>>>> 0d8bbf79
 msgid "พระราชพิธีกาญจนาภิเษก พ.ศ. 2539"
 msgstr "HM King Bhumibol Adulyadej's Golden Jubilee"
 
 #. HM King Bhumibol Adulyadej's 60th Anniversary of Accession Event.
-<<<<<<< HEAD
-#: ./holidays/countries/thailand.py:153
-=======
->>>>>>> 0d8bbf79
 msgid "พระราชพิธีฉลองสิริราชสมบัติครบ 60 ปี พ.ศ. 2549"
 msgstr "HM King Bhumibol Adulyadej's 60th Anniversary of Accession Event"
 
 #. Emergency Lockdown (Thai Military Coup d'état).
-<<<<<<< HEAD
-#: ./holidays/countries/thailand.py:155
-=======
->>>>>>> 0d8bbf79
 msgid "วันหยุดพิเศษ (คมช.)"
 msgstr "Emergency Lockdown (Thai Military Coup d'état)"
 
 #. Emergency Lockdown (Thai Political Unrest).
-<<<<<<< HEAD
-#: ./holidays/countries/thailand.py:157
-=======
->>>>>>> 0d8bbf79
 msgid "วันหยุดพิเศษ (การเมือง)"
 msgstr "Emergency Lockdown (Thai Political Unrest)"
 
 #. Emergency Lockdown (2011 Thailand Floods).
-<<<<<<< HEAD
-#: ./holidays/countries/thailand.py:159
-=======
->>>>>>> 0d8bbf79
 msgid "วันหยุดพิเศษ (มหาอุทกภัย พ.ศ. 2554)"
 msgstr "Emergency Lockdown (2011 Thailand Floods)"
 
 #. Day of Mourning for HM King Bhumibol Adulyadej.
-<<<<<<< HEAD
-#: ./holidays/countries/thailand.py:161
-=======
->>>>>>> 0d8bbf79
 msgid "วันหยุดพิเศษ (ร่วมถวายอาลัย ส่งดวงพระวิญญาณพระบรมศพ)"
 msgstr "Day of Mourning for HM King Bhumibol Adulyadej"
 
 #. HM King Bhumibol Adulyadej's Royal Cremation Ceremony.
-<<<<<<< HEAD
-#: ./holidays/countries/thailand.py:163
-=======
->>>>>>> 0d8bbf79
 msgid ""
 "วันพระราชพิธีถวายพระเพลิงพระบรมศพพระบาทสมเด็จพระปรมินทรมหาภูมิพลอดุลยเดช"
 msgstr "HM King Bhumibol Adulyadej's Royal Cremation Ceremony"
 
 #. HM King Maha Vajiralongkorn's Coronation Celebrations.
-<<<<<<< HEAD
-#: ./holidays/countries/thailand.py:167
-=======
->>>>>>> 0d8bbf79
 msgid "พระราชพิธีบรมราชาภิเษก พระบาทสมเด็จพระวชิรเกล้าเจ้าอยู่หัว"
 msgstr "HM King Maha Vajiralongkorn's Coronation Celebrations"
 
 #. Songkran Festival (in lieu).
-<<<<<<< HEAD
-#: ./holidays/countries/thailand.py:171
-=======
->>>>>>> 0d8bbf79
 msgid "ชดเชยวันสงกรานต์"
 msgstr "Songkran Festival (in lieu)"
 
 #. %s (in lieu)
-<<<<<<< HEAD
-#: ./holidays/countries/thailand.py:316 ./holidays/countries/thailand.py:337
-#: ./holidays/countries/thailand.py:404 ./holidays/countries/thailand.py:643
-#: ./holidays/countries/thailand.py:647
-=======
->>>>>>> 0d8bbf79
 #, c-format
 msgid "ชดเชย%s"
 msgstr "%s (in lieu)"
 
 #. New Year's Day.
-<<<<<<< HEAD
-#: ./holidays/countries/thailand.py:326
-=======
->>>>>>> 0d8bbf79
 msgid "วันขึ้นปีใหม่"
 msgstr "New Year's Day"
 
 #. New Year's Eve.
-<<<<<<< HEAD
-#: ./holidays/countries/thailand.py:337 ./holidays/countries/thailand.py:592
-=======
->>>>>>> 0d8bbf79
 msgid "วันสิ้นปี"
 msgstr "New Year's Eve"
 
-#. National Children's Day
-#: ./holidays/countries/thailand.py:355
-msgid "วันเด็กแห่งชาติ"
-msgstr "National Children's Day"
-
 #. Chakri Memorial Day.
-<<<<<<< HEAD
-#: ./holidays/countries/thailand.py:367
-=======
->>>>>>> 0d8bbf79
 msgid "วันจักรี"
 msgstr "Chakri Memorial Day"
 
 #. Songkran Festival.
-<<<<<<< HEAD
-#: ./holidays/countries/thailand.py:384
-=======
->>>>>>> 0d8bbf79
 msgid "วันสงกรานต์"
 msgstr "Songkran Festival"
 
 #. National Labour day.
-<<<<<<< HEAD
-#: ./holidays/countries/thailand.py:420
-msgid "วันแรงงานแห่งชาติ"
-msgstr "National Labour Day"
-
-#: ./holidays/countries/thailand.py:430
-=======
 msgid "วันแรงงานแห่งชาติ"
 msgstr "National Labour Day"
 
 #. National Day.
->>>>>>> 0d8bbf79
 msgid "วันชาติ"
 msgstr "National Day"
 
 #. Coronation Day.
-<<<<<<< HEAD
-#: ./holidays/countries/thailand.py:439
-=======
->>>>>>> 0d8bbf79
 msgid "วันฉัตรมงคล"
 msgstr "Coronation Day"
 
 #. HM Queen Suthida's Birthday.
-<<<<<<< HEAD
-#: ./holidays/countries/thailand.py:454
-=======
->>>>>>> 0d8bbf79
 msgid ""
 "วันเฉลิมพระชนมพรรษาสมเด็จพระนางเจ้าสุทิดา พัชรสุธาพิมลลักษณ พระบรมราชินี"
 msgstr "HM Queen Suthida's Birthday"
 
 #. HM King Maha Vajiralongkorn's Birthday.
-<<<<<<< HEAD
-#: ./holidays/countries/thailand.py:468
-=======
->>>>>>> 0d8bbf79
 msgid ""
 "วันเฉลิมพระชนมพรรษาพระบาทสมเด็จพระปรเมนทรรามาธิบดีศรีสินทรมหาวชิราลงกรณ "
 "พระวชิรเกล้าเจ้าอยู่หัว"
 msgstr "HM King Maha Vajiralongkorn's Birthday"
 
 #. HM Queen Sirikit's Birthday.
-<<<<<<< HEAD
-#: ./holidays/countries/thailand.py:490
-=======
->>>>>>> 0d8bbf79
 msgid "วันเฉลิมพระชนมพรรษาสมเด็จพระนางเจ้าสิริกิติ์ พระบรมราชินีนาถ"
 msgstr "HM Queen Sirikit's Birthday"
 
 #. HM Queen Sirikit the Queen Mother's Birthday.
-<<<<<<< HEAD
-#: ./holidays/countries/thailand.py:487
-=======
->>>>>>> 0d8bbf79
 msgid "วันเฉลิมพระชนมพรรษาสมเด็จพระบรมราชชนนีพันปีหลวง"
 msgstr "HM Queen Sirikit The Queen Mother's Birthday"
 
 #. National Mother's Day.
-<<<<<<< HEAD
-#: ./holidays/countries/thailand.py:502
-=======
->>>>>>> 0d8bbf79
 msgid "วันแม่แห่งชาติ"
 msgstr "National Mother's Day"
 
 #. Anniversary for the Death of King Bhumibol Adulyadej.
-<<<<<<< HEAD
-#: ./holidays/countries/thailand.py:523
-=======
->>>>>>> 0d8bbf79
 msgid "วันคล้ายวันสวรรคตพระบาทสมเด็จพระปรมินทรมหาภูมิพลอดุลยเดช บรมนาถบพิตร"
 msgstr "HM King Bhumibol Adulyadej Memorial Day"
 
 #. Anniversary for the Death of King Bhumibol Adulyadej the Great.
-<<<<<<< HEAD
-#: ./holidays/countries/thailand.py:517
-=======
->>>>>>> 0d8bbf79
 msgid ""
 "วันคล้ายวันสวรรคตพระบาทสมเด็จพระบรมชนกาธิเบศร มหาภูมิพลอดุลยเดชมหาราช "
 "บรมนาถบพิตร"
 msgstr "HM King Bhumibol Adulyadej the Great Memorial Day"
 
 #. HM King Chulalongkorn Memorial Day.
-<<<<<<< HEAD
-#: ./holidays/countries/thailand.py:533
-=======
->>>>>>> 0d8bbf79
 msgid "วันปิยมหาราช"
 msgstr "HM King Chulalongkorn Memorial Day"
 
 #. HM King Bhumibol Adulyadej Birthday Anniversary.
-<<<<<<< HEAD
-#: ./holidays/countries/thailand.py:558
-=======
->>>>>>> 0d8bbf79
 msgid "วันเฉลิมพระชนมพรรษาพระบาทสมเด็จพระปรมินทรมหาภูมิพลอดุลยเดช บรมนาถบพิตร"
 msgstr "HM King Bhumibol Adulyadej's Birthday"
 
 #. HM King Bhumibol Adulyadej Birthday Anniversary.
-<<<<<<< HEAD
-#: ./holidays/countries/thailand.py:552
-=======
->>>>>>> 0d8bbf79
 msgid ""
 "วันคล้ายวันเฉลิมพระชนมพรรษาพระบาทสมเด็จพระปรมินทรมหาภูมิพลอดุลยเดช "
 "บรมนาถบพิตร"
 msgstr "HM King Bhumibol Adulyadej's Birthday"
 
 #. HM King Bhumibol Adulyadej's the Great's Birthday Anniversary.
-<<<<<<< HEAD
-#: ./holidays/countries/thailand.py:545
-=======
->>>>>>> 0d8bbf79
 msgid ""
 "วันคล้ายวันเฉลิมพระชนมพรรษาพระบาทสมเด็จพระบรมชนกาธิเบศร "
 "มหาภูมิพลอดุลยเดชมหาราช บรมนาถบพิตร"
 msgstr "HM King Bhumibol Adulyadej the Great's Birthday"
 
 #. National Father's Day.
-<<<<<<< HEAD
-#: ./holidays/countries/thailand.py:573
-=======
->>>>>>> 0d8bbf79
 msgid "วันพ่อแห่งชาติ"
 msgstr "National Father's Day"
 
 #. Constitution Day.
-<<<<<<< HEAD
-#: ./holidays/countries/thailand.py:582
-=======
->>>>>>> 0d8bbf79
 msgid "วันรัฐธรรมนูญ"
 msgstr "Constitution Day"
 
 #. Makha Bucha.
-<<<<<<< HEAD
-#: ./holidays/countries/thailand.py:602
-=======
->>>>>>> 0d8bbf79
 msgid "วันมาฆบูชา"
 msgstr "Makha Bucha"
 
 #. Visakha Bucha.
-<<<<<<< HEAD
-#: ./holidays/countries/thailand.py:610
-=======
->>>>>>> 0d8bbf79
 msgid "วันวิสาขบูชา"
 msgstr "Visakha Bucha"
 
 #. Asarnha Bucha.
-<<<<<<< HEAD
-#: ./holidays/countries/thailand.py:619 ./holidays/countries/thailand.py:647
-=======
->>>>>>> 0d8bbf79
 msgid "วันอาสาฬหบูชา"
 msgstr "Asarnha Bucha"
 
 #. Buddhist Lent Day.
-<<<<<<< HEAD
-#: ./holidays/countries/thailand.py:626 ./holidays/countries/thailand.py:643
-=======
->>>>>>> 0d8bbf79
 msgid "วันเข้าพรรษา"
 msgstr "Buddhist Lent Day"
 
-#. Royal Thai Armed Forces Day
-#: ./holidays/countries/thailand.py:666
-msgid "วันกองทัพไทย"
-msgstr "Royal Thai Armed Forces Day"
-
-#. Additional Closing Day for Bank for Agriculture and Agricultural
-#. Cooperatives
-#: ./holidays/countries/thailand.py:684
-msgid ""
-"วันหยุดเพิ่มเติมสำหรับการปิดบัญชีประจำปีของธนาคารเพื่อการเกษตรและสหกรณ์การเกษตร"
-msgstr ""
-"Additional Closing Day for Bank for Agriculture and Agricultural "
-"Cooperatives"
-
-#. Mid-Year Closing Day
-#: ./holidays/countries/thailand.py:700
-msgid "วันหยุดภาคครึ่งปีของสถาบันการเงินและสถาบันการเงินเฉพาะกิจ"
-msgstr "Mid-Year Closing Day"
-
 #. Royal Ploughing Ceremony.
-<<<<<<< HEAD
-#: ./holidays/countries/thailand.py:748
-=======
->>>>>>> 0d8bbf79
 msgid "วันพืชมงคล"
-msgstr "Royal Ploughing Ceremony"
-
-#. Teacher's Day
-#: ./holidays/countries/thailand.py:758
-msgid "วันครู"
-msgstr "Teacher's Day"+msgstr "Royal Ploughing Ceremony"