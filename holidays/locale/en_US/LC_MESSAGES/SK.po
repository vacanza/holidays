# Slovakia holidays en_US localization.
# Authors: ~Jhellico <jhellico@gmail.com>, (c) 2023.
#
msgid ""
msgstr ""
"Project-Id-Version: Python Holidays 0.25\n"
"POT-Creation-Date: 2023-05-10 17:13+0300\n"
"PO-Revision-Date: 2023-05-10 17:17+0300\n"
"Last-Translator: ~Jhellico <jhellico@gmail.com>\n"
"Language-Team: Python Holidays localization team\n"
"Language: en_US\n"
"MIME-Version: 1.0\n"
"Content-Type: text/plain; charset=UTF-8\n"
"Content-Transfer-Encoding: 8bit\n"
"Plural-Forms: nplurals=2; plural=(n != 1);\n"
"Generated-By: pygettext.py 1.5\n"
"X-Generator: Poedit 3.2.2\n"

#. 100th anniversary of the adoption of the Declaration of the Slovak Nation.
<<<<<<< HEAD
#: ./holidays/countries/slovakia.py:32
=======
>>>>>>> 06d68078
msgid "100. výročie prijatia Deklarácie slovenského národa"
msgstr ""
"100th anniversary of the adoption of the Declaration of the Slovak Nation"

#. Day of the Establishment of the Slovak Republic.
<<<<<<< HEAD
#: ./holidays/countries/slovakia.py:48
msgid "Deň vzniku Slovenskej republiky"
msgstr "Day of the Establishment of the Slovak Republic"

#: ./holidays/countries/slovakia.py:52
=======
msgid "Deň vzniku Slovenskej republiky"
msgstr "Day of the Establishment of the Slovak Republic"

>>>>>>> 06d68078
msgid "Zjavenie Pána (Traja králi a vianočnýsviatok pravoslávnych kresťanov)"
msgstr "Epiphany (Three Kings' Day and Orthodox Christmas)"

#. Good Friday.
<<<<<<< HEAD
#: ./holidays/countries/slovakia.py:56
=======
>>>>>>> 06d68078
msgid "Veľký piatok"
msgstr "Good Friday"

#. Easter Monday.
<<<<<<< HEAD
#: ./holidays/countries/slovakia.py:59
=======
>>>>>>> 06d68078
msgid "Veľkonočný pondelok"
msgstr "Easter Monday"

#. Labor Day.
<<<<<<< HEAD
#: ./holidays/countries/slovakia.py:62
=======
>>>>>>> 06d68078
msgid "Sviatok práce"
msgstr "Labor Day"

#. Day of Victory over Fascism.
<<<<<<< HEAD
#: ./holidays/countries/slovakia.py:67
=======
>>>>>>> 06d68078
msgid "Deň víťazstva nad fašizmom"
msgstr "Day of Victory over Fascism"

#. St. Cyril and Methodius Day.
<<<<<<< HEAD
#: ./holidays/countries/slovakia.py:70
=======
>>>>>>> 06d68078
msgid "Sviatok svätého Cyrila a svätého Metoda"
msgstr "St. Cyril and Methodius Day"

#. Slovak National Uprising Anniversary.
<<<<<<< HEAD
#: ./holidays/countries/slovakia.py:73
=======
>>>>>>> 06d68078
msgid "Výročie Slovenského národného povstania"
msgstr "Slovak National Uprising Anniversary"

#. Constitution Day.
<<<<<<< HEAD
#: ./holidays/countries/slovakia.py:76
=======
>>>>>>> 06d68078
msgid "Deň Ústavy Slovenskej republiky"
msgstr "Constitution Day"

#. Day of Our Lady of the Seven Sorrows.
<<<<<<< HEAD
#: ./holidays/countries/slovakia.py:79
=======
>>>>>>> 06d68078
msgid "Sedembolestná Panna Mária"
msgstr "Day of Our Lady of the Seven Sorrows"

#. Day of the Establishment of the Independent Czech-Slovak State.
<<<<<<< HEAD
#: ./holidays/countries/slovakia.py:101
=======
>>>>>>> 06d68078
msgid "Deň vzniku samostatného česko-slovenského štátu"
msgstr "Day of the Establishment of the Independent Czech-Slovak State"

#. All Saints' Day.
<<<<<<< HEAD
#: ./holidays/countries/slovakia.py:82
=======
>>>>>>> 06d68078
msgid "Sviatok Všetkých svätých"
msgstr "All Saints' Day"

#. Struggle for Freedom and Democracy Day.
<<<<<<< HEAD
#: ./holidays/countries/slovakia.py:86
=======
>>>>>>> 06d68078
msgid "Deň boja za slobodu a demokraciu"
msgstr "Struggle for Freedom and Democracy Day"

#. Christmas Eve.
<<<<<<< HEAD
#: ./holidays/countries/slovakia.py:89
=======
>>>>>>> 06d68078
msgid "Štedrý deň"
msgstr "Christmas Eve"

#. Christmas Day.
<<<<<<< HEAD
#: ./holidays/countries/slovakia.py:92
=======
>>>>>>> 06d68078
msgid "Prvý sviatok vianočný"
msgstr "Christmas Day"

#. Second Day of Christmas.
<<<<<<< HEAD
#: ./holidays/countries/slovakia.py:95
=======
>>>>>>> 06d68078
msgid "Druhý sviatok vianočný"
msgstr "Second Day of Christmas"<|MERGE_RESOLUTION|>--- conflicted
+++ resolved
@@ -17,137 +17,69 @@
 "X-Generator: Poedit 3.2.2\n"
 
 #. 100th anniversary of the adoption of the Declaration of the Slovak Nation.
-<<<<<<< HEAD
-#: ./holidays/countries/slovakia.py:32
-=======
->>>>>>> 06d68078
 msgid "100. výročie prijatia Deklarácie slovenského národa"
 msgstr ""
 "100th anniversary of the adoption of the Declaration of the Slovak Nation"
 
 #. Day of the Establishment of the Slovak Republic.
-<<<<<<< HEAD
-#: ./holidays/countries/slovakia.py:48
 msgid "Deň vzniku Slovenskej republiky"
 msgstr "Day of the Establishment of the Slovak Republic"
 
-#: ./holidays/countries/slovakia.py:52
-=======
-msgid "Deň vzniku Slovenskej republiky"
-msgstr "Day of the Establishment of the Slovak Republic"
-
->>>>>>> 06d68078
 msgid "Zjavenie Pána (Traja králi a vianočnýsviatok pravoslávnych kresťanov)"
 msgstr "Epiphany (Three Kings' Day and Orthodox Christmas)"
 
 #. Good Friday.
-<<<<<<< HEAD
-#: ./holidays/countries/slovakia.py:56
-=======
->>>>>>> 06d68078
 msgid "Veľký piatok"
 msgstr "Good Friday"
 
 #. Easter Monday.
-<<<<<<< HEAD
-#: ./holidays/countries/slovakia.py:59
-=======
->>>>>>> 06d68078
 msgid "Veľkonočný pondelok"
 msgstr "Easter Monday"
 
 #. Labor Day.
-<<<<<<< HEAD
-#: ./holidays/countries/slovakia.py:62
-=======
->>>>>>> 06d68078
 msgid "Sviatok práce"
 msgstr "Labor Day"
 
 #. Day of Victory over Fascism.
-<<<<<<< HEAD
-#: ./holidays/countries/slovakia.py:67
-=======
->>>>>>> 06d68078
 msgid "Deň víťazstva nad fašizmom"
 msgstr "Day of Victory over Fascism"
 
 #. St. Cyril and Methodius Day.
-<<<<<<< HEAD
-#: ./holidays/countries/slovakia.py:70
-=======
->>>>>>> 06d68078
 msgid "Sviatok svätého Cyrila a svätého Metoda"
 msgstr "St. Cyril and Methodius Day"
 
 #. Slovak National Uprising Anniversary.
-<<<<<<< HEAD
-#: ./holidays/countries/slovakia.py:73
-=======
->>>>>>> 06d68078
 msgid "Výročie Slovenského národného povstania"
 msgstr "Slovak National Uprising Anniversary"
 
 #. Constitution Day.
-<<<<<<< HEAD
-#: ./holidays/countries/slovakia.py:76
-=======
->>>>>>> 06d68078
 msgid "Deň Ústavy Slovenskej republiky"
 msgstr "Constitution Day"
 
 #. Day of Our Lady of the Seven Sorrows.
-<<<<<<< HEAD
-#: ./holidays/countries/slovakia.py:79
-=======
->>>>>>> 06d68078
 msgid "Sedembolestná Panna Mária"
 msgstr "Day of Our Lady of the Seven Sorrows"
 
 #. Day of the Establishment of the Independent Czech-Slovak State.
-<<<<<<< HEAD
-#: ./holidays/countries/slovakia.py:101
-=======
->>>>>>> 06d68078
 msgid "Deň vzniku samostatného česko-slovenského štátu"
 msgstr "Day of the Establishment of the Independent Czech-Slovak State"
 
 #. All Saints' Day.
-<<<<<<< HEAD
-#: ./holidays/countries/slovakia.py:82
-=======
->>>>>>> 06d68078
 msgid "Sviatok Všetkých svätých"
 msgstr "All Saints' Day"
 
 #. Struggle for Freedom and Democracy Day.
-<<<<<<< HEAD
-#: ./holidays/countries/slovakia.py:86
-=======
->>>>>>> 06d68078
 msgid "Deň boja za slobodu a demokraciu"
 msgstr "Struggle for Freedom and Democracy Day"
 
 #. Christmas Eve.
-<<<<<<< HEAD
-#: ./holidays/countries/slovakia.py:89
-=======
->>>>>>> 06d68078
 msgid "Štedrý deň"
 msgstr "Christmas Eve"
 
 #. Christmas Day.
-<<<<<<< HEAD
-#: ./holidays/countries/slovakia.py:92
-=======
->>>>>>> 06d68078
 msgid "Prvý sviatok vianočný"
 msgstr "Christmas Day"
 
 #. Second Day of Christmas.
-<<<<<<< HEAD
-#: ./holidays/countries/slovakia.py:95
-=======
->>>>>>> 06d68078
 msgid "Druhý sviatok vianočný"
 msgstr "Second Day of Christmas"