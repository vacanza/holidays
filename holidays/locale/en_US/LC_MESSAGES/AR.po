--- conflicted
+++ resolved
@@ -4,11 +4,7 @@
 msgid ""
 msgstr ""
 "Project-Id-Version: Python Holidays 0.20\n"
-<<<<<<< HEAD
-"POT-Creation-Date: 2023-03-04 10:13-0800\n"
-=======
 "POT-Creation-Date: 2023-03-02 00:39+0700\n"
->>>>>>> d34e0b3e
 "PO-Revision-Date: 2023-02-20 19:10+0200\n"
 "Last-Translator: ~Jhellico <jhellico@gmail.com>\n"
 "Language-Team: Python Holidays localization team\n"
@@ -20,21 +16,6 @@
 "Generated-By: pygettext.py 1.5\n"
 "X-Generator: Poedit 3.2.2\n"
 
-<<<<<<< HEAD
-#: holidays/countries/argentina.py:72
-msgid "Feriado con fines turísticos"
-msgstr "Bridge Public Holiday"
-
-#: holidays/countries/argentina.py:76
-msgid "Bicentenario de la creación y primera jura de la bandera nacional"
-msgstr "Bicentenary of the creation and first oath of the national flag"
-
-#: holidays/countries/argentina.py:79
-msgid "Bicentenario de la Batalla de Tucumán"
-msgstr "Bicentenary of the Battle of Tucumán"
-
-#: holidays/countries/argentina.py:80
-=======
 #: holidays/countries/argentina.py:71
 msgid "Feriado con fines turísticos"
 msgstr "Bridge Public Holiday"
@@ -48,7 +29,6 @@
 msgstr "Bicentenary of the Battle of Tucumán"
 
 #: holidays/countries/argentina.py:79
->>>>>>> d34e0b3e
 msgid ""
 "Bicentenario de la sesión inaugural de la Asamblea Nacional Constituyente "
 "del año 1813"
@@ -56,17 +36,6 @@
 "Bicentenary of the inaugural session of the National Constituent Assembly of "
 "the year 1813"
 
-<<<<<<< HEAD
-#: holidays/countries/argentina.py:84
-msgid "Bicentenario de la Batalla de Salta"
-msgstr "Bicentenary of the Battle of Salta"
-
-#: holidays/countries/argentina.py:85
-msgid "Censo nacional 2022"
-msgstr "National Census Day 2022"
-
-#: holidays/countries/argentina.py:163 holidays/countries/argentina.py:166
-=======
 #: holidays/countries/argentina.py:83
 msgid "Bicentenario de la Batalla de Salta"
 msgstr "Bicentenary of the Battle of Salta"
@@ -76,46 +45,10 @@
 msgstr "National Census Day 2022"
 
 #: holidays/countries/argentina.py:162 holidays/countries/argentina.py:165
->>>>>>> d34e0b3e
 #, c-format
 msgid "%s (Observado)"
 msgstr "%s (Observed)"
 
-<<<<<<< HEAD
-#: holidays/countries/argentina.py:178
-msgid "Año Nuevo"
-msgstr "New Year's Day"
-
-#: holidays/countries/argentina.py:186
-msgid "Día de Carnaval"
-msgstr "Carnival"
-
-#: holidays/countries/argentina.py:196
-msgid "Día Nacional de la Memoria por la Verdad y la Justicia"
-msgstr "Memory's National Day for the Truth and Justice"
-
-#: holidays/countries/argentina.py:212
-msgid "Día del Veterano de Guerra"
-msgstr "War Veterans Day"
-
-#: holidays/countries/argentina.py:214
-msgid "Día del Veterano y de los Caidos en la Guerra de Malvinas"
-msgstr "Veterans Day and the Fallen in the Malvinas War"
-
-#: holidays/countries/argentina.py:222
-msgid "Viernes Santo"
-msgstr "Good Friday"
-
-#: holidays/countries/argentina.py:229
-msgid "Día del Trabajo"
-msgstr "Labor Day"
-
-#: holidays/countries/argentina.py:236
-msgid "Día de la Revolución de Mayo"
-msgstr "May Revolution Day"
-
-#: holidays/countries/argentina.py:247
-=======
 #: holidays/countries/argentina.py:177
 msgid "Año Nuevo"
 msgstr "New Year's Day"
@@ -149,7 +82,6 @@
 msgstr "May Revolution Day"
 
 #: holidays/countries/argentina.py:244
->>>>>>> d34e0b3e
 msgid ""
 "Día de los Derechos Argentinos sobre las Islas Malvinas, Sandwich y del "
 "Atlántico Sur"
@@ -157,25 +89,6 @@
 "Day of Argentine Sovereignty over the Malvinas, Sandwich and South Atlantic "
 "Islands"
 
-<<<<<<< HEAD
-#: holidays/countries/argentina.py:264
-msgid "Paso a la Inmortalidad del General Don Manuel Belgrano"
-msgstr "Pass to the Immortality of General Don Manuel Belgrano"
-
-#: holidays/countries/argentina.py:271
-msgid "Día de la Independencia"
-msgstr "Independence Day"
-
-#: holidays/countries/argentina.py:276
-msgid "Inmaculada Concepción de María"
-msgstr "Immaculate Conception"
-
-#: holidays/countries/argentina.py:281
-msgid "Navidad"
-msgstr "Christmas"
-
-#: holidays/countries/argentina.py:291
-=======
 #: holidays/countries/argentina.py:261
 msgid "Paso a la Inmortalidad del General Don Manuel Belgrano"
 msgstr "Pass to the Immortality of General Don Manuel Belgrano"
@@ -193,7 +106,6 @@
 msgstr "Christmas"
 
 #: holidays/countries/argentina.py:290
->>>>>>> d34e0b3e
 msgid "Paso a la Inmortalidad del General Don Martín Miguel de Güemes"
 msgstr "Pass to the Immortality of General Don Martín Miguel de Güemes"
 
@@ -201,17 +113,6 @@
 msgid "Paso a la Inmortalidad del General Don José de San Martin"
 msgstr "Pass to the Immortality of General Don José de San Martin"
 
-<<<<<<< HEAD
-#: holidays/countries/argentina.py:325
-msgid "Día del Respeto a la Diversidad Cultural"
-msgstr "Respect for Cultural Diversity Day"
-
-#: holidays/countries/argentina.py:327
-msgid "Día de la Raza"
-msgstr "Columbus day"
-
-#: holidays/countries/argentina.py:338
-=======
 #: holidays/countries/argentina.py:327
 msgid "Día del Respeto a la Diversidad Cultural"
 msgstr "Respect for Cultural Diversity Day"
@@ -221,6 +122,5 @@
 msgstr "Columbus day"
 
 #: holidays/countries/argentina.py:340
->>>>>>> d34e0b3e
 msgid "Día de la Soberanía Nacional"
 msgstr "National Sovereignty Day"