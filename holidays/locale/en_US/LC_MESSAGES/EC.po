# Ecuador holidays en_US localization.
# Authors: ~Jhellico <jhellico@gmail.com>, (c) 2023.
#
msgid ""
msgstr ""
"Project-Id-Version: Python Holidays 0.23\n"
"POT-Creation-Date: 2023-04-02 18:54+0300\n"
"PO-Revision-Date: 2023-04-02 18:58+0300\n"
"Last-Translator: ~Jhellico <jhellico@gmail.com>\n"
"Language-Team: Python Holidays localization team\n"
"Language: en_US\n"
"MIME-Version: 1.0\n"
"Content-Type: text/plain; charset=UTF-8\n"
"Content-Transfer-Encoding: 8bit\n"
"Plural-Forms: nplurals=2; plural=(n != 1);\n"
"Generated-By: pygettext.py 1.5\n"
"X-Generator: Poedit 3.2.2\n"

#. New Year's Day.
<<<<<<< HEAD
#: ./holidays/countries/ecuador.py:73
=======
#: ./holidays/countries/ecuador.py:75
>>>>>>> 6bfb4528
msgid "Año Nuevo"
msgstr "New Year's Day"

#. Carnival.
<<<<<<< HEAD
#: ./holidays/countries/ecuador.py:82
=======
#: ./holidays/countries/ecuador.py:86
>>>>>>> 6bfb4528
msgid "Carnaval"
msgstr "Carnival"

#. Good Friday.
<<<<<<< HEAD
#: ./holidays/countries/ecuador.py:87
=======
#: ./holidays/countries/ecuador.py:91
>>>>>>> 6bfb4528
msgid "Viernes Santo"
msgstr "Good Friday"

#. Labour Day.
<<<<<<< HEAD
#: ./holidays/countries/ecuador.py:90
=======
#: ./holidays/countries/ecuador.py:94
>>>>>>> 6bfb4528
msgid "Día del Trabajo"
msgstr "Labour Day"

#. The Battle of Pichincha.
<<<<<<< HEAD
#: ./holidays/countries/ecuador.py:94
=======
#: ./holidays/countries/ecuador.py:98
>>>>>>> 6bfb4528
msgid "Batalla de Pichincha"
msgstr "The Battle of Pichincha"

#. Declaration of Independence of Quito.
<<<<<<< HEAD
#: ./holidays/countries/ecuador.py:99
=======
#: ./holidays/countries/ecuador.py:103
>>>>>>> 6bfb4528
msgid "Primer Grito de Independencia"
msgstr "Declaration of Independence of Quito"

#. Independence of Guayaquil.
<<<<<<< HEAD
#: ./holidays/countries/ecuador.py:104
=======
#: ./holidays/countries/ecuador.py:108
>>>>>>> 6bfb4528
msgid "Independencia de Guayaquil"
msgstr "Independence of Guayaquil"

#. All Souls' Day.
<<<<<<< HEAD
#: ./holidays/countries/ecuador.py:109
=======
#: ./holidays/countries/ecuador.py:113
>>>>>>> 6bfb4528
msgid "Día de los Difuntos"
msgstr "All Souls' Day"

#. Independence of Cuenca.
<<<<<<< HEAD
#: ./holidays/countries/ecuador.py:115
=======
#: ./holidays/countries/ecuador.py:119
>>>>>>> 6bfb4528
msgid "Independencia de Cuenca"
msgstr "Independence of Cuenca"

#. Christmas Day.
<<<<<<< HEAD
#: ./holidays/countries/ecuador.py:121
msgid "Día de Navidad"
msgstr "Christmas Day"

#: ./holidays/countries/ecuador.py:67 ./holidays/countries/ecuador.py:79
=======
#: ./holidays/countries/ecuador.py:125
msgid "Día de Navidad"
msgstr "Christmas Day"

#: ./holidays/countries/ecuador.py:68 ./holidays/countries/ecuador.py:82
>>>>>>> 6bfb4528
#, c-format
msgid "%s (Observado)"
msgstr "%s (Observed)"<|MERGE_RESOLUTION|>--- conflicted
+++ resolved
@@ -17,100 +17,56 @@
 "X-Generator: Poedit 3.2.2\n"
 
 #. New Year's Day.
-<<<<<<< HEAD
-#: ./holidays/countries/ecuador.py:73
-=======
 #: ./holidays/countries/ecuador.py:75
->>>>>>> 6bfb4528
 msgid "Año Nuevo"
 msgstr "New Year's Day"
 
 #. Carnival.
-<<<<<<< HEAD
-#: ./holidays/countries/ecuador.py:82
-=======
 #: ./holidays/countries/ecuador.py:86
->>>>>>> 6bfb4528
 msgid "Carnaval"
 msgstr "Carnival"
 
 #. Good Friday.
-<<<<<<< HEAD
-#: ./holidays/countries/ecuador.py:87
-=======
 #: ./holidays/countries/ecuador.py:91
->>>>>>> 6bfb4528
 msgid "Viernes Santo"
 msgstr "Good Friday"
 
 #. Labour Day.
-<<<<<<< HEAD
-#: ./holidays/countries/ecuador.py:90
-=======
 #: ./holidays/countries/ecuador.py:94
->>>>>>> 6bfb4528
 msgid "Día del Trabajo"
 msgstr "Labour Day"
 
 #. The Battle of Pichincha.
-<<<<<<< HEAD
-#: ./holidays/countries/ecuador.py:94
-=======
 #: ./holidays/countries/ecuador.py:98
->>>>>>> 6bfb4528
 msgid "Batalla de Pichincha"
 msgstr "The Battle of Pichincha"
 
 #. Declaration of Independence of Quito.
-<<<<<<< HEAD
-#: ./holidays/countries/ecuador.py:99
-=======
 #: ./holidays/countries/ecuador.py:103
->>>>>>> 6bfb4528
 msgid "Primer Grito de Independencia"
 msgstr "Declaration of Independence of Quito"
 
 #. Independence of Guayaquil.
-<<<<<<< HEAD
-#: ./holidays/countries/ecuador.py:104
-=======
 #: ./holidays/countries/ecuador.py:108
->>>>>>> 6bfb4528
 msgid "Independencia de Guayaquil"
 msgstr "Independence of Guayaquil"
 
 #. All Souls' Day.
-<<<<<<< HEAD
-#: ./holidays/countries/ecuador.py:109
-=======
 #: ./holidays/countries/ecuador.py:113
->>>>>>> 6bfb4528
 msgid "Día de los Difuntos"
 msgstr "All Souls' Day"
 
 #. Independence of Cuenca.
-<<<<<<< HEAD
-#: ./holidays/countries/ecuador.py:115
-=======
 #: ./holidays/countries/ecuador.py:119
->>>>>>> 6bfb4528
 msgid "Independencia de Cuenca"
 msgstr "Independence of Cuenca"
 
 #. Christmas Day.
-<<<<<<< HEAD
-#: ./holidays/countries/ecuador.py:121
-msgid "Día de Navidad"
-msgstr "Christmas Day"
-
-#: ./holidays/countries/ecuador.py:67 ./holidays/countries/ecuador.py:79
-=======
 #: ./holidays/countries/ecuador.py:125
 msgid "Día de Navidad"
 msgstr "Christmas Day"
 
 #: ./holidays/countries/ecuador.py:68 ./holidays/countries/ecuador.py:82
->>>>>>> 6bfb4528
 #, c-format
 msgid "%s (Observado)"
 msgstr "%s (Observed)"