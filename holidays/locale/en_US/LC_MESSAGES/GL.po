--- conflicted
+++ resolved
@@ -70,17 +70,13 @@
 msgid "Juullip-aappaa"
 msgstr "Second Day of Christmas"
 
-<<<<<<< HEAD
-#. Workers' Day.
-=======
 #. Epiphany.
 msgid "Kunngit pingasut ulluat"
 msgstr "Epiphany"
 
 #. International Workers' Day.
->>>>>>> 07916a4b
 msgid "Sulisartut ulluat"
-msgstr "Workers' Day"
+msgstr "International Workers' Day"
 
 #. National Day.
 msgid "Ullortuneq"
