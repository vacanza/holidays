--- conflicted
+++ resolved
@@ -17,194 +17,97 @@
 "X-Generator: Poedit 3.2.2\n"
 
 #. The Crown Prince marriage ceremony.
-<<<<<<< HEAD
-#: ./holidays/countries/japan.py:32 ./holidays/countries/japan.py:35
-=======
->>>>>>> 940b6b80
 msgid "結婚の儀"
 msgstr ""
 
 #. State Funeral of Emperor Shōwa.
-<<<<<<< HEAD
-#: ./holidays/countries/japan.py:33
-=======
->>>>>>> 940b6b80
 msgid "大喪の礼"
 msgstr ""
 
 #. Enthronement ceremony.
-<<<<<<< HEAD
-#: ./holidays/countries/japan.py:34
-=======
->>>>>>> 940b6b80
 msgid "即位礼正殿の儀"
 msgstr ""
 
 #. Enthronement day.
-<<<<<<< HEAD
-#: ./holidays/countries/japan.py:37
-=======
->>>>>>> 940b6b80
 msgid "天皇の即位の日"
 msgstr ""
 
 #. Enthronement ceremony.
-<<<<<<< HEAD
-#: ./holidays/countries/japan.py:38
-=======
->>>>>>> 940b6b80
 msgid "即位礼正殿の儀が行われる日"
 msgstr ""
 
 #. New Year's Day.
-<<<<<<< HEAD
-#: ./holidays/countries/japan.py:51
-=======
->>>>>>> 940b6b80
 msgid "元日"
 msgstr ""
 
 #. Coming of Age Day.
-<<<<<<< HEAD
-#: ./holidays/countries/japan.py:56
-=======
->>>>>>> 940b6b80
 msgid "成人の日"
 msgstr ""
 
 #. Foundation Day.
-<<<<<<< HEAD
-#: ./holidays/countries/japan.py:65
-=======
->>>>>>> 940b6b80
 msgid "建国記念の日"
 msgstr ""
 
 #. Emperor's Birthday.
-<<<<<<< HEAD
-#: ./holidays/countries/japan.py:69 ./holidays/countries/japan.py:76
-#: ./holidays/countries/japan.py:159
-=======
->>>>>>> 940b6b80
 msgid "天皇誕生日"
 msgstr ""
 
 #. Vernal Equinox Day.
-<<<<<<< HEAD
-#: ./holidays/countries/japan.py:72
-=======
->>>>>>> 940b6b80
 msgid "春分の日"
 msgstr ""
 
 #. Greenery Day.
-<<<<<<< HEAD
-#: ./holidays/countries/japan.py:79 ./holidays/countries/japan.py:90
-=======
->>>>>>> 940b6b80
 msgid "みどりの日"
 msgstr ""
 
 #. Showa Day.
-<<<<<<< HEAD
-#: ./holidays/countries/japan.py:82
-=======
->>>>>>> 940b6b80
 msgid "昭和の日"
 msgstr ""
 
 #. Constitution Day.
-<<<<<<< HEAD
-#: ./holidays/countries/japan.py:86
-=======
->>>>>>> 940b6b80
 msgid "憲法記念日"
 msgstr ""
 
 #. Children's Day.
-<<<<<<< HEAD
-#: ./holidays/countries/japan.py:93
-=======
->>>>>>> 940b6b80
 msgid "こどもの日"
 msgstr ""
 
 #. Marine Day.
-<<<<<<< HEAD
-#: ./holidays/countries/japan.py:105
-=======
->>>>>>> 940b6b80
 msgid "海の日"
 msgstr ""
 
 #. Mountain Day.
-<<<<<<< HEAD
-#: ./holidays/countries/japan.py:114
-=======
->>>>>>> 940b6b80
 msgid "山の日"
 msgstr ""
 
 #. Respect for the Aged Day.
-<<<<<<< HEAD
-#: ./holidays/countries/japan.py:120
-=======
->>>>>>> 940b6b80
 msgid "敬老の日"
 msgstr ""
 
 #. Autumnal Equinox Day.
-<<<<<<< HEAD
-#: ./holidays/countries/japan.py:128
-=======
->>>>>>> 940b6b80
 msgid "秋分の日"
 msgstr ""
 
 #. Physical Education Day.
-<<<<<<< HEAD
-#: ./holidays/countries/japan.py:137
-=======
->>>>>>> 940b6b80
 msgid "体育の日"
 msgstr ""
 
 #. Sports Day.
-<<<<<<< HEAD
-#: ./holidays/countries/japan.py:134
-=======
->>>>>>> 940b6b80
 msgid "スポーツの日"
 msgstr ""
 
 #. Culture Day.
-<<<<<<< HEAD
-#: ./holidays/countries/japan.py:152
-=======
->>>>>>> 940b6b80
 msgid "文化の日"
 msgstr ""
 
 #. Labor Thanksgiving Day.
-<<<<<<< HEAD
-#: ./holidays/countries/japan.py:155
-=======
->>>>>>> 940b6b80
 msgid "勤労感謝の日"
 msgstr ""
 
 #. Substitute Holiday.
-<<<<<<< HEAD
-#: ./holidays/countries/japan.py:174
-=======
->>>>>>> 940b6b80
 msgid "振替休日"
 msgstr ""
 
 #. National Holiday.
-<<<<<<< HEAD
-#: ./holidays/countries/japan.py:185
-=======
->>>>>>> 940b6b80
 msgid "国民の休日"
 msgstr ""