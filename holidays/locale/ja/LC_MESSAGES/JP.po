--- conflicted
+++ resolved
@@ -20,12 +20,7 @@
 msgid "結婚の儀"
 msgstr ""
 
-<<<<<<< HEAD
 #. State Funeral of Emperor Showa.
-#: ./holidays/countries/japan.py:45
-=======
-#. State Funeral of Emperor Shōwa.
->>>>>>> 940b6b80
 msgid "大喪の礼"
 msgstr ""
 
