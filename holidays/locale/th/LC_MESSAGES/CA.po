--- conflicted
+++ resolved
@@ -179,8 +179,4 @@
 #. Terry Fox Day.
 #: ./holidays/countries/canada.py:224
 msgid "Terry Fox Day"
-<<<<<<< HEAD
-msgstr ""
-=======
-msgstr "วันเทร์รี ฟอกซ์"
->>>>>>> 6d6457e6
+msgstr "วันเทร์รี ฟอกซ์"