#  python-holidays
#  ---------------
#  A fast, efficient Python library for generating country, province and state
#  specific sets of holidays on the fly. It aims to make determining whether a
#  specific date is a holiday as fast and flexible as possible.
#
#  Authors: dr-prodigy <dr.prodigy.github@gmail.com> (c) 2017-2023
#           ryanss <ryanssdev@icloud.com> (c) 2014-2017
#  Website: https://github.com/dr-prodigy/python-holidays
#  License: MIT (see LICENSE file)

__all__ = ("DateLike", "HolidayBase", "HolidaySum")

import copy
import os
import warnings
from calendar import isleap
from datetime import date, datetime, timedelta
from gettext import NullTranslations, gettext, translation
from pathlib import Path
from typing import Any, Dict, Iterable, List, Mapping, Optional, Set, Tuple
from typing import Union, cast

from dateutil.parser import parse

from holidays.constants import HOLIDAY_NAME_DELIMITER, MON, TUE, WED, THU, FRI
from holidays.constants import SAT, SUN

DateArg = Union[date, Tuple[int, int]]
DateLike = Union[date, datetime, str, float, int]


class HolidayBase(Dict[date, str]):
    """
    A dict-like object containing the holidays for a specific country (and
    province or state if so initiated); inherits the dict class (so behaves
    similarly to a dict). Dates without a key in the Holiday object are not
    holidays.

    The key of the object is the date of the holiday and the value is the name
    of the holiday itself. When passing the date as a key, the date can be
    expressed as one of the following formats:

    * datetime.datetime type;
    * datetime.date types;
    * a float representing a Unix timestamp;
    * or a string of any format (recognized by datetime.parse).

    The key is always returned as a `datetime.date` object.

    To maximize speed, the list of holidays is built as needed on the fly, one
    calendar year at a time. When you instantiate the object, it is empty, but
    the moment a key is accessed it will build that entire year's list of
    holidays. To pre-populate holidays, instantiate the class with the years
    argument:

    us_holidays = holidays.US(years=2020)

    It is generally instantiated using the :func:`country_holidays` function.

    The key of the :class:`dict`-like :class:`HolidayBase` object is the
    `date` of the holiday, and the value is the name of the holiday itself.
    Dates where a key is not present are not public holidays (or, if
    **observed** is False, days when a public holiday is observed).

    When passing the `date` as a key, the `date` can be expressed in one of the
    following types:

    * :class:`datetime.date`,
    * :class:`datetime.datetime`,
    * a :class:`str` of any format recognized by :func:`dateutil.parser.parse`,
    * or a :class:`float` or :class:`int` representing a POSIX timestamp.

    The key is always returned as a :class:`datetime.date` object.

    To maximize speed, the list of public holidays is built on the fly as
    needed, one calendar year at a time. When the object is instantiated
    without a **years** parameter, it is empty, but, unless **expand** is set
    to False, as soon as a key is accessed the class will calculate that entire
    year's list of holidays and set the keys with them.

    If you need to list the holidays as opposed to querying individual dates,
    instantiate the class with the **years** parameter.

    Example usage:

    >>> from holidays import country_holidays
    >>> us_holidays = country_holidays('US')
    # For a specific subdivisions (e.g. state or province):
    >>> california_holidays = country_holidays('US', subdiv='CA')

    The below will cause 2015 holidays to be calculated on the fly:

    >>> from datetime import date
    >>> assert date(2015, 1, 1) in us_holidays

    This will be faster because 2015 holidays are already calculated:

    >>> assert date(2015, 1, 2) not in us_holidays

    The :class:`HolidayBase` class also recognizes strings of many formats
    and numbers representing a POSIX timestamp:

    >>> assert '2014-01-01' in us_holidays
    >>> assert '1/1/2014' in us_holidays
    >>> assert 1388597445 in us_holidays

    Show the holiday's name:

    >>> us_holidays.get('2014-01-01')
    "New Year's Day"

    Check a range:

    >>> us_holidays['2014-01-01': '2014-01-03']
    [datetime.date(2014, 1, 1)]

    List all 2020 holidays:

    >>> us_holidays = country_holidays('US', years=2020)
    >>> for day in us_holidays.items():
    ...     print(day)
    (datetime.date(2020, 1, 1), "New Year's Day")
    (datetime.date(2020, 1, 20), 'Martin Luther King Jr. Day')
    (datetime.date(2020, 2, 17), "Washington's Birthday")
    (datetime.date(2020, 5, 25), 'Memorial Day')
    (datetime.date(2020, 7, 4), 'Independence Day')
    (datetime.date(2020, 7, 3), 'Independence Day (Observed)')
    (datetime.date(2020, 9, 7), 'Labor Day')
    (datetime.date(2020, 10, 12), 'Columbus Day')
    (datetime.date(2020, 11, 11), 'Veterans Day')
    (datetime.date(2020, 11, 26), 'Thanksgiving')
    (datetime.date(2020, 12, 25), 'Christmas Day')

    Some holidays are only present in parts of a country:

    >>> us_pr_holidays = country_holidays('US', subdiv='PR')
    >>> assert '2018-01-06' not in us_holidays
    >>> assert '2018-01-06' in us_pr_holidays

    Append custom holiday dates by passing one of:

    * a :class:`dict` with date/name key/value pairs (e.g.
      ``{'2010-07-10': 'My birthday!'}``),
    * a list of dates (as a :class:`datetime.date`, :class:`datetime.datetime`,
      :class:`str`, :class:`int`, or :class:`float`); ``'Holiday'`` will be
      used as a description,
    * or a single date item (of one of the types above); ``'Holiday'`` will be
      used as a description:

    >>> custom_holidays = country_holidays('US', years=2015)
    >>> custom_holidays.update({'2015-01-01': "New Year's Day"})
    >>> custom_holidays.update(['2015-07-01', '07/04/2015'])
    >>> custom_holidays.update(date(2015, 12, 25))
    >>> assert date(2015, 1, 1) in custom_holidays
    >>> assert date(2015, 1, 2) not in custom_holidays
    >>> assert '12/25/2015' in custom_holidays

    For special (one-off) country-wide holidays handling use
    :attr:`special_holidays`:

    .. code-block:: python

        special_holidays = {
            1977: ((JUN, 7, "Silver Jubilee of Elizabeth II"),),
            1981: ((JUL, 29, "Wedding of Charles and Diana"),),
            1999: ((DEC, 31, "Millennium Celebrations"),),
            2002: ((JUN, 3, "Golden Jubilee of Elizabeth II"),),
            2011: ((APR, 29, "Wedding of William and Catherine"),),
            2012: ((JUN, 5, "Diamond Jubilee of Elizabeth II"),),
            2022: (
                (JUN, 3, "Platinum Jubilee of Elizabeth II"),
                (SEP, 19, "State Funeral of Queen Elizabeth II"),
            ),
        }

        def _populate(self, year):
            super()._populate(year)

            ...

    For more complex logic, like 4th Monday of January, you can inherit the
    :class:`HolidayBase` class and define your own :meth:`_populate` method.
    See documentation for examples.
    """

    country: str
    """The country's ISO 3166-1 alpha-2 code."""
    market: str
    """The market's ISO 3166-1 alpha-2 code."""
    subdivisions: List[str] = []
    """The subdivisions supported for this country (see documentation)."""
    years: Set[int]
    """The years calculated."""
    expand: bool
    """Whether the entire year is calculated when one date from that year
    is requested."""
    observed: bool
    """Whether dates when public holiday are observed are included."""
    subdiv: Optional[str] = None
    """The subdiv requested."""
    special_holidays: Dict[int, Tuple[Tuple[int, int, str], ...]] = {}
    """A list of the country-wide special (as opposite to regular) holidays for
    a specific year."""
    _deprecated_subdivisions: List[str] = []
    """Other subdivisions whose names are deprecated or aliases of the official
    ones."""
    weekend: Set[int] = {SAT, SUN}
    """Country weekend days."""

    def __init__(
        self,
        years: Optional[Union[int, Iterable[int]]] = None,
        expand: bool = True,
        observed: bool = True,
        subdiv: Optional[str] = None,
        prov: Optional[str] = None,  # Deprecated.
        state: Optional[str] = None,  # Deprecated.
        language: Optional[str] = None,
    ) -> None:
        """
        :param years:
            The year(s) to pre-calculate public holidays for at instantiation.

        :param expand:
            Whether the entire year is calculated when one date from that year
            is requested.

        :param observed:
            Whether to include the dates when public holiday are observed
            (e.g. a holiday falling on a Sunday being observed the
            following Monday). This doesn't work for all countries.

        :param subdiv:
            The subdivision (e.g. state or province); not implemented for all
            countries (see documentation).

        :param prov:
            *deprecated* use subdiv instead.

        :param state:
            *deprecated* use subdiv instead.

        :param language:
            The language which the returned holiday names will be translated
            into. It must be an ISO 639-1 (2-letter) language code. If the
            language translation is not supported the original holiday names
            will be used.

        :return:
            A :class:`HolidayBase` object matching the **country**.
        """
        super().__init__()

        self.expand = expand
        self.language = language.lower() if language else None
        self.observed = observed
        self.subdiv = subdiv or prov or state

        self.tr = gettext  # Default translation method.

        if prov or state:
            warnings.warn(
                "Arguments prov and state are deprecated, use subdiv="
                f"'{prov or state}' instead.",
                DeprecationWarning,
            )

        if not isinstance(self, HolidaySum):
            if (
                subdiv
                and subdiv
                not in self.subdivisions + self._deprecated_subdivisions
            ):
                if hasattr(self, "market"):
                    error = (
                        f"Market '{self.market}' does not have subdivision "
                        f"'{subdiv}'"
                    )
                else:
                    error = (
                        f"Country '{self.country}' does not have subdivision "
                        f"'{subdiv}'"
                    )
                raise NotImplementedError(error)

            name = getattr(self, "country", getattr(self, "market", None))
            if name:
                locale_dir = os.path.join(os.path.dirname(__file__), "locale")
                translator: NullTranslations
                translations = sorted(
                    (
                        # Collect `language` part from
                        # holidays/locale/<language>/LC_MESSAGES/country.po
                        str(translation).split(os.sep)[-3]
                        for translation in Path(locale_dir).rglob(f"{name}.mo")
                    )
                )
                if language and language in translations:
                    translator = translation(
                        name,
                        languages=[language],
                        localedir=locale_dir,
                    )
                else:
                    translator = translation(
                        name,
                        fallback=True,
                        localedir=locale_dir,
                    )
                self.tr = translator.gettext  # Replace `self.tr()`.

        if isinstance(years, int):
            self.years = {years}
        else:
            self.years = set(years) if years is not None else set()

        for year in self.years:
            self._populate(year)

    def __setattr__(self, key: str, value: Any) -> None:
        dict.__setattr__(self, key, value)

        if self and key == "observed":
            self.clear()
            for year in self.years:  # Re-populate holidays for each year.
                self._populate(year)

    def __keytransform__(self, key: DateLike) -> date:
        """Transforms the date from one of the following types:

        * :class:`datetime.date`,
        * :class:`datetime.datetime`,
        * a :class:`str` of any format recognized by
          :func:`dateutil.parser.parse`,
        * or a :class:`float` or :class:`int` representing a POSIX timestamp

        to :class:`datetime.date`, which is how it's stored by the class."""

        # Try to catch `date` and `str` type keys first.
        if type(key) == date:  # Key has `date` type.
            dt = key

        elif type(key) == str:  # Key has `str` type.
            try:
                dt = parse(key).date()
            except (OverflowError, ValueError):
                raise ValueError(f"Cannot parse date from string '{key}'")

        # Check all other types.
        elif isinstance(key, datetime):  # Key type is derived from `datetime`.
            dt = key.date()

        # Must go after the `isinstance(key, datetime)` check
        # as datetime is derived from `date`.
        elif isinstance(key, date):  # Key type is derived from `date`.
            dt = key

        elif isinstance(
            key, (float, int)
        ):  # Key type is derived from `float` or `int`.
            dt = datetime.utcfromtimestamp(key).date()

        else:  # Key type is not supported.
            raise TypeError(f"Cannot convert type '{type(key)}' to date.")

        # Automatically expand for `expand=True` cases.
        if self.expand and dt.year not in self.years:
            self.years.add(dt.year)
            self._populate(dt.year)

        return dt

    def __bool__(self) -> bool:
        return len(self) > 0

    def __contains__(self, key: object) -> bool:
        """Return true if date is in self, false otherwise. Accepts a date in
        the following types:

        * :class:`datetime.date`,
        * :class:`datetime.datetime`,
        * a :class:`str` of any format recognized by
          :func:`dateutil.parser.parse`,
        * or a :class:`float` or :class:`int` representing a POSIX timestamp.
        """

        if not isinstance(key, (date, datetime, float, int, str)):
            raise TypeError(f"Cannot convert type '{type(key)}' to date.")

        return dict.__contains__(
            cast("Mapping[Any, Any]", self), self.__keytransform__(key)
        )

    def __getitem__(self, key: DateLike) -> Any:
        if isinstance(key, slice):
            if not key.start or not key.stop:
                raise ValueError("Both start and stop must be given.")

            start = self.__keytransform__(key.start)
            stop = self.__keytransform__(key.stop)

            if key.step is None:
                step = 1
            elif isinstance(key.step, timedelta):
                step = key.step.days
            elif isinstance(key.step, int):
                step = key.step
            else:
                raise TypeError(
                    f"Cannot convert type '{type(key.step)}' to int."
                )

            if step == 0:
                raise ValueError("Step value must not be zero.")

            date_diff = stop - start
            if date_diff.days < 0 <= step or date_diff.days >= 0 > step:
                step *= -1

            days_in_range = []
            for delta_days in range(0, date_diff.days, step):
                day = start + timedelta(days=delta_days)
                if day in self:
                    days_in_range.append(day)

            return days_in_range

        return dict.__getitem__(self, self.__keytransform__(key))

    def __setitem__(self, key: DateLike, value: str) -> None:
        if key in self:
            # If there are multiple holidays on the same date
            # order their names alphabetically.
            holiday_names = set(self[key].split(HOLIDAY_NAME_DELIMITER))
            holiday_names.add(value)
            value = HOLIDAY_NAME_DELIMITER.join(sorted(holiday_names))

        dict.__setitem__(self, self.__keytransform__(key), value)

    def update(  # type: ignore[override]
        self, *args: Union[Dict[DateLike, str], List[DateLike], DateLike]
    ) -> None:
        # TODO: fix arguments; should not be *args (cannot properly Type hint)
        """Update the object, overwriting existing dates.

        :param:
            Either another dictionary object where keys are dates and values
            are holiday names, or a single date (or a list of dates) for which
            the value will be set to "Holiday".

            Dates can be expressed in one or more of the following types:

            * :class:`datetime.date`,
            * :class:`datetime.datetime`,
            * a :class:`str` of any format recognized by
              :func:`dateutil.parser.parse`,
            * or a :class:`float` or :class:`int` representing a POSIX
              timestamp.
        """
        for arg in args:
            if isinstance(arg, dict):
                for key, value in arg.items():
                    self[key] = value
            elif isinstance(arg, list):
                for item in arg:
                    self[item] = "Holiday"
            else:
                self[arg] = "Holiday"

    def _add_observed_holiday(
        self, dt: DateLike, name: str, suffix: str = "(Observed)"
    ) -> None:
        """Adds a holiday name with an observance indication."""
        self[dt] = f"{name} {suffix}"

    def append(
        self, *args: Union[Dict[DateLike, str], List[DateLike], DateLike]
    ) -> None:
        """Alias for :meth:`update` to mimic list type."""
        return self.update(*args)

    def get(
        self,
        key: DateLike,
        default: Union[str, Any] = None,
    ) -> Union[str, Any]:
        """Return the holiday name for a date if date is a holiday, else
        default. If default is not given, it defaults to None, so that this
        method never raises a KeyError. If more than one holiday is present,
        they are separated by a comma.

        :param key:
            The date expressed in one of the following types:

            * :class:`datetime.date`,
            * :class:`datetime.datetime`,
            * a :class:`str` of any format recognized by
              :func:`dateutil.parser.parse`,
            * or a :class:`float` or :class:`int` representing a POSIX
              timestamp.

        :param default:
            The default value to return if no value is found.
        """
        return dict.get(
            self,
            self.__keytransform__(key),
            default,
        )

    def get_list(self, key: DateLike) -> List[str]:
        """Return a list of all holiday names for a date if date is a holiday,
        else empty string.

        :param key:
            The date expressed in one of the following types:

            * :class:`datetime.date`,
            * :class:`datetime.datetime`,
            * a :class:`str` of any format recognized by
              :func:`dateutil.parser.parse`,
            * or a :class:`float` or :class:`int` representing a POSIX
              timestamp.
        """
        return [
            name
            for name in self.get(key, "").split(HOLIDAY_NAME_DELIMITER)
            if name
        ]

    def get_named(self, name: str) -> List[date]:
        """Return a list of all holiday dates matching the provided holiday
        name. The match will be made case insensitively and partial matches
        will be included.

        :param name:
            The holiday's name to try to match.

        :return:
            A list of all holiday dates matching the provided holiday name.
        """
        return [
            key for key, value in self.items() if name.lower() in value.lower()
        ]

    def pop(
        self,
        key: DateLike,
        default: Union[str, Any] = None,
    ) -> Union[str, Any]:
        """If date is a holiday, remove it and return its date, else return
        default.

        :param key:
            The date expressed in one of the following types:

            * :class:`datetime.date`,
            * :class:`datetime.datetime`,
            * a :class:`str` of any format recognized by
              :func:`dateutil.parser.parse`,
            * or a :class:`float` or :class:`int` representing a POSIX
              timestamp.

        :param default:
            The default value to return if no match is found.

        :return:
            The date removed.

        :raise:
            KeyError if date is not a holiday and default is not given.
        """
        if default is None:
            return dict.pop(self, self.__keytransform__(key))

        return dict.pop(self, self.__keytransform__(key), default)

    def pop_named(self, name: str) -> List[date]:
        """Remove (no longer treat at as holiday) all dates matching the
        provided holiday name. The match will be made case insensitively and
        partial matches will be removed.

        :param name:
            The holiday's name to try to match.

        :param default:
            The default value to return if no match is found.

        :return:
            A list of dates removed.

        :raise:
            KeyError if date is not a holiday and default is not given.
        """
        dates = self.get_named(name)
        if not dates:
            raise KeyError(name)

        for dt in dates:
            self.pop(dt)

        return dates

    def copy(self):
        """Return a copy of the object."""
        return copy.copy(self)

    def __eq__(self, other: object) -> bool:
        if not isinstance(other, HolidayBase):
            return False

        that, this = copy.copy(other), self.copy()
        for obj in (that, this):  # Exclude translation objects.
            delattr(obj, "tr")

        return dict.__eq__(this, that) and this.__dict__ == that.__dict__

    def __ne__(self, other: object) -> bool:
        if not isinstance(other, HolidayBase):
            return True

        that, this = copy.copy(other), self.copy()
        for obj in (that, this):  # Exclude translation objects.
            delattr(obj, "tr")

        return dict.__ne__(this, that) or this.__dict__ != that.__dict__

    def __add__(
        self, other: Union[int, "HolidayBase", "HolidaySum"]
    ) -> "HolidayBase":
        """Add another dictionary of public holidays creating a
        :class:`HolidaySum` object.

        :param other:
            The dictionary of public holiday to be added.

        :return:
            A :class:`HolidaySum` object unless the other object cannot be
            added, then :class:`self`.
        """
        if isinstance(other, int) and other == 0:
            # Required to sum() list of holidays
            # sum([h1, h2]) is equivalent to (0 + h1 + h2).
            return self

        if not isinstance(other, (HolidayBase, HolidaySum)):
            raise TypeError(
                "Holiday objects can only be added with other Holiday objects"
            )

        return HolidaySum(self, other)

    def __radd__(self, other: Any) -> "HolidayBase":
        return self.__add__(other)

    def _add_holiday(self, *args) -> date:
        """Add a holiday.
        This method accepts either `holiday_name: str, dt: date` or
        `holiday_name: str, month: int, day: int` argument sequence.
        """
        if len(args) == 2:
            holiday_name, dt = args
            if not isinstance(dt, date):
                raise TypeError(
                    f"Invalid argument type: expected 'date' got '{type(dt)}'."
                )
        elif len(args) == 3:
            holiday_name, month, day = args
            dt = date(self._year, month, day)
        else:
            raise TypeError("Incorrect number of arguments.")

        self[dt] = holiday_name

        return dt

    def _populate(self, year: int) -> None:
        """This is a private class that populates (generates and adds) holidays
        for a given year. To keep things fast, it assumes that no holidays for
        the year have already been populated. It is required to be called
        internally by any country populate() method, while should not be called
        directly from outside.
        To add holidays to an object, use the update() method:

        :param year:
            The year to populate with holidays.

        >>> from holidays import country_holidays
        >>> us_holidays = country_holidays('US', years=2020)
        # to add new holidays to the object:
        >>> us_holidays.update(country_holidays('US', years=2021))
        """

<<<<<<< HEAD
        self._year = year

        # Special holidays list.
        for month, day, name in self.special_holidays.get(year, ()):
            self._add_holiday(name, date(year, month, day))
=======
        # Populate items from the special holidays list.
        for month, day, name in self.special_holidays.get(year, ()):
            self[date(year, month, day)] = self.tr(name)

    @staticmethod
    def _is_leap_year(year: int) -> bool:
        """
        Returns True if the year is leap. Returns False otherwise.
        """
        return isleap(year)
>>>>>>> b34ba9af

    def _is_weekend(self, *args):
        """
        Returns True if date's week day is a weekend day.
        Returns False otherwise.
        """
        dt = args[0] if len(args) == 1 else date(self._year, *args)

        return dt.weekday() in self.weekend

    @staticmethod
    def __is_weekday(weekday, *args):
        """
        Returns True if `weekday` equals to the date's week day.
        Returns False otherwise.
        """
        dt = args[0] if len(args) == 1 else date(*args)

        return dt.weekday() == weekday

    @staticmethod
    def _is_monday(*args) -> bool:
        return HolidayBase.__is_weekday(MON, *args)

    @staticmethod
    def _is_tuesday(*args) -> bool:
        return HolidayBase.__is_weekday(TUE, *args)

    @staticmethod
    def _is_wednesday(*args) -> bool:
        return HolidayBase.__is_weekday(WED, *args)

    @staticmethod
    def _is_thursday(*args) -> bool:
        return HolidayBase.__is_weekday(THU, *args)

    @staticmethod
    def _is_friday(*args) -> bool:
        return HolidayBase.__is_weekday(FRI, *args)

    @staticmethod
    def _is_saturday(*args) -> bool:
        return HolidayBase.__is_weekday(SAT, *args)

    @staticmethod
    def _is_sunday(*args) -> bool:
        return HolidayBase.__is_weekday(SUN, *args)

    def __reduce__(self) -> Union[str, Tuple[Any, ...]]:
        return super().__reduce__()

    def __repr__(self) -> str:
        if self:
            return super().__repr__()

        repr = []
        if hasattr(self, "market"):
            repr.append(f"holidays.financial_holidays({self.market!r}")
            if self.subdiv:
                repr.append(f", subdiv={self.subdiv!r}")
            repr.append(")")
        elif hasattr(self, "country"):
            if repr:
                repr.append(" + ")
            repr.append(f"holidays.country_holidays({self.country!r}")
            if self.subdiv:
                repr.append(f", subdiv={self.subdiv!r}")
            repr.append(")")

        return "".join(repr)

    def __str__(self) -> str:
        if self:
            return super().__str__()

        obj = copy.copy(self)
        delattr(obj, "tr")
        return str(obj.__dict__)


class HolidaySum(HolidayBase):
    """
    Returns a :class:`dict`-like object resulting from the addition of two or
    more individual dictionaries of public holidays. The original dictionaries
    are available as a :class:`list` in the attribute :attr:`holidays,` and
    :attr:`country` and :attr:`subdiv` attributes are added
    together and could become :class:`list` s. Holiday names, when different,
    are merged. All years are calculated (expanded) for all operands.
    """

    country: Union[str, List[str]]  # type: ignore[assignment]
    """Countries included in the addition."""
    market: Union[str, List[str]]  # type: ignore[assignment]
    """Markets included in the addition."""
    subdiv: Optional[Union[str, List[str]]]  # type: ignore[assignment]
    """Subdivisions included in the addition."""
    holidays: List[HolidayBase]
    """The original HolidayBase objects included in the addition."""
    years: Set[int]
    """The years calculated."""

    def __init__(
        self,
        h1: Union[HolidayBase, "HolidaySum"],
        h2: Union[HolidayBase, "HolidaySum"],
    ) -> None:
        """
        :param h1:
            The first HolidayBase object to add.

        :param h2:
            The other HolidayBase object to add.

        Example:

        >>> from holidays import country_holidays
        >>> nafta_holidays = country_holidays('US', years=2020) + \
country_holidays('CA') + country_holidays('MX')
        >>> dates = sorted(nafta_holidays.items(), key=lambda x: x[0])
        >>> from pprint import pprint
        >>> pprint(dates[:10], width=72)
        [(datetime.date(2020, 1, 1), "Año Nuevo [New Year's Day]"),
         (datetime.date(2020, 1, 20), 'Martin Luther King Jr. Day'),
         (datetime.date(2020, 2, 3),
          'Día de la Constitución [Constitution Day] (Observed)'),
         (datetime.date(2020, 2, 5),
          'Día de la Constitución [Constitution Day]'),
         (datetime.date(2020, 2, 17), "Washington's Birthday, Family Day"),
         (datetime.date(2020, 3, 16),
          "Natalicio de Benito Juárez [Benito Juárez's birthday] (Observed)"),
         (datetime.date(2020, 3, 21),
          "Natalicio de Benito Juárez [Benito Juárez's birthday]"),
         (datetime.date(2020, 4, 10), 'Good Friday'),
         (datetime.date(2020, 5, 1), 'Día del Trabajo [Labour Day]'),
         (datetime.date(2020, 5, 18), 'Victoria Day')]
        """
        # Store originals in the holidays attribute.
        self.holidays = []
        for operand in (h1, h2):
            if isinstance(operand, HolidaySum):
                self.holidays.extend(operand.holidays)
            else:
                self.holidays.append(operand)

        kwargs: Dict[str, Any] = {}
        # Join years, expand and observed.
        kwargs["years"] = h1.years | h2.years
        kwargs["expand"] = h1.expand or h2.expand
        kwargs["observed"] = h1.observed or h2.observed
        # Join country and subdivisions data.
        # TODO: this way makes no sense: joining Italy Catania (IT, CA) with
        # USA Mississippi (US, MS) and USA Michigan (US, MI) yields
        # country=["IT", "US"] and subdiv=["CA", "MS", "MI"], which could very
        # well be California and Messina and Milano, or Catania, Mississippi
        # and Milano, or ... you get the picture.
        # Same goes when countries and markets are being mixed (working, yet
        # still nonsensical).
        for attr in ("country", "market", "subdiv"):
            if (
                getattr(h1, attr, None)
                and getattr(h2, attr, None)
                and getattr(h1, attr) != getattr(h2, attr)
            ):
                a1 = (
                    getattr(h1, attr)
                    if isinstance(getattr(h1, attr), list)
                    else [getattr(h1, attr)]
                )
                a2 = (
                    getattr(h2, attr)
                    if isinstance(getattr(h2, attr), list)
                    else [getattr(h2, attr)]
                )
                value = a1 + a2
            else:
                value = getattr(h1, attr, None) or getattr(h2, attr, None)

            if attr == "subdiv":
                kwargs[attr] = value
            else:
                setattr(self, attr, value)

        HolidayBase.__init__(self, **kwargs)

    def _populate(self, year):
        for operand in self.holidays:
            operand._populate(year)
            self.update(cast("Dict[DateLike, str]", operand))<|MERGE_RESOLUTION|>--- conflicted
+++ resolved
@@ -654,7 +654,7 @@
     def __radd__(self, other: Any) -> "HolidayBase":
         return self.__add__(other)
 
-    def _add_holiday(self, *args) -> date:
+    def _add_holiday(self, *args) -> Optional[date]:
         """Add a holiday.
         This method accepts either `holiday_name: str, dt: date` or
         `holiday_name: str, month: int, day: int` argument sequence.
@@ -671,8 +671,10 @@
         else:
             raise TypeError("Incorrect number of arguments.")
 
+        if dt.year != self._year:
+            return None
+
         self[dt] = holiday_name
-
         return dt
 
     def _populate(self, year: int) -> None:
@@ -692,16 +694,11 @@
         >>> us_holidays.update(country_holidays('US', years=2021))
         """
 
-<<<<<<< HEAD
         self._year = year
 
-        # Special holidays list.
-        for month, day, name in self.special_holidays.get(year, ()):
-            self._add_holiday(name, date(year, month, day))
-=======
         # Populate items from the special holidays list.
         for month, day, name in self.special_holidays.get(year, ()):
-            self[date(year, month, day)] = self.tr(name)
+            self._add_holiday(self.tr(name), date(year, month, day))
 
     @staticmethod
     def _is_leap_year(year: int) -> bool:
@@ -709,7 +706,6 @@
         Returns True if the year is leap. Returns False otherwise.
         """
         return isleap(year)
->>>>>>> b34ba9af
 
     def _is_weekend(self, *args):
         """
