#  python-holidays
#  ---------------
#  A fast, efficient Python library for generating country, province and state
#  specific sets of holidays on the fly. It aims to make determining whether a
#  specific date is a holiday as fast and flexible as possible.
#
#  Authors: dr-prodigy <dr.prodigy.github@gmail.com> (c) 2017-2023
#           ryanss <ryanssdev@icloud.com> (c) 2014-2017
#  Website: https://github.com/dr-prodigy/python-holidays
#  License: MIT (see LICENSE file)

__all__ = ("DateLike", "HolidayBase", "HolidaySum")

import copy
import re
import warnings
from calendar import isleap
from datetime import date, datetime, timedelta, timezone
from gettext import NullTranslations, gettext, translation
from pathlib import Path
from typing import Any, Dict, Iterable, List, Mapping, Optional, Set, Tuple, Union, cast

from dateutil.parser import parse

from holidays.calendars import gregorian
from holidays.calendars.gregorian import (
    MON,
    TUE,
    WED,
    THU,
    FRI,
    SAT,
    SUN,
    _get_nth_weekday_from,
    _get_nth_weekday_of_month,
)
from holidays.constants import HOLIDAY_NAME_DELIMITER, ALL_CATEGORIES, PUBLIC
from holidays.helpers import _normalize_tuple

DateArg = Union[date, Tuple[int, int]]
DateLike = Union[date, datetime, str, float, int]
SpecialHoliday = Union[Tuple[int, int, str], Tuple[Tuple[int, int, str], ...]]
SubstitutedHoliday = Union[
    Union[Tuple[int, int, int, int], Tuple[int, int, int, int, int]],
    Tuple[Union[Tuple[int, int, int, int], Tuple[int, int, int, int, int]], ...],
]

gettext = gettext


class HolidayBase(Dict[date, str]):
    """
    A dict-like object containing the holidays for a specific country (and
    province or state if so initiated); inherits the dict class (so behaves
    similarly to a dict). Dates without a key in the Holiday object are not
    holidays.

    The key of the object is the date of the holiday and the value is the name
    of the holiday itself. When passing the date as a key, the date can be
    expressed as one of the following formats:

    * datetime.datetime type;
    * datetime.date types;
    * a float representing a Unix timestamp;
    * or a string of any format (recognized by datetime.parse).

    The key is always returned as a `datetime.date` object.

    To maximize speed, the list of holidays is built as needed on the fly, one
    calendar year at a time. When you instantiate the object, it is empty, but
    the moment a key is accessed it will build that entire year's list of
    holidays. To pre-populate holidays, instantiate the class with the years
    argument:

    us_holidays = holidays.US(years=2020)

    It is generally instantiated using the :func:`country_holidays` function.

    The key of the :class:`dict`-like :class:`HolidayBase` object is the
    `date` of the holiday, and the value is the name of the holiday itself.
    Dates where a key is not present are not public holidays (or, if
    **observed** is False, days when a public holiday is observed).

    When passing the `date` as a key, the `date` can be expressed in one of the
    following types:

    * :class:`datetime.date`,
    * :class:`datetime.datetime`,
    * a :class:`str` of any format recognized by :func:`dateutil.parser.parse`,
    * or a :class:`float` or :class:`int` representing a POSIX timestamp.

    The key is always returned as a :class:`datetime.date` object.

    To maximize speed, the list of public holidays is built on the fly as
    needed, one calendar year at a time. When the object is instantiated
    without a **years** parameter, it is empty, but, unless **expand** is set
    to False, as soon as a key is accessed the class will calculate that entire
    year's list of holidays and set the keys with them.

    If you need to list the holidays as opposed to querying individual dates,
    instantiate the class with the **years** parameter.

    Example usage:

    >>> from holidays import country_holidays
    >>> us_holidays = country_holidays('US')
    # For a specific subdivisions (e.g. state or province):
    >>> california_holidays = country_holidays('US', subdiv='CA')

    The below will cause 2015 holidays to be calculated on the fly:

    >>> from datetime import date
    >>> assert date(2015, 1, 1) in us_holidays

    This will be faster because 2015 holidays are already calculated:

    >>> assert date(2015, 1, 2) not in us_holidays

    The :class:`HolidayBase` class also recognizes strings of many formats
    and numbers representing a POSIX timestamp:

    >>> assert '2014-01-01' in us_holidays
    >>> assert '1/1/2014' in us_holidays
    >>> assert 1388597445 in us_holidays

    Show the holiday's name:

    >>> us_holidays.get('2014-01-01')
    "New Year's Day"

    Check a range:

    >>> us_holidays['2014-01-01': '2014-01-03']
    [datetime.date(2014, 1, 1)]

    List all 2020 holidays:

    >>> us_holidays = country_holidays('US', years=2020)
    >>> for day in us_holidays.items():
    ...     print(day)
    (datetime.date(2020, 1, 1), "New Year's Day")
    (datetime.date(2020, 1, 20), 'Martin Luther King Jr. Day')
    (datetime.date(2020, 2, 17), "Washington's Birthday")
    (datetime.date(2020, 5, 25), 'Memorial Day')
    (datetime.date(2020, 7, 4), 'Independence Day')
    (datetime.date(2020, 7, 3), 'Independence Day (Observed)')
    (datetime.date(2020, 9, 7), 'Labor Day')
    (datetime.date(2020, 10, 12), 'Columbus Day')
    (datetime.date(2020, 11, 11), 'Veterans Day')
    (datetime.date(2020, 11, 26), 'Thanksgiving')
    (datetime.date(2020, 12, 25), 'Christmas Day')

    Some holidays are only present in parts of a country:

    >>> us_pr_holidays = country_holidays('US', subdiv='PR')
    >>> assert '2018-01-06' not in us_holidays
    >>> assert '2018-01-06' in us_pr_holidays

    Append custom holiday dates by passing one of:

    * a :class:`dict` with date/name key/value pairs (e.g.
      ``{'2010-07-10': 'My birthday!'}``),
    * a list of dates (as a :class:`datetime.date`, :class:`datetime.datetime`,
      :class:`str`, :class:`int`, or :class:`float`); ``'Holiday'`` will be
      used as a description,
    * or a single date item (of one of the types above); ``'Holiday'`` will be
      used as a description:

    >>> custom_holidays = country_holidays('US', years=2015)
    >>> custom_holidays.update({'2015-01-01': "New Year's Day"})
    >>> custom_holidays.update(['2015-07-01', '07/04/2015'])
    >>> custom_holidays.update(date(2015, 12, 25))
    >>> assert date(2015, 1, 1) in custom_holidays
    >>> assert date(2015, 1, 2) not in custom_holidays
    >>> assert '12/25/2015' in custom_holidays

    For special (one-off) country-wide holidays handling use
    :attr:`special_holidays`:

    .. code-block:: python

        special_holidays = {
            1977: ((JUN, 7, "Silver Jubilee of Elizabeth II"),),
            1981: ((JUL, 29, "Wedding of Charles and Diana"),),
            1999: ((DEC, 31, "Millennium Celebrations"),),
            2002: ((JUN, 3, "Golden Jubilee of Elizabeth II"),),
            2011: ((APR, 29, "Wedding of William and Catherine"),),
            2012: ((JUN, 5, "Diamond Jubilee of Elizabeth II"),),
            2022: (
                (JUN, 3, "Platinum Jubilee of Elizabeth II"),
                (SEP, 19, "State Funeral of Queen Elizabeth II"),
            ),
        }

        def _populate(self, year):
            super()._populate(year)

            ...

    For more complex logic, like 4th Monday of January, you can inherit the
    :class:`HolidayBase` class and define your own :meth:`_populate` method.
    See documentation for examples.
    """

    country: str
    """The country's ISO 3166-1 alpha-2 code."""
    market: str
    """The market's ISO 3166-1 alpha-2 code."""
    subdivisions: Tuple[str, ...] = ()
    """The subdivisions supported for this country (see documentation)."""
    years: Set[int]
    """The years calculated."""
    expand: bool
    """Whether the entire year is calculated when one date from that year
    is requested."""
    observed: bool
    """Whether dates when public holiday are observed are included."""
    subdiv: Optional[str] = None
    """The subdiv requested."""
    special_holidays: Dict[int, SpecialHoliday] = {}
    """A list of the country-wide special (as opposite to regular) holidays for
    a specific year."""
    substituted_holidays: Dict[int, SubstitutedHoliday] = {}
    """A list of the country-wide substituted holidays for a specific year."""
    _deprecated_subdivisions: Tuple[str, ...] = ()
    """Other subdivisions whose names are deprecated or aliases of the official
    ones."""
    weekend: Set[int] = {SAT, SUN}
    """Country weekend days."""
    default_language: Optional[str] = None
    """The entity language used by default."""
    categories: Optional[Set[str]] = None
    """Requested holiday categories."""
    supported_categories: Set[str] = set()
    """All holiday categories supported by this entity."""
    supported_languages: Tuple[str, ...] = ()
    """All languages supported by this entity."""

    def __init__(
        self,
        years: Optional[Union[int, Iterable[int]]] = None,
        expand: bool = True,
        observed: bool = True,
        subdiv: Optional[str] = None,
        prov: Optional[str] = None,  # Deprecated.
        state: Optional[str] = None,  # Deprecated.
        language: Optional[str] = None,
        categories: Optional[Tuple[str]] = None,
    ) -> None:
        """
        :param years:
            The year(s) to pre-calculate public holidays for at instantiation.

        :param expand:
            Whether the entire year is calculated when one date from that year
            is requested.

        :param observed:
            Whether to include the dates when public holiday are observed
            (e.g. a holiday falling on a Sunday being observed the
            following Monday). This doesn't work for all countries.

        :param subdiv:
            The subdivision (e.g. state or province); not implemented for all
            countries (see documentation).

        :param prov:
            *deprecated* use subdiv instead.

        :param state:
            *deprecated* use subdiv instead.

        :param language:
            The language which the returned holiday names will be translated
            into. It must be an ISO 639-1 (2-letter) language code. If the
            language translation is not supported the original holiday names
            will be used.

        :param categories:
            Requested holiday categories.

        :return:
            A :class:`HolidayBase` object matching the **country**.
        """
        super().__init__()

        self.expand = expand
        self.language = language.lower() if language else None
        self.observed = observed
        self.subdiv = subdiv or prov or state
        self.categories = set(categories) if categories else {PUBLIC}

        self.tr = gettext  # Default translation method.

        if prov or state:
            warnings.warn(
                f"Arguments prov and state are deprecated, use subdiv='{prov or state}' instead.",
                DeprecationWarning,
            )

        if not isinstance(self, HolidaySum):
            if subdiv and subdiv not in set(self.subdivisions + self._deprecated_subdivisions):
                if hasattr(self, "market"):
                    error = f"Market '{self.market}' does not have subdivision " f"'{subdiv}'"
                else:
                    error = f"Country '{self.country}' does not have subdivision " f"'{subdiv}'"
                raise NotImplementedError(error)

            if subdiv and subdiv in self._deprecated_subdivisions:
                warnings.warn(
                    "This subdivision is deprecated and will be removed after "
                    "Dec, 1 2023. The list of supported subdivisions: "
                    f"{', '.join(sorted(self.subdivisions))}.",
                    DeprecationWarning,
                )

            unknown_categories = self.categories.difference(ALL_CATEGORIES)
            if len(unknown_categories) > 0:
                raise NotImplementedError(
                    f"Category is not supported: {', '.join(unknown_categories)}."
                )

            name = getattr(self, "country", getattr(self, "market", None))
            if name:
                locale_path = Path(__file__).with_name("locale")
                translator: NullTranslations
                translations = {
                    # Collect `language` part from
                    # holidays/locale/<language>/LC_MESSAGES/country.po
                    translation.parts[-3]
                    for translation in locale_path.rglob(f"{name}.mo")
                }
                if language and language in translations:
                    translator = translation(
                        name, languages=[language], localedir=str(locale_path)
                    )
                else:
                    translator = translation(name, fallback=True, localedir=str(locale_path))
                self.tr = translator.gettext

        if isinstance(years, int):
            self.years = {years}
        else:
            self.years = set(years) if years is not None else set()

        for year in self.years:
            self._populate(year)

    def __add__(self, other: Union[int, "HolidayBase", "HolidaySum"]) -> "HolidayBase":
        """Add another dictionary of public holidays creating a
        :class:`HolidaySum` object.

        :param other:
            The dictionary of public holiday to be added.

        :return:
            A :class:`HolidaySum` object unless the other object cannot be
            added, then :class:`self`.
        """
        if isinstance(other, int) and other == 0:
            # Required to sum() list of holidays
            # sum([h1, h2]) is equivalent to (0 + h1 + h2).
            return self

        if not isinstance(other, (HolidayBase, HolidaySum)):
            raise TypeError("Holiday objects can only be added with other Holiday objects")

        return HolidaySum(self, other)

    def __bool__(self) -> bool:
        return len(self) > 0

    def __contains__(self, key: object) -> bool:
        """Return true if date is in self, false otherwise. Accepts a date in
        the following types:

        * :class:`datetime.date`,
        * :class:`datetime.datetime`,
        * a :class:`str` of any format recognized by
          :func:`dateutil.parser.parse`,
        * or a :class:`float` or :class:`int` representing a POSIX timestamp.
        """

        if not isinstance(key, (date, datetime, float, int, str)):
            raise TypeError(f"Cannot convert type '{type(key)}' to date.")

        return dict.__contains__(cast("Mapping[Any, Any]", self), self.__keytransform__(key))

    def __eq__(self, other: object) -> bool:
        if not isinstance(other, HolidayBase):
            return False

        for attribute_name in self.__attribute_names:
            if getattr(self, attribute_name, None) != getattr(other, attribute_name, None):
                return False

        return dict.__eq__(self, other)

    def __getattr__(self, name):
        try:
            return self.__getattribute__(name)
        except AttributeError as e:
            # This part is responsible for _add_holiday_* syntactic sugar support.
            add_holiday_prefix = "_add_holiday_"
            # Raise early if prefix doesn't match to avoid regex checks.
            if name[: len(add_holiday_prefix)] != add_holiday_prefix:
                raise e

            # Handle <month> <day> patterns (e.g., _add_holiday_jun_15()).
            month_day = re.match(r"_add_holiday_(\w{3})_(\d{1,2})", name)
            if month_day:
                month, day = month_day.groups()
                return lambda name: self._add_holiday(
                    name,
                    date(self._year, getattr(gregorian, month.upper()), int(day)),
                )

            # Handle <last/nth> <weekday> of <month> patterns (e.g.,
            # _add_holiday_last_mon_of_aug() or _add_holiday_3rd_fri_of_aug()).
            nth_weekday_of_month = re.match(
                r"_add_holiday_(last|\d\w{2})_(\w{3})_of_(\w{3})", name
            )
            if nth_weekday_of_month:
                number, weekday, month = nth_weekday_of_month.groups()
                return lambda name: self._add_holiday(
                    name,
                    _get_nth_weekday_of_month(
                        -1 if number == "last" else +int(re.sub(r"\D", "", number)),
                        getattr(gregorian, weekday.upper()),
                        getattr(gregorian, month.upper()),
                        self._year,
                    ),
                )

            # Handle <n> day(s) <past/prior> <last/<nth> <weekday> of <month> patterns (e.g.,
            # _add_holiday_1_day_past_1st_fri_of_aug() or
            # _add_holiday_5_days_prior_last_fri_of_aug()).
            nth_weekday_of_month_with_delta = re.match(
                r"_add_holiday_(\d{1,2})_days?_(past|prior)_(last|\d\w{2})_(\w{3})_of_(\w{3})",
                name,
            )
            if nth_weekday_of_month_with_delta:
                (
                    days,
                    delta_direction,
                    number,
                    weekday,
                    month,
                ) = nth_weekday_of_month_with_delta.groups()
                return lambda name: self._add_holiday(
                    name,
                    _get_nth_weekday_of_month(
                        -1 if number == "last" else +int(re.sub(r"\D", "", number)),
                        getattr(gregorian, weekday.upper()),
                        getattr(gregorian, month.upper()),
                        self._year,
                    )
                    + timedelta(days=+int(days) if delta_direction == "past" else -int(days)),
                )

            # Handle <nth> <weekday> <before/from> <month> <day> patterns (e.g.,
            # _add_holiday_1st_mon_before_jun_15() or _add_holiday_1st_mon_from_jun_15()).
            nth_weekday_from = re.match(
                r"_add_holiday_(\d{1,2})\w{2}_(\w+)_(before|from)_(\w{3})_(\d{1,2})", name
            )
            if nth_weekday_from:
                number, weekday, date_direction, month, day = nth_weekday_from.groups()
                return lambda name: self._add_holiday(
                    name,
                    _get_nth_weekday_from(
                        -int(number) if date_direction == "before" else +int(number),
                        getattr(gregorian, weekday.upper()),
                        date(self._year, getattr(gregorian, month.upper()), int(day)),
                    ),
                )

            raise e  # No match.

    def __getitem__(self, key: DateLike) -> Any:
        if isinstance(key, slice):
            if not key.start or not key.stop:
                raise ValueError("Both start and stop must be given.")

            start = self.__keytransform__(key.start)
            stop = self.__keytransform__(key.stop)

            if key.step is None:
                step = 1
            elif isinstance(key.step, timedelta):
                step = key.step.days
            elif isinstance(key.step, int):
                step = key.step
            else:
                raise TypeError(f"Cannot convert type '{type(key.step)}' to int.")

            if step == 0:
                raise ValueError("Step value must not be zero.")

            date_diff = stop - start
            if date_diff.days < 0 <= step or date_diff.days >= 0 > step:
                step *= -1

            days_in_range = []
            for delta_days in range(0, date_diff.days, step):
                day = start + timedelta(days=delta_days)
                if day in self:
                    days_in_range.append(day)

            return days_in_range

        return dict.__getitem__(self, self.__keytransform__(key))

    def __keytransform__(self, key: DateLike) -> date:
        """Transforms the date from one of the following types:

        * :class:`datetime.date`,
        * :class:`datetime.datetime`,
        * a :class:`str` of any format recognized by
          :func:`dateutil.parser.parse`,
        * or a :class:`float` or :class:`int` representing a POSIX timestamp

        to :class:`datetime.date`, which is how it's stored by the class."""

        # Try to catch `date` and `str` type keys first.
        if type(key) == date:  # Key has `date` type.
            dt = key

        elif type(key) == str:  # Key has `str` type.
            try:
                dt = parse(key).date()
            except (OverflowError, ValueError):
                raise ValueError(f"Cannot parse date from string '{key}'")

        # Check all other types.
        elif isinstance(key, datetime):  # Key type is derived from `datetime`.
            dt = key.date()

        # Must go after the `isinstance(key, datetime)` check
        # as datetime is derived from `date`.
        elif isinstance(key, date):  # Key type is derived from `date`.
            dt = key

        elif isinstance(key, (float, int)):  # Key type is derived from `float` or `int`.
            dt = datetime.fromtimestamp(key, timezone.utc).date()

        else:  # Key type is not supported.
            raise TypeError(f"Cannot convert type '{type(key)}' to date.")

        # Automatically expand for `expand=True` cases.
        if self.expand and dt.year not in self.years:
            self.years.add(dt.year)
            self._populate(dt.year)

        return dt

    def __ne__(self, other: object) -> bool:
        if not isinstance(other, HolidayBase):
            return True

        for attribute_name in self.__attribute_names:
            if getattr(self, attribute_name, None) != getattr(other, attribute_name, None):
                return True

        return dict.__ne__(self, other)

    def __radd__(self, other: Any) -> "HolidayBase":
        return self.__add__(other)

    def __reduce__(self) -> Union[str, Tuple[Any, ...]]:
        return super().__reduce__()

    def __repr__(self) -> str:
        if self:
            return super().__repr__()

        parts = []
        if hasattr(self, "market"):
            parts.append(f"holidays.financial_holidays({self.market!r}")
        elif hasattr(self, "country"):
            if parts:
                parts.append(" + ")
            parts.append(f"holidays.country_holidays({self.country!r}")
            if self.subdiv:
                parts.append(f", subdiv={self.subdiv!r}")
        parts.append(")")

        return "".join(parts)

    def __setattr__(self, key: str, value: Any) -> None:
        dict.__setattr__(self, key, value)

        if self and key in {"categories", "observed"}:
            self.clear()
            for year in self.years:  # Re-populate holidays for each year.
                self._populate(year)

    def __setitem__(self, key: DateLike, value: str) -> None:
        if key in self:
            # If there are multiple holidays on the same date
            # order their names alphabetically.
            holiday_names = set(self[key].split(HOLIDAY_NAME_DELIMITER))
            holiday_names.add(value)
            value = HOLIDAY_NAME_DELIMITER.join(sorted(holiday_names))

        dict.__setitem__(self, self.__keytransform__(key), value)

    def __str__(self) -> str:
        if self:
            return super().__str__()

        parts = []
        for attribute_name in self.__attribute_names:
            parts.append("'%s': %s" % (attribute_name, getattr(self, attribute_name, None)))

        return f"{{{', '.join(parts)}}}"

    @property
    def __attribute_names(self):
        return (
            "country",
            "expand",
            "language",
            "market",
            "observed",
            "subdiv",
            "years",
        )

    @staticmethod
    def _is_leap_year(year: int) -> bool:
        """
        Returns True if the year is leap. Returns False otherwise.
        """
        return isleap(year)

    def _add_holiday(self, name: str, *args) -> Optional[date]:
        """Add a holiday."""
        if not args:
            raise TypeError("Incorrect number of arguments.")

        dt = args if len(args) > 1 else args[0]
        dt = dt if isinstance(dt, date) else date(self._year, *dt)

        if dt.year != self._year:
            return None

        self[dt] = self.tr(name)
        return dt

    def _add_subdiv_holidays(self):
        """Populate subdivision holidays."""
        if self.subdiv is not None:
            subdiv = self.subdiv.replace("-", "_").replace(" ", "_").lower()
            add_subdiv_holidays = getattr(self, f"_add_subdiv_{subdiv}_holidays", None)
            if add_subdiv_holidays and callable(add_subdiv_holidays):
                add_subdiv_holidays()

<<<<<<< HEAD
=======
    def _add_substituted_holidays(self):
        """Populate substituted holidays."""
        if len(self.substituted_holidays) == 0:
            return None
        if not hasattr(self, "substituted_label"):
            raise ValueError(f"Country `{self.country}` class should contain `substituted_label`")
        substituted_label = self.tr(self.substituted_label)
        substituted_date_format = self.tr(getattr(self, "substituted_date_format", "%d.%m.%Y"))
        for hol in _normalize_tuple(self.substituted_holidays.get(self._year, ())):
            from_year = hol[0] if len(hol) == 5 else self._year
            from_month, from_day, to_month, to_day = hol[-4:]
            from_date = date(from_year, from_month, from_day).strftime(substituted_date_format)
            self._add_holiday(substituted_label % from_date, to_month, to_day)

    def _check_weekday(self, weekday: int, *args) -> bool:
        """
        Returns True if `weekday` equals to the date's week day.
        Returns False otherwise.
        """
        dt = args[0] if len(args) == 1 else date(self._year, *args)
        return dt.weekday() == weekday

>>>>>>> f8d937e4
    def _get_nth_weekday_from(self, n: int, weekday: int, *args) -> date:
        """
        Return date of a n-th weekday after (n is positive)
        or before (n is negative) a specific date
        (e.g. 1st Monday, 2nd Saturday, etc).
        """
        from_dt = args[0] if len(args) == 1 else date(self._year, *args)
        if n > 0:
            delta = (n - 1) * 7 + (weekday - from_dt.weekday()) % 7
        else:
            delta = (n + 1) * 7 - (from_dt.weekday() - weekday) % 7
        return from_dt + timedelta(days=delta)

    def _get_nth_weekday_of_month(self, n: int, weekday: int, month: int) -> date:
        """
        Return date of n-th weekday of month for current year
        (e.g. 1st Monday of Apr, 2nd Friday of June, etc).
        If n is negative the countdown starts at the end of month
        (i.e. -1 is last).
        """
        year = self._year
        if n < 0:
            month += 1
            if month > 12:
                month = 1
                year += 1
            start_date = date(year, month, 1) + timedelta(days=-1)
        else:
            start_date = date(year, month, 1)
        return self._get_nth_weekday_from(n, weekday, start_date)

    def _check_weekday(self, weekday: int, *args) -> bool:
        """
        Returns True if `weekday` equals to the date's week day.
        Returns False otherwise.
        """
        dt = args if len(args) > 1 else args[0]
        dt = dt if isinstance(dt, date) else date(self._year, *dt)
        return dt.weekday() == weekday

    def _is_monday(self, *args) -> bool:
        return self._check_weekday(MON, *args)

    def _is_tuesday(self, *args) -> bool:
        return self._check_weekday(TUE, *args)

    def _is_wednesday(self, *args) -> bool:
        return self._check_weekday(WED, *args)

    def _is_thursday(self, *args) -> bool:
        return self._check_weekday(THU, *args)

    def _is_friday(self, *args) -> bool:
        return self._check_weekday(FRI, *args)

    def _is_saturday(self, *args) -> bool:
        return self._check_weekday(SAT, *args)

    def _is_sunday(self, *args) -> bool:
        return self._check_weekday(SUN, *args)

    def _is_weekend(self, *args):
        """
        Returns True if date's week day is a weekend day.
        Returns False otherwise.
        """
        dt = args if len(args) > 1 else args[0]
        dt = dt if isinstance(dt, date) else date(self._year, *dt)
        return dt.weekday() in self.weekend

    def _parse_holiday(self, *args) -> Tuple[str, date]:
        """Parse holiday data."""
        if len(args) == 2:
            name, dt = args
            if not isinstance(dt, date):
                raise TypeError(
                    "Invalid argument type: expected <class 'date'> " f"got '{type(dt)}'."
                )
        elif len(args) == 3:
            name, month, day = args
            dt = date(self._year, month, day)
        else:
            raise TypeError("Incorrect number of arguments.")

        return name, dt

    def _populate(self, year: int) -> None:
        """This is a private class that populates (generates and adds) holidays
        for a given year. To keep things fast, it assumes that no holidays for
        the year have already been populated. It is required to be called
        internally by any country populate() method, while should not be called
        directly from outside.
        To add holidays to an object, use the update() method.

        :param year:
            The year to populate with holidays.

        >>> from holidays import country_holidays
        >>> us_holidays = country_holidays('US', years=2020)
        # to add new holidays to the object:
        >>> us_holidays.update(country_holidays('US', years=2021))
        """

        self._year = year

        # Populate items from the special holidays list.
        for month, day, name in _normalize_tuple(self.special_holidays.get(year, ())):
            self._add_holiday(name, date(self._year, month, day))

        # Populate categories holidays.
        self._populate_categories()

        # Populate subdivision holidays.
        self._add_subdiv_holidays()

        # Populate substituted holidays.
        self._add_substituted_holidays()

    def _populate_categories(self):
        for category in self.categories:
            # Populate items from the special holidays list for all categories.
            special_category_holidays = getattr(self, f"special_{category}_holidays", None)
            if special_category_holidays:
                for month, day, name in _normalize_tuple(
                    special_category_holidays.get(self._year, ())
                ):
                    self._add_holiday(name, date(self._year, month, day))

            populate_category_holidays = getattr(self, f"_populate_{category}_holidays", None)
            if populate_category_holidays and callable(populate_category_holidays):
                populate_category_holidays()

    def append(self, *args: Union[Dict[DateLike, str], List[DateLike], DateLike]) -> None:
        """Alias for :meth:`update` to mimic list type."""
        return self.update(*args)

    def copy(self):
        """Return a copy of the object."""
        return copy.copy(self)

    def get(self, key: DateLike, default: Union[str, Any] = None) -> Union[str, Any]:
        """Return the holiday name for a date if date is a holiday, else
        default. If default is not given, it defaults to None, so that this
        method never raises a KeyError. If more than one holiday is present,
        they are separated by a comma.

        :param key:
            The date expressed in one of the following types:

            * :class:`datetime.date`,
            * :class:`datetime.datetime`,
            * a :class:`str` of any format recognized by
              :func:`dateutil.parser.parse`,
            * or a :class:`float` or :class:`int` representing a POSIX
              timestamp.

        :param default:
            The default value to return if no value is found.
        """
        return dict.get(self, self.__keytransform__(key), default)

    def get_list(self, key: DateLike) -> List[str]:
        """Return a list of all holiday names for a date if date is a holiday,
        else empty string.

        :param key:
            The date expressed in one of the following types:

            * :class:`datetime.date`,
            * :class:`datetime.datetime`,
            * a :class:`str` of any format recognized by
              :func:`dateutil.parser.parse`,
            * or a :class:`float` or :class:`int` representing a POSIX
              timestamp.
        """
        return [name for name in self.get(key, "").split(HOLIDAY_NAME_DELIMITER) if name]

    def get_named(
        self, holiday_name: str, lookup="icontains", split_multiple_names=True
    ) -> List[date]:
        """Return a list of all holiday dates matching the provided holiday
        name. The match will be made case insensitively and partial matches
        will be included by default.

        :param holiday_name:
            The holiday's name to try to match.
        :param lookup:
            The holiday name lookup type:
                contains - case sensitive contains match;
                exact - case sensitive exact match;
                startswith - case sensitive starts with match;
                icontains - case insensitive contains match;
                iexact - case insensitive exact match;
                istartswith - case insensitive starts with match;
        :param split_multiple_names:
            Either use the exact name for each date or split it by holiday
            name delimiter.

        :return:
            A list of all holiday dates matching the provided holiday name.
        """
        holiday_name_dates = (
            ((k, name) for k, v in self.items() for name in v.split(HOLIDAY_NAME_DELIMITER))
            if split_multiple_names
            else ((k, v) for k, v in self.items())
        )

        if lookup == "icontains":
            holiday_name_lower = holiday_name.lower()
            return [dt for dt, name in holiday_name_dates if holiday_name_lower in name.lower()]
        elif lookup == "exact":
            return [dt for dt, name in holiday_name_dates if holiday_name == name]
        elif lookup == "contains":
            return [dt for dt, name in holiday_name_dates if holiday_name in name]
        elif lookup == "startswith":
            return [
                dt for dt, name in holiday_name_dates if holiday_name == name[: len(holiday_name)]
            ]
        elif lookup == "iexact":
            holiday_name_lower = holiday_name.lower()
            return [dt for dt, name in holiday_name_dates if holiday_name_lower == name.lower()]
        elif lookup == "istartswith":
            holiday_name_lower = holiday_name.lower()
            return [
                dt
                for dt, name in holiday_name_dates
                if holiday_name_lower == name[: len(holiday_name)].lower()
            ]

        raise AttributeError(f"Unknown lookup type: {lookup}")

    def pop(self, key: DateLike, default: Union[str, Any] = None) -> Union[str, Any]:
        """If date is a holiday, remove it and return its date, else return
        default.

        :param key:
            The date expressed in one of the following types:

            * :class:`datetime.date`,
            * :class:`datetime.datetime`,
            * a :class:`str` of any format recognized by
              :func:`dateutil.parser.parse`,
            * or a :class:`float` or :class:`int` representing a POSIX
              timestamp.

        :param default:
            The default value to return if no match is found.

        :return:
            The date removed.

        :raise:
            KeyError if date is not a holiday and default is not given.
        """
        if default is None:
            return dict.pop(self, self.__keytransform__(key))

        return dict.pop(self, self.__keytransform__(key), default)

    def pop_named(self, name: str) -> List[date]:
        """Remove (no longer treat at as holiday) all dates matching the
        provided holiday name. The match will be made case insensitively and
        partial matches will be removed.

        :param name:
            The holiday's name to try to match.

        :param default:
            The default value to return if no match is found.

        :return:
            A list of dates removed.

        :raise:
            KeyError if date is not a holiday and default is not given.
        """
        use_exact_name = HOLIDAY_NAME_DELIMITER in name
        dts = self.get_named(name, split_multiple_names=not use_exact_name)
        if len(dts) == 0:
            raise KeyError(name)

        popped = []
        for dt in dts:
            holiday_names = self[dt].split(HOLIDAY_NAME_DELIMITER)
            self.pop(dt)
            popped.append(dt)

            # Keep the rest of holidays falling on the same date.
            if not use_exact_name:
                name_lower = name.lower()
                holiday_names = [
                    holiday_name
                    for holiday_name in holiday_names
                    if name_lower not in holiday_name.lower()
                ]

                if len(holiday_names) > 0:
                    self[dt] = HOLIDAY_NAME_DELIMITER.join(holiday_names)

        return popped

    def update(  # type: ignore[override]
        self, *args: Union[Dict[DateLike, str], List[DateLike], DateLike]
    ) -> None:
        # TODO: fix arguments; should not be *args (cannot properly Type hint)
        """Update the object, overwriting existing dates.

        :param:
            Either another dictionary object where keys are dates and values
            are holiday names, or a single date (or a list of dates) for which
            the value will be set to "Holiday".

            Dates can be expressed in one or more of the following types:

            * :class:`datetime.date`,
            * :class:`datetime.datetime`,
            * a :class:`str` of any format recognized by
              :func:`dateutil.parser.parse`,
            * or a :class:`float` or :class:`int` representing a POSIX
              timestamp.
        """
        for arg in args:
            if isinstance(arg, dict):
                for key, value in arg.items():
                    self[key] = value
            elif isinstance(arg, list):
                for item in arg:
                    self[item] = "Holiday"
            else:
                self[arg] = "Holiday"


class HolidaySum(HolidayBase):
    """
    Returns a :class:`dict`-like object resulting from the addition of two or
    more individual dictionaries of public holidays. The original dictionaries
    are available as a :class:`list` in the attribute :attr:`holidays,` and
    :attr:`country` and :attr:`subdiv` attributes are added
    together and could become :class:`list` s. Holiday names, when different,
    are merged. All years are calculated (expanded) for all operands.
    """

    country: Union[str, List[str]]  # type: ignore[assignment]
    """Countries included in the addition."""
    market: Union[str, List[str]]  # type: ignore[assignment]
    """Markets included in the addition."""
    subdiv: Optional[Union[str, List[str]]]  # type: ignore[assignment]
    """Subdivisions included in the addition."""
    holidays: List[HolidayBase]
    """The original HolidayBase objects included in the addition."""
    years: Set[int]
    """The years calculated."""

    def __init__(
        self, h1: Union[HolidayBase, "HolidaySum"], h2: Union[HolidayBase, "HolidaySum"]
    ) -> None:
        """
        :param h1:
            The first HolidayBase object to add.

        :param h2:
            The other HolidayBase object to add.

        Example:

        >>> from holidays import country_holidays
        >>> nafta_holidays = country_holidays('US', years=2020) + \
country_holidays('CA') + country_holidays('MX')
        >>> dates = sorted(nafta_holidays.items(), key=lambda x: x[0])
        >>> from pprint import pprint
        >>> pprint(dates[:10], width=72)
        [(datetime.date(2020, 1, 1), "Año Nuevo"),
         (datetime.date(2020, 1, 20), 'Martin Luther King Jr. Day'),
         (datetime.date(2020, 2, 3),
          'Día de la Constitución'),
         (datetime.date(2020, 2, 17), "Washington's Birthday, Family Day"),
         (datetime.date(2020, 3, 16),
          "Natalicio de Benito Juárez"),
         (datetime.date(2020, 4, 10), 'Good Friday'),
         (datetime.date(2020, 5, 1), 'Día del Trabajo'),
         (datetime.date(2020, 5, 18), 'Victoria Day')]
        """
        # Store originals in the holidays attribute.
        self.holidays = []
        for operand in (h1, h2):
            if isinstance(operand, HolidaySum):
                self.holidays.extend(operand.holidays)
            else:
                self.holidays.append(operand)

        kwargs: Dict[str, Any] = {}
        # Join years, expand and observed.
        kwargs["years"] = h1.years | h2.years
        kwargs["expand"] = h1.expand or h2.expand
        kwargs["observed"] = h1.observed or h2.observed
        # Join country and subdivisions data.
        # TODO: this way makes no sense: joining Italy Catania (IT, CA) with
        # USA Mississippi (US, MS) and USA Michigan (US, MI) yields
        # country=["IT", "US"] and subdiv=["CA", "MS", "MI"], which could very
        # well be California and Messina and Milano, or Catania, Mississippi
        # and Milano, or ... you get the picture.
        # Same goes when countries and markets are being mixed (working, yet
        # still nonsensical).
        for attr in ("country", "market", "subdiv"):
            if (
                getattr(h1, attr, None)
                and getattr(h2, attr, None)
                and getattr(h1, attr) != getattr(h2, attr)
            ):
                a1 = (
                    getattr(h1, attr)
                    if isinstance(getattr(h1, attr), list)
                    else [getattr(h1, attr)]
                )
                a2 = (
                    getattr(h2, attr)
                    if isinstance(getattr(h2, attr), list)
                    else [getattr(h2, attr)]
                )
                value = a1 + a2
            else:
                value = getattr(h1, attr, None) or getattr(h2, attr, None)

            if attr == "subdiv":
                kwargs[attr] = value
            else:
                setattr(self, attr, value)

        HolidayBase.__init__(self, **kwargs)

    def _populate(self, year):
        for operand in self.holidays:
            operand._populate(year)
            self.update(cast("Dict[DateLike, str]", operand))<|MERGE_RESOLUTION|>--- conflicted
+++ resolved
@@ -655,8 +655,6 @@
             if add_subdiv_holidays and callable(add_subdiv_holidays):
                 add_subdiv_holidays()
 
-<<<<<<< HEAD
-=======
     def _add_substituted_holidays(self):
         """Populate substituted holidays."""
         if len(self.substituted_holidays) == 0:
@@ -671,15 +669,6 @@
             from_date = date(from_year, from_month, from_day).strftime(substituted_date_format)
             self._add_holiday(substituted_label % from_date, to_month, to_day)
 
-    def _check_weekday(self, weekday: int, *args) -> bool:
-        """
-        Returns True if `weekday` equals to the date's week day.
-        Returns False otherwise.
-        """
-        dt = args[0] if len(args) == 1 else date(self._year, *args)
-        return dt.weekday() == weekday
-
->>>>>>> f8d937e4
     def _get_nth_weekday_from(self, n: int, weekday: int, *args) -> date:
         """
         Return date of a n-th weekday after (n is positive)
