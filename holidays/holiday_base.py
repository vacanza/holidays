--- conflicted
+++ resolved
@@ -375,14 +375,8 @@
 
             days_in_range = []
             for delta_days in range(0, date_diff.days, step):
-<<<<<<< HEAD
                 day = start + timedelta(days=delta_days)
-                try:
-                    self.__getitem__(day)
-=======
-                day = start + rd(days=delta_days)
                 if day in self:
->>>>>>> 7b38e72f
                     days_in_range.append(day)
 
             return days_in_range
