--- conflicted
+++ resolved
@@ -4,10 +4,8 @@
 #  specific sets of holidays on the fly. It aims to make determining whether a
 #  specific date is a holiday as fast and flexible as possible.
 #
-#  Authors: vacanza team (https://github.com/orgs/vacanza/teams) (c) 2023-2024
-#           dr-prodigy <dr.prodigy.github@gmail.com> (c) 2017-2023
+#  Authors: dr-prodigy <dr.prodigy.github@gmail.com> (c) 2017-2023
 #           ryanss <ryanssdev@icloud.com> (c) 2014-2017
-#           Stephan Helma <s.p.helma@gmx.net> (c) 2024
 #  Website: https://github.com/dr-prodigy/python-holidays
 #  License: MIT (see LICENSE file)
 
@@ -267,13 +265,8 @@
             following Monday). This doesn't work for all countries.
 
         :param subdiv:
-<<<<<<< HEAD
             The subdivision (e.g. state or province) as a ISO 3166-2 code
             or its alias; not implemented for all countries (see documentation).
-=======
-            The subdivision (e.g. state or province) as ISO 3166-2 code or
-            alias; not implemented for all countries (see documentation).
->>>>>>> e472fccd
 
         :param prov:
             *deprecated* use subdiv instead.
@@ -317,13 +310,7 @@
             subdivisions_aliases = tuple(sorted(self.subdivisions_aliases))
             # Unsupported subdivisions.
             if not isinstance(self, HolidaySum) and subdiv not in (
-<<<<<<< HEAD
                 self.subdivisions + subdivisions_aliases + self._deprecated_subdivisions
-=======
-                self.subdivisions
-                + tuple(self.subdivisions_aliases)
-                + self._deprecated_subdivisions
->>>>>>> e472fccd
             ):
                 raise NotImplementedError(
                     f"Entity `{self._entity_code}` does not have subdivision {subdiv}"
@@ -343,13 +330,8 @@
                     "This subdivision is deprecated and will be removed after "
                     "Dec, 1 2023. The list of supported subdivisions: "
                     f"{', '.join(sorted(self.subdivisions))}; "
-<<<<<<< HEAD
                     "the list of supported subdivisions aliases: "
                     f"{', '.join(subdivisions_aliases)}.",
-=======
-                    "the list of supported subdivision aliases: "
-                    f"{', '.join(sorted(self.subdivisions_aliases))}.",
->>>>>>> e472fccd
                     DeprecationWarning,
                 )
 
@@ -680,7 +662,6 @@
 
     @cached_property
     def _normalized_subdiv(self):
-<<<<<<< HEAD
         return (
             self.subdivisions_aliases.get(self.subdiv, self.subdiv)
             .translate(
@@ -690,15 +671,6 @@
                         " ": "_",
                     }
                 )
-=======
-        subdiv = self.subdivisions_aliases.get(self.subdiv, self.subdiv)
-        return subdiv.translate(
-            str.maketrans(
-                {
-                    "-": "_",
-                    " ": "_",
-                }
->>>>>>> e472fccd
             )
             .lower()
         )
