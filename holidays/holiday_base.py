--- conflicted
+++ resolved
@@ -22,13 +22,9 @@
 
 from dateutil.parser import parse
 
-<<<<<<< HEAD
-from holidays.constants import HOLIDAY_NAME_DELIMITER, MON, TUE, WED, THU, FRI, SAT, SUN
-from holidays.exceptions import InvalidDateError, SubdivisionDoesNotExist
-=======
 from holidays.calendars.gregorian import MON, TUE, WED, THU, FRI, SAT, SUN
 from holidays.constants import HOLIDAY_NAME_DELIMITER, ALL_CATEGORIES, PUBLIC
->>>>>>> 940b6b80
+from holidays.exceptions import InvalidDateError, SubdivisionDoesNotExist
 from holidays.helpers import _normalize_tuple
 
 DateArg = Union[date, Tuple[int, int]]
