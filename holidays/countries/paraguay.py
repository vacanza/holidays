#  python-holidays
#  ---------------
#  A fast, efficient Python library for generating country, province and state
#  specific sets of holidays on the fly. It aims to make determining whether a
#  specific date is a holiday as fast and flexible as possible.
#
#  Authors: dr-prodigy <dr.prodigy.github@gmail.com> (c) 2017-2023
#           ryanss <ryanssdev@icloud.com> (c) 2014-2017
#  Website: https://github.com/dr-prodigy/python-holidays
#  License: MIT (see LICENSE file)

from datetime import date
from datetime import timedelta as td
from gettext import gettext as tr

from dateutil.easter import easter

from holidays.constants import JAN, FEB, MAR, APR, MAY, JUN, JUL, AUG, SEP
from holidays.constants import OCT, DEC
from holidays.holiday_base import HolidayBase


class Paraguay(HolidayBase):
    """
    https://www.ghp.com.py/news/feriados-nacionales-del-ano-2019-en-paraguay
    https://es.wikipedia.org/wiki/Anexo:D%C3%ADas_feriados_en_Paraguay
    http://www.calendarioparaguay.com/
    """

    country = "PY"
    default_language = "es"

    # Public holiday.
    public_holiday = tr("Asueto adicionale")
    # Public sector holiday.
    public_sector_holiday = tr("Asueto de la Administración Pública")
    special_holidays = {
        # public holiday for business purposes, in view of
        # the recently increased risk of Dengue fever
        2007: ((JAN, 29, public_holiday),),
        # public sector holiday to celebrate Paraguay's
        # football team's qualification for the 2010 World Cup
        2009: ((SEP, 10, public_holiday),),
        2010: (
            # public holiday to coincide with the Paraguay-Italy
            # game of the current World Cup
            (JUN, 14, public_holiday),
            # 2 year-end public sector holidays
            (DEC, 24, public_sector_holiday),
            (DEC, 31, public_sector_holiday),
        ),
        2011: (
            # public holiday to coincide with the current anti-Dengue drive
            (APR, 19, public_holiday),
            # public sector holiday to let civil servants
            # begin their Holy Week earlier
            (APR, 20, public_sector_holiday),
            # public holidays to commemorate the Bicentennial
            # of Paraguay's independence
            (MAY, 14, public_holiday),
            (MAY, 16, public_holiday),
            # 2 year-end public sector holidays
            (DEC, 23, public_sector_holiday),
            (DEC, 30, public_sector_holiday),
        ),
        2012: (
            # public sector holiday to let civil servants
            # begin their Holy Week earlier
            (APR, 4, public_sector_holiday),
            # 2 year-end public sector holidays
            (DEC, 24, public_sector_holiday),
            (DEC, 31, public_sector_holiday),
        ),
        2013: (
            # public sector holiday to let civil servants
            # begin their Holy Week earlier
            (MAR, 27, public_sector_holiday),
            # date of the inauguration of President-elect
            # Horacio Cartes, as a one-off non-working public holiday
            (AUG, 14, public_holiday),
        ),
        2014: (
            # public sector holiday to let civil servants
            # begin their Holy Week earlier
            (APR, 16, public_sector_holiday),
            # 2 year-end public sector holidays
            (DEC, 24, public_sector_holiday),
            (DEC, 31, public_sector_holiday),
        ),
        2015: (
            # public sector holiday to let civil servants
            # begin their Holy Week earlier
            (APR, 1, public_sector_holiday),
            # public holidays in Paraguay on account
            # of the upcoming visit of Pope Francis in Paraguay
            (JUL, 10, public_holiday),
            (JUL, 11, public_holiday),
            # 2 year-end public sector holidays
            (DEC, 24, public_sector_holiday),
            (DEC, 31, public_sector_holiday),
        ),
        2016: (
            # public sector holiday to let civil servants
            # begin their Holy Week earlier
            (MAR, 23, public_sector_holiday),
        ),
        2017: (
            # public sector holiday to let civil servants
            # begin their Holy Week earlier
            (MAR, 28, public_sector_holiday),
        ),
        2018: (
            # 2 year-end public sector holidays
            (DEC, 24, public_sector_holiday),
            (DEC, 31, public_sector_holiday),
        ),
        2019: (
            # public sector holiday to let civil servants
            # begin their Holy Week earlier
            (APR, 17, public_sector_holiday),
            # 2 year-end public sector holidays
            (DEC, 24, public_sector_holiday),
            (DEC, 31, public_sector_holiday),
        ),
        2020: (
            # public sector holiday to let civil servants
            # begin their Holy Week earlier
            (APR, 8, public_sector_holiday),
        ),
        2021: (
            # 2 year-end public sector holidays
            (DEC, 24, public_sector_holiday),
            (DEC, 31, public_sector_holiday),
        ),
        2022: (
            # public sector holiday to let civil servants
            # begin their Holy Week earlier
            (APR, 13, public_sector_holiday),
            # public sector holiday due to the annual May 1st
            # public holiday falling on a Sunday
            (MAY, 2, public_sector_holiday),
        ),
    }

    def _add_holiday(self, name: str, dt: date) -> None:
        if self.observed or not self._is_weekend(dt):
            self[dt] = name

    def _populate(self, year):
        super()._populate(year)

<<<<<<< HEAD
        # New Year's Day
        self._add_holiday("Año Nuevo [New Year's Day]", date(year, JAN, 1))
=======
        # New Year's Day.
        self._add_holiday(date(year, JAN, 1), self.tr("Año Nuevo"))
>>>>>>> 581ceac7

        dates_obs = {
            2013: (MAR, 4),
            2016: (FEB, 29),
            2018: (FEB, 26),
            2022: (FEB, 28),
        }
        # Patriots Day.
        self[date(year, *dates_obs.get(year, (MAR, 1)))] = self.tr(
            "Día de los Héroes de la Patria"
        )

        # Holy Week
        easter_date = easter(year)
<<<<<<< HEAD
        self[easter_date + td(days=-3)] = "Jueves Santo [Maundy Thursday]"
        self[easter_date + td(days=-2)] = "Viernes Santo [Good Friday]"
        self._add_holiday("Día de Pascuas [Easter Day]", easter_date)

        # Labor Day
        self._add_holiday(
            "Día del Trabajador [Labour Day]", date(year, MAY, 1)
        )

        # Independence Day
        name = "Día de la Independencia Nacional [Independence Day]"
=======
        # Maundy Thursday.
        self[easter_date + td(days=-3)] = self.tr("Jueves Santo")
        # Good Friday.
        self[easter_date + td(days=-2)] = self.tr("Viernes Santo")
        # Easter Day.
        self._add_holiday(easter_date, self.tr("Día de Pascuas"))

        # Labour Day.
        self._add_holiday(date(year, MAY, 1), self.tr("Día del Trabajador"))

        # Independence Day.
        name = self.tr("Día de la Independencia Nacional")
>>>>>>> 581ceac7
        if year == 2021:
            self[date(year, MAY, 14)] = name
            self[date(year, MAY, 15)] = name
        elif year >= 2012:
            self._add_holiday(name, date(year, MAY, 14))
            self._add_holiday(name, date(year, MAY, 15))
        else:
            self._add_holiday(name, date(year, MAY, 15))

        dates_obs = {
            2014: (JUN, 16),
            2018: (JUN, 11),
        }
        self._add_holiday(
<<<<<<< HEAD
            "Día de la Paz del Chaco [Chaco Armistice Day]",
            date(year, *dates_obs.get(year, (JUN, 12))),
        )

        # Asuncion Fundation's Day.
        self._add_holiday(
            "Día de la Fundación de Asunción [Asuncion Foundation's Day]",
            date(year, AUG, 15),
        )

        # Boqueron's Battle.
=======
            date(year, *dates_obs.get(year, (JUN, 12))),
            # Chaco Armistice Day.
            self.tr("Día de la Paz del Chaco"),
        )

        self._add_holiday(
            date(year, AUG, 15),
            # Asuncion Foundation's Day.
            self.tr("Día de la Fundación de Asunción"),
        )

>>>>>>> 581ceac7
        if year >= 2000:
            dates_obs = {
                2015: (SEP, 28),
                2016: (OCT, 3),
                2017: (OCT, 2),
                2021: (SEP, 27),
                2022: (OCT, 3),
            }
            self._add_holiday(
<<<<<<< HEAD
                "Día de la Batalla de Boquerón [Boqueron Battle Day]",
                date(year, *dates_obs.get(year, (SEP, 29))),
=======
                date(year, *dates_obs.get(year, (SEP, 29))),
                # Boqueron Battle Day.
                self.tr("Día de la Batalla de Boquerón"),
>>>>>>> 581ceac7
            )

        self._add_holiday(
<<<<<<< HEAD
            "Día de la Virgen de Caacupé [Caacupe Virgin Day]",
            date(year, DEC, 8),
=======
            date(year, DEC, 8),
            # Caacupe Virgin Day.
            self.tr("Día de la Virgen de Caacupé"),
>>>>>>> 581ceac7
        )

        # Christmas.
        self[date(year, DEC, 25)] = self.tr("Navidad")


class PY(Paraguay):
    pass


class PRY(Paraguay):
    pass<|MERGE_RESOLUTION|>--- conflicted
+++ resolved
@@ -142,20 +142,15 @@
         ),
     }
 
-    def _add_holiday(self, name: str, dt: date) -> None:
+    def _add_observed_holiday(self, name: str, dt: date) -> None:
         if self.observed or not self._is_weekend(dt):
-            self[dt] = name
+            super()._add_holiday(name, dt)
 
     def _populate(self, year):
         super()._populate(year)
 
-<<<<<<< HEAD
-        # New Year's Day
-        self._add_holiday("Año Nuevo [New Year's Day]", date(year, JAN, 1))
-=======
         # New Year's Day.
-        self._add_holiday(date(year, JAN, 1), self.tr("Año Nuevo"))
->>>>>>> 581ceac7
+        self._add_observed_holiday(_("Año Nuevo"), date(year, JAN, 1))
 
         dates_obs = {
             2013: (MAR, 4),
@@ -164,77 +159,50 @@
             2022: (FEB, 28),
         }
         # Patriots Day.
-        self[date(year, *dates_obs.get(year, (MAR, 1)))] = self.tr(
-            "Día de los Héroes de la Patria"
+        self._add_holiday(
+            _("Día de los Héroes de la Patria"),
+            date(year, *dates_obs.get(year, (MAR, 1))),
         )
 
         # Holy Week
         easter_date = easter(year)
-<<<<<<< HEAD
-        self[easter_date + td(days=-3)] = "Jueves Santo [Maundy Thursday]"
-        self[easter_date + td(days=-2)] = "Viernes Santo [Good Friday]"
-        self._add_holiday("Día de Pascuas [Easter Day]", easter_date)
-
-        # Labor Day
-        self._add_holiday(
-            "Día del Trabajador [Labour Day]", date(year, MAY, 1)
-        )
-
-        # Independence Day
-        name = "Día de la Independencia Nacional [Independence Day]"
-=======
         # Maundy Thursday.
-        self[easter_date + td(days=-3)] = self.tr("Jueves Santo")
+        self._add_holiday(_("Jueves Santo"), easter_date + td(days=-3))
         # Good Friday.
-        self[easter_date + td(days=-2)] = self.tr("Viernes Santo")
+        self._add_holiday(_("Viernes Santo"), easter_date + td(days=-2))
         # Easter Day.
-        self._add_holiday(easter_date, self.tr("Día de Pascuas"))
+        self._add_observed_holiday(_("Día de Pascuas"), easter_date)
 
         # Labour Day.
-        self._add_holiday(date(year, MAY, 1), self.tr("Día del Trabajador"))
+        self._add_observed_holiday(_("Día del Trabajador"), date(year, MAY, 1))
 
         # Independence Day.
-        name = self.tr("Día de la Independencia Nacional")
->>>>>>> 581ceac7
+        name = _("Día de la Independencia Nacional")
         if year == 2021:
-            self[date(year, MAY, 14)] = name
-            self[date(year, MAY, 15)] = name
-        elif year >= 2012:
             self._add_holiday(name, date(year, MAY, 14))
             self._add_holiday(name, date(year, MAY, 15))
+        elif year >= 2012:
+            self._add_observed_holiday(name, date(year, MAY, 14))
+            self._add_observed_holiday(name, date(year, MAY, 15))
         else:
-            self._add_holiday(name, date(year, MAY, 15))
+            self._add_observed_holiday(name, date(year, MAY, 15))
 
         dates_obs = {
             2014: (JUN, 16),
             2018: (JUN, 11),
         }
-        self._add_holiday(
-<<<<<<< HEAD
-            "Día de la Paz del Chaco [Chaco Armistice Day]",
+        self._add_observed_holiday(
+            # Chaco Armistice Day.
+            _("Día de la Paz del Chaco"),
             date(year, *dates_obs.get(year, (JUN, 12))),
         )
 
-        # Asuncion Fundation's Day.
-        self._add_holiday(
-            "Día de la Fundación de Asunción [Asuncion Foundation's Day]",
+        self._add_observed_holiday(
+            # Asuncion Foundation's Day.
+            _("Día de la Fundación de Asunción"),
             date(year, AUG, 15),
         )
 
-        # Boqueron's Battle.
-=======
-            date(year, *dates_obs.get(year, (JUN, 12))),
-            # Chaco Armistice Day.
-            self.tr("Día de la Paz del Chaco"),
-        )
-
-        self._add_holiday(
-            date(year, AUG, 15),
-            # Asuncion Foundation's Day.
-            self.tr("Día de la Fundación de Asunción"),
-        )
-
->>>>>>> 581ceac7
         if year >= 2000:
             dates_obs = {
                 2015: (SEP, 28),
@@ -243,30 +211,20 @@
                 2021: (SEP, 27),
                 2022: (OCT, 3),
             }
-            self._add_holiday(
-<<<<<<< HEAD
-                "Día de la Batalla de Boquerón [Boqueron Battle Day]",
+            self._add_observed_holiday(
+                # Boqueron Battle Day.
+                _("Día de la Batalla de Boquerón"),
                 date(year, *dates_obs.get(year, (SEP, 29))),
-=======
-                date(year, *dates_obs.get(year, (SEP, 29))),
-                # Boqueron Battle Day.
-                self.tr("Día de la Batalla de Boquerón"),
->>>>>>> 581ceac7
             )
 
-        self._add_holiday(
-<<<<<<< HEAD
-            "Día de la Virgen de Caacupé [Caacupe Virgin Day]",
+        self._add_observed_holiday(
+            # Caacupe Virgin Day.
+            _("Día de la Virgen de Caacupé"),
             date(year, DEC, 8),
-=======
-            date(year, DEC, 8),
-            # Caacupe Virgin Day.
-            self.tr("Día de la Virgen de Caacupé"),
->>>>>>> 581ceac7
         )
 
         # Christmas.
-        self[date(year, DEC, 25)] = self.tr("Navidad")
+        self._add_holiday(_("Navidad"), date(year, DEC, 25))
 
 
 class PY(Paraguay):
