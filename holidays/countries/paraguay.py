#  python-holidays
#  ---------------
#  A fast, efficient Python library for generating country, province and state
#  specific sets of holidays on the fly. It aims to make determining whether a
#  specific date is a holiday as fast and flexible as possible.
#
#  Authors: dr-prodigy <maurizio.montel@gmail.com> (c) 2017-2022
#           ryanss <ryanssdev@icloud.com> (c) 2014-2017
#  Website: https://github.com/dr-prodigy/python-holidays
#  License: MIT (see LICENSE file)

from datetime import date

from dateutil.easter import easter
from dateutil.relativedelta import relativedelta as rd
<<<<<<< HEAD
from dateutil.relativedelta import MO, WE, TH, FR
=======
from dateutil.relativedelta import MO
>>>>>>> 75540117

from holidays.constants import JAN, MAR, MAY, JUN, AUG, SEP, DEC
from holidays.holiday_base import HolidayBase


class Paraguay(HolidayBase):
    """
    https://www.ghp.com.py/news/feriados-nacionales-del-ano-2019-en-paraguay
    https://es.wikipedia.org/wiki/Anexo:D%C3%ADas_feriados_en_Paraguay
    http://www.calendarioparaguay.com/
    """

    country = "PY"

    def _populate(self, year):
        super()._populate(year)

        # New Year's Day
        if not self.observed and self._is_weekend(year, JAN, 1):
            pass
        else:
            self[date(year, JAN, 1)] = "Año Nuevo [New Year's Day]"

        # Patriots day
        name = "Día de los Héroes de la Patria [Patriots Day]"

        if not self.observed and self._is_weekend(year, MAR, 1):
            pass
        elif date(year, MAR, 1).weekday() >= WE.weekday:
            self[date(year, MAR, 1) + rd(weekday=MO(+1))] = name
        else:
            self[date(year, MAR, 1)] = name

        # Holy Week
        name_thu = "Semana Santa (Jueves Santo) [Holy day (Holy Thursday)]"
        name_fri = "Semana Santa (Viernes Santo) [Holy day (Holy Friday)]"
        name_easter = "Día de Pascuas [Easter Day]"
        easter_date = easter(year)
        self[easter_date + rd(days=-3)] = name_thu
        self[easter_date + rd(days=-2)] = name_fri

<<<<<<< HEAD
        self[easter(year) + rd(weekday=TH(-1))] = name_thu
        self[easter(year) + rd(weekday=FR(-1))] = name_fri

        if not self.observed and self._is_weekend(easter(year)):
=======
        if not self.observed and easter_date.weekday() in WEEKEND:
>>>>>>> 75540117
            pass
        else:
            self[easter_date] = name_easter

        # Labor Day
        name = "Día de los Trabajadores [Labour Day]"
        if not self.observed and self._is_weekend(year, MAY, 1):
            pass
        else:
            self[date(year, MAY, 1)] = name

        # Independence Day
        name = "Día de la Independencia Nacional [Independence Day]"
        if not self.observed and self._is_weekend(year, MAY, 15):
            pass
        else:
            self[date(year, MAY, 15)] = name

        # Peace in Chaco Day.
        name = "Día de la Paz del Chaco [Peace in Chaco Day]"
        if not self.observed and self._is_weekend(year, JUN, 12):
            pass
        elif date(year, JUN, 12).weekday() >= WE.weekday:
            self[date(year, JUN, 12) + rd(weekday=MO(+1))] = name
        else:
            self[date(year, JUN, 12)] = name

        # Asuncion Fundation's Day
        name = "Día de la Fundación de Asunción [Asuncion Fundation's Day]"
        if not self.observed and self._is_weekend(year, AUG, 15):
            pass
        else:
            self[date(year, AUG, 15)] = name

        # Boqueron's Battle
        name = "Batalla de Boquerón [Boqueron's Battle]"
        if not self.observed and self._is_weekend(year, SEP, 29):
            pass
        else:
            self[date(year, SEP, 29)] = name

        # Caacupe Virgin Day
        name = "Día de la Virgen de Caacupé [Caacupe Virgin Day]"
        if not self.observed and self._is_weekend(year, DEC, 8):
            pass
        else:
            self[date(year, DEC, 8)] = name

        # Christmas
        self[date(year, DEC, 25)] = "Navidad [Christmas]"


class PY(Paraguay):
    pass


class PRY(Paraguay):
    pass<|MERGE_RESOLUTION|>--- conflicted
+++ resolved
@@ -13,11 +13,7 @@
 
 from dateutil.easter import easter
 from dateutil.relativedelta import relativedelta as rd
-<<<<<<< HEAD
-from dateutil.relativedelta import MO, WE, TH, FR
-=======
-from dateutil.relativedelta import MO
->>>>>>> 75540117
+from dateutil.relativedelta import MO, WE
 
 from holidays.constants import JAN, MAR, MAY, JUN, AUG, SEP, DEC
 from holidays.holiday_base import HolidayBase
@@ -59,14 +55,7 @@
         self[easter_date + rd(days=-3)] = name_thu
         self[easter_date + rd(days=-2)] = name_fri
 
-<<<<<<< HEAD
-        self[easter(year) + rd(weekday=TH(-1))] = name_thu
-        self[easter(year) + rd(weekday=FR(-1))] = name_fri
-
-        if not self.observed and self._is_weekend(easter(year)):
-=======
-        if not self.observed and easter_date.weekday() in WEEKEND:
->>>>>>> 75540117
+        if not self.observed and self._is_weekend(easter_date):
             pass
         else:
             self[easter_date] = name_easter
