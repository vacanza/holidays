#  python-holidays
#  ---------------
#  A fast, efficient Python library for generating country, province and state
#  specific sets of holidays on the fly. It aims to make determining whether a
#  specific date is a holiday as fast and flexible as possible.
#
#  Authors: dr-prodigy <maurizio.montel@gmail.com> (c) 2017-2022
#           ryanss <ryanssdev@icloud.com> (c) 2014-2017
#  Website: https://github.com/dr-prodigy/python-holidays
#  License: MIT (see LICENSE file)

from datetime import date

from dateutil.easter import easter
<<<<<<< HEAD
=======
from dateutil.relativedelta import FR, SA, TH, WE
>>>>>>> ebbfc394
from dateutil.relativedelta import relativedelta as rd
from dateutil.relativedelta import TH, FR, SA, SU

<<<<<<< HEAD
from holidays.constants import JAN, FEB, MAR, APR, MAY, SEP, OCT, DEC
=======
from holidays.constants import APR, DEC, JAN, MAY, OCT, SEP
>>>>>>> ebbfc394
from holidays.holiday_base import HolidayBase


class Honduras(HolidayBase):
    # Artículo 339 del Código del Trabajo:
    # https://www.ilo.org/dyn/natlex/docs/WEBTEXT/29076/64849/S59HND01.htm#:~:text=El%20presente%20C%C3%B3digo%20regula%20las,compensaci%C3%B3n%20equitativa%20de%20su%20inversi%C3%B3n.

    country = "HN"

    def __init__(self, **kwargs):
        HolidayBase.__init__(self, **kwargs)

    def _populate(self, year):
        # New Year's Day
        self[date(year, JAN, 1)] = "Año Nuevo [New Year's Day]"

        # Maundy Thursday
        self[
            easter(year) + rd(weekday=TH(-1))
        ] = "Jueves Santo [Maundy Thursday]"

        # Good Friday
        self[easter(year) + rd(weekday=FR(-1))] = "Viernes Santo [Good Friday]"

        # Holy Saturday
        self[
            easter(year) + rd(weekday=SA(-1))
        ] = "Sábado de Gloria [Holy Saturday]"

        # Panamerican Day
        self[date(year, APR, 14)] = "Día de las Américas [Panamerican Day]"

        # Labor Day
        self[date(year, MAY, 1)] = "Día del Trabajo [Labor Day]"

        # Independence Day
        self[
            date(year, SEP, 15)
        ] = "Día de la Independencia [Independence Day]"

        # https://www.tsc.gob.hn/web/leyes/Decreto_78-2015_Traslado_de_Feriados_Octubre.pdf
        if year <= 2014:
            # Morazan's Day
            self[date(year, OCT, 3)] = "Día de Morazán [Morazan's Day]"

            # Columbus Day
            self[date(year, OCT, 12)] = "Día de la Raza [Columbus Day]"

            # Army Day
            self[date(year, OCT, 21)] = "Día de las Fuerzas Armadas [Army Day]"
        else:
            # Morazan Weekend
            # (First Wednesday of October from 12 noon to Saturday 12 noon)
            holiday_name = "Semana Morazánica [Morazan Weekend]"
            first_wednesday = date(year, OCT, 1)
            if first_wednesday.weekday() != WE:
                first_wednesday += rd(weekday=WE(+1))
            self[first_wednesday] = holiday_name
            self[first_wednesday + rd(days=1)] = holiday_name
            self[first_wednesday + rd(days=2)] = holiday_name

        # Christmas
        self[date(year, DEC, 25)] = "Navidad [Christmas]"


class HN(Honduras):
    pass


class HND(Honduras):
    pass<|MERGE_RESOLUTION|>--- conflicted
+++ resolved
@@ -12,18 +12,10 @@
 from datetime import date
 
 from dateutil.easter import easter
-<<<<<<< HEAD
-=======
-from dateutil.relativedelta import FR, SA, TH, WE
->>>>>>> ebbfc394
 from dateutil.relativedelta import relativedelta as rd
-from dateutil.relativedelta import TH, FR, SA, SU
+from dateutil.relativedelta import WE, TH, FR, SA
 
-<<<<<<< HEAD
-from holidays.constants import JAN, FEB, MAR, APR, MAY, SEP, OCT, DEC
-=======
-from holidays.constants import APR, DEC, JAN, MAY, OCT, SEP
->>>>>>> ebbfc394
+from holidays.constants import JAN, APR, MAY, SEP, OCT, DEC
 from holidays.holiday_base import HolidayBase
 
 
