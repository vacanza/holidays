#  python-holidays
#  ---------------
#  A fast, efficient Python library for generating country, province and state
#  specific sets of holidays on the fly. It aims to make determining whether a
#  specific date is a holiday as fast and flexible as possible.
#
#  Authors: dr-prodigy <maurizio.montel@gmail.com> (c) 2017-2022
#           ryanss <ryanssdev@icloud.com> (c) 2014-2017
#  Website: https://github.com/dr-prodigy/python-holidays
#  License: MIT (see LICENSE file)

from datetime import date

from dateutil.easter import easter
from dateutil.relativedelta import FR, SA, TH, WE
from dateutil.relativedelta import relativedelta as rd

from holidays.constants import APR, DEC, JAN, MAY, OCT, SEP
from holidays.holiday_base import HolidayBase


class Honduras(HolidayBase):
    # Artículo 339 del Código del Trabajo:
    # https://www.ilo.org/dyn/natlex/docs/WEBTEXT/29076/64849/S59HND01.htm#:~:text=El%20presente%20C%C3%B3digo%20regula%20las,compensaci%C3%B3n%20equitativa%20de%20su%20inversi%C3%B3n.

    country = "HN"

    def __init__(self, **kwargs):
        HolidayBase.__init__(self, **kwargs)

    def _populate(self, year):
        # New Year's Day
        self[date(year, JAN, 1)] = "Año Nuevo [New Year's Day]"

        # Maundy Thursday
        self[
            easter(year) + rd(weekday=TH(-1))
        ] = "Jueves Santo [Maundy Thursday]"

        # Good Friday
        self[easter(year) + rd(weekday=FR(-1))] = "Viernes Santo [Good Friday]"

        # Holy Saturday
        self[
            easter(year) + rd(weekday=SA(-1))
        ] = "Sábado de Gloria [Holy Saturday]"

        # Panamerican Day
        self[date(year, APR, 14)] = "Día de las Américas [Panamerican Day]"

        # Labor Day
        self[date(year, MAY, 1)] = "Día del Trabajo [Labor Day]"

        # Independence Day
        self[
            date(year, SEP, 15)
        ] = "Día de la Independencia [Independence Day]"

        # https://www.tsc.gob.hn/web/leyes/Decreto_78-2015_Traslado_de_Feriados_Octubre.pdf
        if year <= 2014:
            # Morazan's Day
            self[date(year, OCT, 3)] = "Día de Morazán [Morazan's Day]"

            # Columbus Day
            self[date(year, OCT, 12)] = "Día de la Raza [Columbus Day]"

            # Army Day
            self[date(year, OCT, 21)] = "Día de las Fuerzas Armadas [Army Day]"
        else:
            # Morazan Weekend
            # (First Wednesday of October from 12 noon to Saturday 12 noon)
            holiday_name = "Semana Morazánica [Morazan Weekend]"
<<<<<<< HEAD
            first_wednesday = date(year, OCT, 1)
            if first_wednesday.weekday() != WE.weekday:
                first_wednesday += rd(weekday=WE(+1))
=======
            first_wednesday = date(year, OCT, 1) + rd(weekday=WE(+1))
>>>>>>> 29e8c929
            self[first_wednesday] = holiday_name
            self[first_wednesday + rd(days=1)] = holiday_name
            self[first_wednesday + rd(days=2)] = holiday_name

        # Christmas
        self[date(year, DEC, 25)] = "Navidad [Christmas]"


class HN(Honduras):
    pass


class HND(Honduras):
    pass<|MERGE_RESOLUTION|>--- conflicted
+++ resolved
@@ -70,13 +70,7 @@
             # Morazan Weekend
             # (First Wednesday of October from 12 noon to Saturday 12 noon)
             holiday_name = "Semana Morazánica [Morazan Weekend]"
-<<<<<<< HEAD
-            first_wednesday = date(year, OCT, 1)
-            if first_wednesday.weekday() != WE.weekday:
-                first_wednesday += rd(weekday=WE(+1))
-=======
             first_wednesday = date(year, OCT, 1) + rd(weekday=WE(+1))
->>>>>>> 29e8c929
             self[first_wednesday] = holiday_name
             self[first_wednesday + rd(days=1)] = holiday_name
             self[first_wednesday + rd(days=2)] = holiday_name
