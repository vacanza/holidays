--- conflicted
+++ resolved
@@ -306,11 +306,7 @@
         #   - CASE 2: SUN-MON -> 1 in-lieu on TUE.
         # See in lieu logic in `_add_with_observed(dt, holiday_name)`.
 
-<<<<<<< HEAD
-        new_years_eve_in_lieu = _("ชดเชย%s") % _("วันสิ้นปี")
-=======
         new_years_eve_in_lieu = self.tr("ชดเชย%s") % self.tr("วันสิ้นปี")
->>>>>>> d34e0b3e
 
         if self.observed and (1995 <= year <= 1997 or year >= 2001):
             if self._is_saturday(date(year - 1, DEC, 31)):
@@ -340,11 +336,7 @@
         #    (Except for 2020 due to Covid-19 outbreaks)
         # This has its own in-lieu trigger.
 
-<<<<<<< HEAD
-        songkran_festival = _("วันสงกรานต์")
-=======
         songkran_festival = self.tr("วันสงกรานต์")
->>>>>>> d34e0b3e
 
         if 1948 <= year <= 1953:
             self[date(year, APR, 13)] = songkran_festival
@@ -412,11 +404,7 @@
         # No celebration in 2017-2019 (B.E 2560-2562).
         # Reestablished with Rama X's Coronation in 2020: May 4th.
 
-<<<<<<< HEAD
-        coronation_day = _("วันฉัตรมงคล")
-=======
         coronation_day = self.tr("วันฉัตรมงคล")
->>>>>>> d34e0b3e
 
         if 1958 <= year <= 2016:
             _add_with_observed(date(year, MAY, 5), coronation_day)
@@ -482,11 +470,7 @@
         # Restarts again in 1976 (B.E. 2519) on Queen Sirikit's Birthday
         #   (August 12) and stay that way from that point onwards.
 
-<<<<<<< HEAD
-        thai_mothers_day = _("วันแม่แห่งชาติ")
-=======
         thai_mothers_day = self.tr("วันแม่แห่งชาติ")
->>>>>>> d34e0b3e
 
         if 1950 <= year <= 1957:
             _add_with_observed(date(year, APR, 15), thai_mothers_day)
@@ -663,11 +647,7 @@
         # *** NOTE: only observed by government sectors.
         # TODO: Update this annually around Dec of each year.
 
-<<<<<<< HEAD
-        raeknakhwan = _("วันพืชมงคล")
-=======
         raeknakhwan = self.tr("วันพืชมงคล")
->>>>>>> d34e0b3e
 
         raeknakhwan_dates = {
             1997: (MAY, 13),
