--- conflicted
+++ resolved
@@ -12,12 +12,8 @@
 from datetime import date
 from datetime import timedelta as td
 
-<<<<<<< HEAD
 from holidays.constants import JAN, FEB, MAR, APR, MAY, JUN, JUL, AUG, SEP, OCT, NOV, DEC
 from holidays.constants import SAT
-=======
-from holidays.constants import FEB, MAR, APR, MAY, JUN, JUL, AUG, OCT, DEC, SAT
->>>>>>> 57625d67
 from holidays.holiday_base import HolidayBase
 from holidays.utils import _ChineseLuniSolar
 
@@ -56,7 +52,7 @@
     """
     country = "TH"
 
-    ### ​วันหยุดพิเศษ (เพิ่มเติม) - see Bank of Thailand's DB for Cross-Check ###
+    ### วันหยุดพิเศษ (เพิ่มเติม) - see Bank of Thailand's DB for Cross-Check ###
     thai_special_in_lieu_holidays_en = "Special In Lieu Holiday"
     thai_election_en = "Thai Election Day"
     thai_election_in_lieu_en = "Thai Election Day (in lieu)"
@@ -188,13 +184,6 @@
                 return
 
             self[dt] = holiday_name
-<<<<<<< HEAD
-=======
-            if self.observed and self._is_weekend(dt):
-                in_lieu = dt + td(days=2 if dt.weekday() == SAT else 1)
-                while in_lieu.year == year and in_lieu in self:
-                    in_lieu += td(days=+1)
->>>>>>> 57625d67
 
             ### If Public Holiday falls on weekends, move it to (in lieu) on Monday ###
             # Latest iteration was in 2001 (B.E. 2554)
