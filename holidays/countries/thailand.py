--- conflicted
+++ resolved
@@ -13,29 +13,8 @@
 from datetime import timedelta as td
 from gettext import gettext as tr
 
-<<<<<<< HEAD
-from holidays.constants import (
-    JAN,
-    FEB,
-    MAR,
-    APR,
-    MAY,
-    JUN,
-    JUL,
-    AUG,
-    SEP,
-    OCT,
-    NOV,
-    DEC,
-    MON,
-    SAT,
-    BANK,
-    GOVERNMENT,
-    PUBLIC,
-)
-=======
+from holidays.constants import MON, SAT, BANK, GOVERNMENT, PUBLIC,
 from holidays.calendars.gregorian import JAN, FEB, MAR, APR, MAY, JUN, JUL, AUG, SEP, OCT, NOV, DEC
->>>>>>> c240d084
 from holidays.holiday_base import HolidayBase
 from holidays.holiday_groups import InternationalHolidays, ThaiCalendarHolidays
 
