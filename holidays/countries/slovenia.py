#  python-holidays
#  ---------------
#  A fast, efficient Python library for generating country, province and state
#  specific sets of holidays on the fly. It aims to make determining whether a
#  specific date is a holiday as fast and flexible as possible.
#
#  Authors: dr-prodigy <dr.prodigy.github@gmail.com> (c) 2017-2023
#           ryanss <ryanssdev@icloud.com> (c) 2014-2017
#  Website: https://github.com/dr-prodigy/python-holidays
#  License: MIT (see LICENSE file)

from datetime import timedelta as td
from gettext import gettext as tr

<<<<<<< HEAD
from holidays.constants import FEB, APR, JUN, OCT, DEC
=======
from dateutil.easter import easter

from holidays.calendars.gregorian import JAN, FEB, APR, MAY, JUN, AUG, OCT, NOV, DEC
>>>>>>> c240d084
from holidays.holiday_base import HolidayBase
from holidays.holiday_groups import ChristianHolidays, InternationalHolidays


class Slovenia(HolidayBase, ChristianHolidays, InternationalHolidays):
    """
    Contains all work-free public holidays in Slovenia.
    No holidays are returned before year 1991 when Slovenia became independent
    country. Before that Slovenia was part of Socialist federal republic of
    Yugoslavia.

    List of holidays (including those that are not work-free:
    https://en.wikipedia.org/wiki/Public_holidays_in_Slovenia
    """

    country = "SI"
    default_language = "sl"
    supported_languages = ("en_US", "sl", "uk")

    def __init__(self, *args, **kwargs):
        ChristianHolidays.__init__(self)
        InternationalHolidays.__init__(self)
        super().__init__(*args, **kwargs)

    def _populate(self, year):
        if year <= 1990:
            return None

        super()._populate(year)

        # New Year's Day.
        name = tr("novo leto")
        self._add_new_years_day(name)
        if year <= 2012 or year >= 2017:
            self._add_new_years_day_two(name)

        # Preseren's Day.
        self._add_holiday(tr("Prešernov dan"), FEB, 8)

        # Easter Monday.
        self._add_easter_monday(tr("Velikonočni ponedeljek"))

        # Day of Uprising Against Occupation.
        self._add_holiday(tr("dan upora proti okupatorju"), APR, 27)

        # Labor Day.
        name = tr("praznik dela")
        may_1 = self._add_labor_day(name)
        self._add_holiday(name, may_1 + td(days=+1))

        # Statehood Day.
        self._add_holiday(tr("dan državnosti"), JUN, 25)

        # Assumption Day.
        self._add_assumption_of_mary_day(tr("Marijino vnebovzetje"))

        if year >= 1992:
            # Reformation Day.
            self._add_holiday(tr("dan reformacije"), OCT, 31)

        # Remembrance Day.
        self._add_all_saints_day(tr("dan spomina na mrtve"))

        # Christmas Day.
        self._add_christmas_day(tr("Božič"))

        # Independence and Unity Day.
        self._add_holiday(tr("dan samostojnosti in enotnosti"), DEC, 26)


class SI(Slovenia):
    pass


class SVN(Slovenia):
    pass<|MERGE_RESOLUTION|>--- conflicted
+++ resolved
@@ -12,13 +12,7 @@
 from datetime import timedelta as td
 from gettext import gettext as tr
 
-<<<<<<< HEAD
-from holidays.constants import FEB, APR, JUN, OCT, DEC
-=======
-from dateutil.easter import easter
-
-from holidays.calendars.gregorian import JAN, FEB, APR, MAY, JUN, AUG, OCT, NOV, DEC
->>>>>>> c240d084
+from holidays.calendars.gregorian import FEB, APR, JUN, OCT, DEC
 from holidays.holiday_base import HolidayBase
 from holidays.holiday_groups import ChristianHolidays, InternationalHolidays
 
