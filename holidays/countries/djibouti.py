#  python-holidays
#  ---------------
#  A fast, efficient Python library for generating country, province and state
#  specific sets of holidays on the fly. It aims to make determining whether a
#  specific date is a holiday as fast and flexible as possible.
#
#  Authors: dr-prodigy <dr.prodigy.github@gmail.com> (c) 2017-2023
#           ryanss <ryanssdev@icloud.com> (c) 2014-2017
#  Website: https://github.com/dr-prodigy/python-holidays
#  License: MIT (see LICENSE file)

<<<<<<< HEAD
from holidays.constants import FRI, SAT, JUN
from holidays.holiday_base import HolidayBase
from holidays.holiday_groups import IslamicHolidays, InternationalHolidays
=======
from datetime import date
from datetime import timedelta as td

from holidays.calendars import _islamic_to_gre
from holidays.constants import JAN, MAY, JUN, FRI, SAT
from holidays.holiday_base import HolidayBase
>>>>>>> b34ba9af

# Since Djibouti share most of it's holidays with other muslim countries,
# this class is just a copy of Egypt's.


<<<<<<< HEAD
class Djibouti(HolidayBase, IslamicHolidays, InternationalHolidays):

=======
class Djibouti(HolidayBase):
>>>>>>> b34ba9af
    # Holidays here are estimates, it is common for the day to be pushed
    # if falls in a weekend, although not a rule that can be implemented.
    # Holidays after 2020: the following four moving date holidays whose exact
    # date is announced yearly are estimated (and so denoted):
    # - Eid El Fetr*
    # - Eid El Adha*
    # - Isra wal Miraj*
    # - Moulad El Naby*
    # - Arafat*
    # *only if hijri-converter library is installed, otherwise a warning is
    #  raised that this holiday is missing. hijri-converter requires
    #  Python >= 3.6
    # is_weekend function is there, however not activated for accuracy.

    country = "DJ"
    weekend = {FRI, SAT}

    def __init__(self, *args, **kwargs):
        IslamicHolidays.__init__(self)
        InternationalHolidays.__init__(self)

        super().__init__(*args, **kwargs)

    def _populate(self, year):
        super()._populate(year)

        # New Year's Day
        self._add_new_years_day("Nouvel an")

        # Labour Day
        self._add_labour_day("Fête du travail")

        # Fête de l'indépendance
        self._add_holiday("Fête de l'indépendance", JUN, 27)
        self._add_holiday("Fête de l'indépendance", JUN, 28)

        # Isra wal Miraj
        # The night journey of the prophet Muhammad
        self._add_isra_and_miraj_day("Isra wal Miraj")

        # Eid al-Fitr - Feast Festive
<<<<<<< HEAD
        self._add_eid_al_fitr_day("Eid al-Fitr")
        self._add_eid_al_fitr_day_two("Eid al-Fitr deuxième jour")

        # Arafat & Eid al-Adha - Scarfice Festive
        self._add_arafah_day("Arafat")
        self._add_eid_al_adha_day("Eid al-Adha")
        self._add_eid_al_adha_day_two("Eid al-Adha deuxième jour")
=======
        # date of observance is announced yearly, This is an estimate since
        # having the Holiday on Weekend does change the number of days,
        # deceided to leave it since marking a Weekend as a holiday
        # wouldn't do much harm.
        for yr in (year - 1, year):
            for date_obs in _islamic_to_gre(yr, 10, 1):
                hol_date = date_obs
                _add_holiday(hol_date, "Eid al-Fitr")
                _add_holiday(
                    hol_date + td(days=+1), "Eid al-Fitr deuxième jour"
                )

        # Arafat & Eid al-Adha - Scarfice Festive
        # date of observance is announced yearly
        for yr in (year - 1, year):
            for date_obs in _islamic_to_gre(yr, 12, 9):
                hol_date = date_obs
                _add_holiday(hol_date, "Arafat")
                _add_holiday(hol_date + td(days=+1), "Eid al-Adha")
                _add_holiday(
                    hol_date + td(days=+2), "Eid al-Adha deuxième jour"
                )
>>>>>>> b34ba9af

        # Islamic New Year - (hijari_year, 1, 1)
        self._add_islamic_new_year_day("Nouvel an musulman")

        # Prophet Muhammad's Birthday - (hijari_year, 3, 12)
        self._add_mawlid_day("Naissance du prophet Muhammad")


class DJ(Djibouti):
    pass


class DJI(Djibouti):
    pass<|MERGE_RESOLUTION|>--- conflicted
+++ resolved
@@ -9,29 +9,15 @@
 #  Website: https://github.com/dr-prodigy/python-holidays
 #  License: MIT (see LICENSE file)
 
-<<<<<<< HEAD
 from holidays.constants import FRI, SAT, JUN
 from holidays.holiday_base import HolidayBase
 from holidays.holiday_groups import IslamicHolidays, InternationalHolidays
-=======
-from datetime import date
-from datetime import timedelta as td
-
-from holidays.calendars import _islamic_to_gre
-from holidays.constants import JAN, MAY, JUN, FRI, SAT
-from holidays.holiday_base import HolidayBase
->>>>>>> b34ba9af
 
 # Since Djibouti share most of it's holidays with other muslim countries,
 # this class is just a copy of Egypt's.
 
 
-<<<<<<< HEAD
 class Djibouti(HolidayBase, IslamicHolidays, InternationalHolidays):
-
-=======
-class Djibouti(HolidayBase):
->>>>>>> b34ba9af
     # Holidays here are estimates, it is common for the day to be pushed
     # if falls in a weekend, although not a rule that can be implemented.
     # Holidays after 2020: the following four moving date holidays whose exact
@@ -73,7 +59,6 @@
         self._add_isra_and_miraj_day("Isra wal Miraj")
 
         # Eid al-Fitr - Feast Festive
-<<<<<<< HEAD
         self._add_eid_al_fitr_day("Eid al-Fitr")
         self._add_eid_al_fitr_day_two("Eid al-Fitr deuxième jour")
 
@@ -81,30 +66,6 @@
         self._add_arafah_day("Arafat")
         self._add_eid_al_adha_day("Eid al-Adha")
         self._add_eid_al_adha_day_two("Eid al-Adha deuxième jour")
-=======
-        # date of observance is announced yearly, This is an estimate since
-        # having the Holiday on Weekend does change the number of days,
-        # deceided to leave it since marking a Weekend as a holiday
-        # wouldn't do much harm.
-        for yr in (year - 1, year):
-            for date_obs in _islamic_to_gre(yr, 10, 1):
-                hol_date = date_obs
-                _add_holiday(hol_date, "Eid al-Fitr")
-                _add_holiday(
-                    hol_date + td(days=+1), "Eid al-Fitr deuxième jour"
-                )
-
-        # Arafat & Eid al-Adha - Scarfice Festive
-        # date of observance is announced yearly
-        for yr in (year - 1, year):
-            for date_obs in _islamic_to_gre(yr, 12, 9):
-                hol_date = date_obs
-                _add_holiday(hol_date, "Arafat")
-                _add_holiday(hol_date + td(days=+1), "Eid al-Adha")
-                _add_holiday(
-                    hol_date + td(days=+2), "Eid al-Adha deuxième jour"
-                )
->>>>>>> b34ba9af
 
         # Islamic New Year - (hijari_year, 1, 1)
         self._add_islamic_new_year_day("Nouvel an musulman")
