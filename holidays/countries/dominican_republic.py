#  python-holidays
#  ---------------
#  A fast, efficient Python library for generating country, province and state
#  specific sets of holidays on the fly. It aims to make determining whether a
#  specific date is a holiday as fast and flexible as possible.
#
#  Authors: dr-prodigy <dr.prodigy.github@gmail.com> (c) 2017-2023
#           ryanss <ryanssdev@icloud.com> (c) 2014-2017
#  Website: https://github.com/dr-prodigy/python-holidays
#  License: MIT (see LICENSE file)

from datetime import date
from datetime import timedelta as td

from dateutil.easter import easter
from dateutil.relativedelta import MO
from dateutil.relativedelta import relativedelta as rd

from holidays.constants import JAN, FEB, MAY, JUN, AUG, SEP, NOV, DEC, TUE
from holidays.constants import WED, THU, FRI, SUN
from holidays.holiday_base import HolidayBase


class DominicanRepublic(HolidayBase):
    """
    http://ojd.org.do/Normativas/LABORAL/Leyes/Ley%20No.%20%20139-97.pdf
    https://es.wikipedia.org/wiki/Rep%C3%BAblica_Dominicana#D%C3%ADas_festivos_nacionales
    """

    country = "DO"

    @staticmethod
    def __change_day_by_law(holiday, latest_days=(THU, FRI)):
        # Law No. 139-97 - Holidays Dominican Republic - Jun 27, 1997
        if holiday >= date(1997, JUN, 27):
            if holiday.weekday() in {TUE, WED}:
                holiday += rd(weekday=MO(-1))
            elif holiday.weekday() in latest_days:
                holiday += rd(weekday=MO(+1))
        return holiday

    def _populate(self, year):
        super()._populate(year)

        # New Year's Day
        self[date(year, JAN, 1)] = "Año Nuevo [New Year's Day]"

        # Epiphany
        epiphany_day = self.__change_day_by_law(date(year, JAN, 6))
        self[epiphany_day] = "Día de los Santos Reyes [Epiphany]"

        # Lady of Altagracia
        self[date(year, JAN, 21)] = "Día de la Altagracia [Lady of Altagracia]"

        # Juan Pablo Duarte Day
        duarte_day = self.__change_day_by_law(date(year, JAN, 26))
        self[duarte_day] = "Día de Duarte [Juan Pablo Duarte Day]"

        # Independence Day
        self[date(year, FEB, 27)] = "Día de Independencia [Independence Day]"

        easter_date = easter(year)

        # Good Friday
<<<<<<< HEAD
        self[easter(year) + td(days=-2)] = "Viernes Santo [Good Friday]"
=======
        self[easter_date + rd(days=-2)] = "Viernes Santo [Good Friday]"
>>>>>>> 2384bcc7

        # Labor Day
        labor_day = self.__change_day_by_law(
            date(year, MAY, 1), (THU, FRI, SUN)
        )
        self[labor_day] = "Día del Trabajo [Labor Day]"

        # Feast of Corpus Christi
        self[
            easter_date + rd(days=+60)
        ] = "Corpus Christi [Feast of Corpus Christi]"

        # Restoration Day
        # Judgment No. 14 of Feb 20, 2008 of the Supreme Court of Justice
        restoration_day = (
            date(year, AUG, 16)
            if year <= 2007 and year % 4 == 0
            else self.__change_day_by_law(date(year, AUG, 16))
        )
        self[restoration_day] = "Día de la Restauración [Restoration Day]"

        # Our Lady of Mercedes Day
        self[
            date(year, SEP, 24)
        ] = "Día de las Mercedes [Our Lady of Mercedes Day]"

        # Constitution Day
        constitution_day = self.__change_day_by_law(date(year, NOV, 6))
        self[constitution_day] = "Día de la Constitución [Constitution Day]"

        # Christmas Day
        self[date(year, DEC, 25)] = "Día de Navidad [Christmas Day]"


class DO(DominicanRepublic):
    pass


class DOM(DominicanRepublic):
    pass<|MERGE_RESOLUTION|>--- conflicted
+++ resolved
@@ -62,11 +62,7 @@
         easter_date = easter(year)
 
         # Good Friday
-<<<<<<< HEAD
-        self[easter(year) + td(days=-2)] = "Viernes Santo [Good Friday]"
-=======
-        self[easter_date + rd(days=-2)] = "Viernes Santo [Good Friday]"
->>>>>>> 2384bcc7
+        self[easter_date + td(days=-2)] = "Viernes Santo [Good Friday]"
 
         # Labor Day
         labor_day = self.__change_day_by_law(
