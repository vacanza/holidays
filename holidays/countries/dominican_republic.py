--- conflicted
+++ resolved
@@ -25,13 +25,8 @@
     """Dominican Republic holidays.
 
     References:
-<<<<<<< HEAD
         * <https://web.archive.org/web/20220314033234/http://ojd.org.do/Normativas/LABORAL/Leyes/Ley%20No.%20%20139-97.pdf>
-        * <https://es.wikipedia.org/wiki/Rep%C3%BAblica_Dominicana#D%C3%ADas_festivos_nacionales>
-=======
-        * <http://ojd.org.do/Normativas/LABORAL/Leyes/Ley%20No.%20%20139-97.pdf>
         * <https://es.wikipedia.org/wiki/República_Dominicana#Días_festivos_nacionales>
->>>>>>> d2fde708
     """
 
     country = "DO"
