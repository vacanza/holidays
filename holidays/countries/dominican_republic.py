--- conflicted
+++ resolved
@@ -13,11 +13,7 @@
 
 from dateutil.easter import easter
 from dateutil.relativedelta import relativedelta as rd
-<<<<<<< HEAD
 from dateutil.relativedelta import MO, TU, WE, TH, FR
-=======
-from dateutil.relativedelta import MO
->>>>>>> 75540117
 
 from holidays.constants import JAN, FEB, MAY, JUN, AUG, SEP, NOV, DEC
 from holidays.holiday_base import HolidayBase
