--- conflicted
+++ resolved
@@ -9,23 +9,10 @@
 #  Website: https://github.com/dr-prodigy/python-holidays
 #  License: MIT (see LICENSE file)
 
-<<<<<<< HEAD
-from calendar import isleap
-
 from holidays.constants import MAR, MAY, SEP, JULIAN_CALENDAR
 from holidays.holiday_base import HolidayBase
 from holidays.holiday_groups import ChristianHolidays, InternationalHolidays
 from holidays.holiday_groups import IslamicHolidays
-=======
-from datetime import date
-from datetime import timedelta as td
-
-from dateutil.easter import easter, EASTER_ORTHODOX
-
-from holidays.calendars import _islamic_to_gre
-from holidays.constants import JAN, MAR, MAY, SEP
-from holidays.holiday_base import HolidayBase
->>>>>>> b34ba9af
 
 # Ethiopian holidays are estimated: it is common for the day to be pushed
 # if falls in a weekend, although not a rule that can be implemented.
@@ -41,14 +28,9 @@
 # is_weekend function is there, however not activated for accuracy.
 
 
-<<<<<<< HEAD
 class Ethiopia(
     HolidayBase, ChristianHolidays, InternationalHolidays, IslamicHolidays
 ):
-
-=======
-class Ethiopia(HolidayBase):
->>>>>>> b34ba9af
     country = "ET"
     default_language = "am"
 
@@ -82,147 +64,72 @@
         # It occurs on September 11 in the Gregorian Calendar;
         # except for the year preceding a leap year, when it occurs on
         # September 12.
-<<<<<<< HEAD
-        if self.ethiopian_isleap(year):
-            self._add_holiday("አዲስ ዓመት እንቁጣጣሽ/Ethiopian New Year", SEP, 12)
-        else:
-            self._add_holiday("አዲስ ዓመት እንቁጣጣሽ/Ethiopian New Year", SEP, 11)
-
-        # Finding of true cross
-        if self.ethiopian_isleap(year):
-            self._add_holiday("መስቀል/Finding of True Cross", SEP, 28)
-        else:
-            self._add_holiday("መስቀል/Finding of True Cross", SEP, 27)
-
-        # Ethiopian Christmas
-        self._add_christmas_day("ገና/Ethiopian X-Mas")
-
-        # Ethiopian Ephiphany
-        self._add_epiphany_day("ጥምቀት/Ephiphany")
-
-        # Ethiopian Good Friday
-        self._add_good_friday("ስቅለት/Ethiopian Good Friday")
-
-        # Ethiopian  Easter - Orthodox Easter
-        self._add_easter_sunday("ፋሲካ/Ethiopian Easter")
-=======
         if self._is_leap_year(year):
             # Ethiopian New Year.
-            self[date(year, SEP, 12)] = self.tr("አዲስ ዓመት እንቁጣጣሽ")
+            self._add_holiday(self.tr("አዲስ ዓመት እንቁጣጣሽ"), SEP, 12)
         else:
             # Ethiopian New Year.
-            self[date(year, SEP, 11)] = self.tr("አዲስ ዓመት እንቁጣጣሽ")
+            self._add_holiday(self.tr("አዲስ ዓመት እንቁጣጣሽ"), SEP, 11)
 
-        # Finding of true cross.
         if self._is_leap_year(year):
             # Finding of True Cross.
-            self[date(year, SEP, 28)] = self.tr("መስቀል")
+            self._add_holiday(self.tr("መስቀል"), SEP, 28)
         else:
             # Finding of True Cross.
-            self[date(year, SEP, 27)] = self.tr("መስቀል")
+            self._add_holiday(self.tr("መስቀል"), SEP, 27)
 
         # Orthodox Christmas.
-        self[date(year, JAN, 7)] = self.tr("ገና")
+        self._add_christmas_day(self.tr("ገና"))
 
         # Orthodox Epiphany.
-        self[date(year, JAN, 19)] = self.tr("ጥምቀት")
+        self._add_epiphany_day(self.tr("ጥምቀት"))
 
-        easter_date = easter(year, EASTER_ORTHODOX)
         # Orthodox Good Friday.
-        self[easter_date + td(days=-2)] = self.tr("ስቅለት")
+        self._add_good_friday(self.tr("ስቅለት"))
 
         # Orthodox Easter Sunday.
-        self[easter_date] = self.tr("ፋሲካ")
->>>>>>> b34ba9af
+        self._add_easter_sunday(self.tr("ፋሲካ"))
 
         if year > 1896:
-<<<<<<< HEAD
-            self._add_holiday("አድዋ/Victory of Adwa", MAR, 2)
-
-        # Labour Day
-        self._add_labour_day("የሰራተኞች ቀን/Labor Day")
-=======
             # Adwa Victory Day.
-            self[date(year, MAR, 2)] = self.tr("አድዋ")
+            self._add_holiday(self.tr("አድዋ"), MAR, 2)
 
         # Labour Day.
-        self[date(year, MAY, 1)] = self.tr("የሰራተኞች ቀን")
->>>>>>> b34ba9af
+        self._add_labour_day(self.tr("የሰራተኞች ቀን"))
 
         if year > 1941:
-<<<<<<< HEAD
-            self._add_holiday("የአርበኞች ቀን/Patriots Day", MAY, 5)
-=======
             # Patriots Day.
-            self[date(year, MAY, 5)] = self.tr("የአርበኞች ቀን")
->>>>>>> b34ba9af
+            self._add_holiday(self.tr("የአርበኞች ቀን"), MAY, 5)
 
         if year > 1991:
-<<<<<<< HEAD
-            self._add_holiday(
-                "ደርግ የወደቀበት ቀን/Downfall of Dergue regime", MAY, 28
-            )
-=======
             # Downfall of Dergue Regime Day.
-            self[date(year, MAY, 28)] = self.tr("ደርግ የወደቀበት ቀን")
->>>>>>> b34ba9af
+            self._add_holiday(self.tr("ደርግ የወደቀበት ቀን"), MAY, 28)
 
         if year < 1991 and year > 1974:
-<<<<<<< HEAD
-            if self.ethiopian_isleap(year):
-                self._add_holiday("ደርግ የመጣበት ቀን/Formation of Dergue", SEP, 13)
-            else:
-                self._add_holiday("ደርግ የመጣበት ቀን/Formation of Dergue", SEP, 12)
-
-        # Eid al-Fitr - Feast Festive
-        self._add_eid_al_fitr_day("ኢድ አልፈጥር/Eid-Al-Fitr")
-=======
             # Downfall of King Haile Selassie.
             name = self.tr("ደርግ የመጣበት ቀን")
             if self._is_leap_year(year):
-                self[date(year, SEP, 13)] = name
+                self._add_holiday(name, SEP, 13)
             else:
-                self[date(year, SEP, 12)] = name
+                self._add_holiday(name, SEP, 12)
 
         # Eid al-Fitr - Feast Festive
         # date of observance is announced yearly, This is an estimate since
         # having the Holiday on Weekend does change the number of days,
         # decided to leave it since marking a Weekend as a holiday
         # wouldn't do much harm.
-        for date_obs in _islamic_to_gre(year, 10, 1):
-            hol_date = date_obs
-            # Eid al-Fitr.
-            self[hol_date] = self.tr("ኢድ አልፈጥር")
->>>>>>> b34ba9af
+        self._add_eid_al_fitr_day(self.tr("ኢድ አልፈጥር"))
 
         # Eid al-Adha - Sacrifice Festive
         # date of observance is announced yearly
-<<<<<<< HEAD
-        self._add_eid_al_adha_day("አረፋ/Eid-Al-Adha")
-
-        # Prophet Muhammad's Birthday.
-        self._add_mawlid_day_two("መውሊድ/Prophet Muhammad's Birthday")
-
-    # Ethiopian leap years are coincident with leap years in the Gregorian
-    # calendar until the end of February 2100. It starts earlier from new year
-    # of western calendar.
-    # Ethiopian leap year starts on Sep 11, so it has an effect on
-    # holidays between Sep 11 and Jan 1. Therefore, here on the following
-    # function we intentionally add 1 to the leap year to offset the difference
-    def ethiopian_isleap(self, year):
-        return isleap(year + 1)
-=======
-        for date_obs in _islamic_to_gre(year, 12, 9):
-            hol_date = date_obs
-            # Eid al-Adha.
-            self[hol_date + td(days=+1)] = self.tr("አረፋ")
+        self._add_eid_al_adha_day(self.tr("አረፋ"))
+        self._add_eid_al_adha_day_two(self.tr("አረፋ"))
 
         # Prophet Muhammad's Birthday - (hijari_year, 3, 12)
-        for date_obs in _islamic_to_gre(year, 3, 12):
-            hol_date = date_obs
-            # Prophet Muhammad's Birthday.
-            self[hol_date + td(days=+1)] = self.tr("መውሊድ")
->>>>>>> b34ba9af
+        # Prophet Muhammad's Birthday.
+        name = self.tr("መውሊድ")
+        self._add_mawlid_day(name)
+        self._add_mawlid_day_two(name)
 
 
 class ET(Ethiopia):
