#  holidays
#  --------
#  A fast, efficient Python library for generating country, province and state
#  specific sets of holidays on the fly. It aims to make determining whether a
#  specific date is a holiday as fast and flexible as possible.
#
#  Authors: Vacanza Team and individual contributors (see CONTRIBUTORS file)
#           dr-prodigy <dr.prodigy.github@gmail.com> (c) 2017-2023
#           ryanss <ryanssdev@icloud.com> (c) 2014-2017
#  Website: https://github.com/vacanza/holidays
#  License: MIT (see LICENSE file)

from calendar import isleap
from gettext import gettext as tr

from holidays.calendars import _CustomIslamicHolidays
from holidays.calendars.gregorian import JAN, MAR, APR, MAY, JUN, JUL, AUG, SEP, OCT, NOV
from holidays.calendars.julian import JULIAN_CALENDAR
from holidays.constants import PUBLIC, WORKDAY
from holidays.groups import ChristianHolidays, InternationalHolidays, IslamicHolidays
from holidays.holiday_base import HolidayBase


class Ethiopia(HolidayBase, ChristianHolidays, InternationalHolidays, IslamicHolidays):
    """Ethiopia holidays.

    References:
        * [Proclamation No. 29/1996](https://web.archive.org/web/20240918183943/https://lawethiopia.com/images/federal_proclamation/proclamations_by_number/29.pdf)
        * [Proclamation No. 1334/2024](https://web.archive.org/web/20240823080839/https://lawethiopiacomment.wordpress.com/wp-content/uploads/2024/08/public-holiday-stamped.pdf)
        * <https://web.archive.org/web/20250427173714/https://www.edarabia.com/ethiopia/public-holidays/>
        * <https://en.wikipedia.org/wiki/Public_holidays_in_Ethiopia>
<<<<<<< HEAD
        * <https://en.wikipedia.org/wiki/Nations,_Nationalities_and_Peoples%27_Day>
        * <https://web.archive.org/web/20250408213218/https://www.timeanddate.com/holidays/ethiopia/>
=======
        * <https://en.wikipedia.org/wiki/Nations,_Nationalities_and_Peoples'_Day>
        * <https://www.timeanddate.com/holidays/ethiopia/>
>>>>>>> d2fde708
    """

    country = "ET"
    default_language = "am"
    # %s (estimated).
    estimated_label = tr("%s (ግምት)")
    # Negarit Gazeta Proclamation No. 16/1975.
    start_year = 1976
    supported_categories = (PUBLIC, WORKDAY)
    supported_languages = ("am", "ar", "en_ET", "en_US")

    def _is_leap_year(self) -> bool:
        """Determine if the Ethiopian calendar year is a leap year.

        Ethiopian leap years generally align with Gregorian leap years until
        February 2100. However, the Ethiopian calendar starts earlier (on September 11),
        which affects holidays between September 11 and January 1.

        To account for this shift, the method checks whether next year is a leap year
        in the Gregorian calendar.

        Returns:
            `True` if the Ethiopian year is a leap year, `False` otherwise.
        """

        return isleap(self._year + 1)

    def __init__(self, islamic_show_estimated: bool = True, *args, **kwargs):
        """
        Args:
            islamic_show_estimated:
                Whether to add "estimated" label to Islamic holidays name
                if holiday date is estimated.
        """
        ChristianHolidays.__init__(self, JULIAN_CALENDAR)
        InternationalHolidays.__init__(self)
        IslamicHolidays.__init__(
            self, cls=EthiopiaIslamicHolidays, show_estimated=islamic_show_estimated
        )
        super().__init__(*args, **kwargs)

    def _populate_public_holidays(self):
        # Christmas Day.
        self._add_christmas_day(tr("የገና ወይም የልደት በዓል"))

        # Epiphany.
        self._add_holiday(tr("የጥምቀት በዓል"), JAN, 20 if super()._is_leap_year() else 19)

        if self._year >= 1996:
            # Adwa Victory Day.
            self._add_holiday_mar_2(tr("የአድዋ ድል በዓል"))

        # Good Friday.
        self._add_good_friday(tr("የስቅለት በዓል"))

        # Easter Sunday.
        self._add_easter_sunday(tr("የትንሳኤ(ፋሲካ) በዓል"))

        # International Workers' Day.
        self._add_labor_day(tr("የዓለም የሠራተኞች (የላብአደሮች) ቀን"))

        # Ethiopian Patriots' Victory Day.
        self._add_holiday_may_5(tr("የአርበኞች (የድል) ቀን በዓል"))

        if self._year >= 1992:
            # Downfall of the Dergue Regime Day.
            self._add_holiday_may_28(tr("ደርግ የወደቀበት ቀን"))

        # Ethiopian New Year.
        self._add_holiday(tr("የዘመን መለወጫ (እንቁጣጣሽ) በዓል"), SEP, 12 if self._is_leap_year() else 11)

        # Finding of True Cross.
        self._add_holiday(tr("የመስቀል በዓል"), SEP, 28 if self._is_leap_year() else 27)

        if self._year <= 1990:
            # Popular Revolution Commemoration Day.
            self._add_holiday(tr("የአብዮት ቀን"), SEP, 13 if self._is_leap_year() else 12)

            # October Revolution Day.
            self._add_holiday_nov_7(tr("የጥቅምት አብዮት ቀን"))

        # Eid al-Fitr.
        self._add_eid_al_fitr_day(tr("የኢድ አልፈጥር"))

        # Eid al-Adha.
        self._add_eid_al_adha_day(tr("የኢድ አልአድሃ (አረፋ)"))

        # Prophet's Birthday.
        self._add_mawlid_day(tr("የመውሊድ በዓል"))

    def _populate_workday_holidays(self):
        # Ethiopian Martyrs' Day.
        self._add_holiday_feb_20(tr("የሰማዕታት ቀን"))

        if self._year >= 2006:
            # Nations, Nationalities and Peoples Day.
            self._add_holiday_dec_9(tr("የብሔር ብሔረሰቦች ቀን"))


class ET(Ethiopia):
    pass


class ETH(Ethiopia):
    pass


class EthiopiaIslamicHolidays(_CustomIslamicHolidays):
    EID_AL_ADHA_DATES = {
        2018: (AUG, 22),
        2019: (AUG, 11),
        2020: (JUL, 31),
        2021: (JUL, 20),
        2022: (JUL, 9),
        2023: (JUN, 28),
        2024: (JUN, 16),
    }

    EID_AL_FITR_DATES = {
        2018: (JUN, 15),
        2019: (JUN, 4),
        2020: (MAY, 24),
        2021: (MAY, 13),
        2022: (MAY, 2),
        2023: (APR, 21),
        2024: (APR, 10),
        2025: (MAR, 30),
    }

    MAWLID_DATES = {
        2018: (NOV, 21),
        2019: (NOV, 10),
        2020: (OCT, 29),
        2021: (OCT, 18),
        2022: (OCT, 8),
        2023: (SEP, 27),
        2024: (SEP, 15),
    }<|MERGE_RESOLUTION|>--- conflicted
+++ resolved
@@ -29,13 +29,8 @@
         * [Proclamation No. 1334/2024](https://web.archive.org/web/20240823080839/https://lawethiopiacomment.wordpress.com/wp-content/uploads/2024/08/public-holiday-stamped.pdf)
         * <https://web.archive.org/web/20250427173714/https://www.edarabia.com/ethiopia/public-holidays/>
         * <https://en.wikipedia.org/wiki/Public_holidays_in_Ethiopia>
-<<<<<<< HEAD
-        * <https://en.wikipedia.org/wiki/Nations,_Nationalities_and_Peoples%27_Day>
+        * <https://en.wikipedia.org/wiki/Nations,_Nationalities_and_Peoples'_Day>
         * <https://web.archive.org/web/20250408213218/https://www.timeanddate.com/holidays/ethiopia/>
-=======
-        * <https://en.wikipedia.org/wiki/Nations,_Nationalities_and_Peoples'_Day>
-        * <https://www.timeanddate.com/holidays/ethiopia/>
->>>>>>> d2fde708
     """
 
     country = "ET"
