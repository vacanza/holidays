#  python-holidays
#  ---------------
#  A fast, efficient Python library for generating country, province and state
#  specific sets of holidays on the fly. It aims to make determining whether a
#  specific date is a holiday as fast and flexible as possible.
#
#  Authors: dr-prodigy <dr.prodigy.github@gmail.com> (c) 2017-2023
#           ryanss <ryanssdev@icloud.com> (c) 2014-2017
#  Website: https://github.com/dr-prodigy/python-holidays
#  License: MIT (see LICENSE file)

from datetime import date

<<<<<<< HEAD
from dateutil.relativedelta import SU
from dateutil.relativedelta import relativedelta as rd

from holidays.constants import FEB, MAR, MAY, JUN, JUL
=======
from dateutil.easter import easter

from holidays.calendars import _get_nth_weekday_of_month
from holidays.constants import JAN, FEB, MAR, MAY, JUN, AUG, DEC, SUN, JUL, NOV
>>>>>>> d34e0b3e
from holidays.holiday_base import HolidayBase
from holidays.holiday_groups import ChristianHolidays, InternationalHolidays


class Lithuania(HolidayBase, ChristianHolidays, InternationalHolidays):
    """
    Lithuania holidays.

    References:
    - https://en.wikipedia.org/wiki/Public_holidays_in_Lithuania
    - https://www.kalendorius.today/
    """

    country = "LT"

    def __init__(self, *args, **kwargs) -> None:
        ChristianHolidays.__init__(self)
        InternationalHolidays.__init__(self)
        super().__init__(*args, **kwargs)

    def _populate(self, year) -> None:
        super()._populate(year)

<<<<<<< HEAD
        # New Year's Day.
        self._add_new_years_day("Naujieji metai")
=======
        # New Year's Day
        self[date(year, JAN, 1)] = "Naujieji metai"
>>>>>>> d34e0b3e

        # Day of Restoration of the State of Lithuania (1918).
        if year >= 1918:
<<<<<<< HEAD
            self._add_holiday("Lietuvos valstybės atkūrimo diena", FEB, 16)
=======
            self[date(year, FEB, 16)] = "Lietuvos valstybės " "atkūrimo diena"
>>>>>>> d34e0b3e

        # Day of Restoration of Independence of Lithuania
        # (from the Soviet Union, 1990).
        if year >= 1990:
<<<<<<< HEAD
            self._add_holiday(
                "Lietuvos nepriklausomybės atkūrimo diena", MAR, 11
=======
            self[date(year, MAR, 11)] = (
                "Lietuvos nepriklausomybės " "atkūrimo diena"
>>>>>>> d34e0b3e
            )

        # Easter.
        self._add_easter_sunday("Velykos")

        # Easter Monday.
        self._add_easter_monday("Velykų antroji diena")

<<<<<<< HEAD
        # International Workers' Day.
        self._add_labour_day("Tarptautinė darbo diena")

        # Mother's day. First Sunday in May.
        self._add_holiday("Motinos diena", date(year, MAY, 1) + rd(weekday=SU))

        # Fathers's day. First Sunday in June.
        self._add_holiday("Tėvo diena", date(year, JUN, 1) + rd(weekday=SU))
=======
        # International Workers' Day
        self[date(year, MAY, 1)] = "Tarptautinė darbo diena"

        # Mother's day. First Sunday in May
        self[_get_nth_weekday_of_month(1, SUN, MAY, year)] = "Motinos diena"

        # Fathers's day. First Sunday in June
        self[_get_nth_weekday_of_month(1, SUN, JUN, year)] = "Tėvo diena"
>>>>>>> d34e0b3e

        # St. John's Day (Christian name).
        # Day of Dew (original pagan name).
        if year >= 2003:
<<<<<<< HEAD
            self._add_saint_johns_day("Joninės, Rasos")
=======
            self[date(year, JUN, 24)] = "Joninės, Rasos"
>>>>>>> d34e0b3e

        # Statehood Day.
        if year >= 1991:
<<<<<<< HEAD
            self._add_holiday(
                "Valstybės (Lietuvos karaliaus Mindaugo karūnavimo) diena",
                JUL,
                6,
            )

        # Assumption Day.
        self._add_assumption_of_mary_day(
            "Žolinė (Švč. Mergelės Marijos ėmimo į dangų diena)"
        )

        # All Saints' Day,
        self._add_all_saints_day("Visų šventųjų diena (Vėlinės)")
=======
            self[date(year, JUL, 6)] = (
                "Valstybės (Lietuvos "
                "karaliaus Mindaugo "
                "karūnavimo) diena"
            )

        # Assumption Day
        self[date(year, AUG, 15)] = (
            "Žolinė (Švč. Mergelės " "Marijos ėmimo į dangų diena)"
        )

        # All Saints' Day
        self[date(year, NOV, 1)] = "Visų šventųjų diena (Vėlinės)"
>>>>>>> d34e0b3e

        # All Souls' Day.
        if year >= 2020:
<<<<<<< HEAD
            self._add_all_souls_day("Mirusiųjų atminimo diena (Vėlinės)")

        # Christmas Eve.
        self._add_christmas_eve("Šv. Kūčios")

        # Christmas 1st day.
        self._add_christmas_day("Šv. Kalėdų pirma diena")

        # Christmas 2nd day.
        self._add_christmas_day_two("Šv. Kalėdų antra diena")
=======
            self[date(year, NOV, 2)] = "Mirusiųjų atminimo diena (Vėlinės)"

        # Christmas Eve
        self[date(year, DEC, 24)] = "Šv. Kūčios"

        # Christmas 1st day
        self[date(year, DEC, 25)] = "Šv. Kalėdų pirma diena"

        # Christmas 2nd day
        self[date(year, DEC, 26)] = "Šv. Kalėdų antra diena"
>>>>>>> d34e0b3e


class LT(Lithuania):
    pass


class LTU(Lithuania):
    pass<|MERGE_RESOLUTION|>--- conflicted
+++ resolved
@@ -11,17 +11,10 @@
 
 from datetime import date
 
-<<<<<<< HEAD
-from dateutil.relativedelta import SU
-from dateutil.relativedelta import relativedelta as rd
-
-from holidays.constants import FEB, MAR, MAY, JUN, JUL
-=======
 from dateutil.easter import easter
 
 from holidays.calendars import _get_nth_weekday_of_month
 from holidays.constants import JAN, FEB, MAR, MAY, JUN, AUG, DEC, SUN, JUL, NOV
->>>>>>> d34e0b3e
 from holidays.holiday_base import HolidayBase
 from holidays.holiday_groups import ChristianHolidays, InternationalHolidays
 
@@ -45,32 +38,18 @@
     def _populate(self, year) -> None:
         super()._populate(year)
 
-<<<<<<< HEAD
-        # New Year's Day.
-        self._add_new_years_day("Naujieji metai")
-=======
         # New Year's Day
         self[date(year, JAN, 1)] = "Naujieji metai"
->>>>>>> d34e0b3e
 
         # Day of Restoration of the State of Lithuania (1918).
         if year >= 1918:
-<<<<<<< HEAD
-            self._add_holiday("Lietuvos valstybės atkūrimo diena", FEB, 16)
-=======
             self[date(year, FEB, 16)] = "Lietuvos valstybės " "atkūrimo diena"
->>>>>>> d34e0b3e
 
         # Day of Restoration of Independence of Lithuania
         # (from the Soviet Union, 1990).
         if year >= 1990:
-<<<<<<< HEAD
-            self._add_holiday(
-                "Lietuvos nepriklausomybės atkūrimo diena", MAR, 11
-=======
             self[date(year, MAR, 11)] = (
                 "Lietuvos nepriklausomybės " "atkūrimo diena"
->>>>>>> d34e0b3e
             )
 
         # Easter.
@@ -79,16 +58,6 @@
         # Easter Monday.
         self._add_easter_monday("Velykų antroji diena")
 
-<<<<<<< HEAD
-        # International Workers' Day.
-        self._add_labour_day("Tarptautinė darbo diena")
-
-        # Mother's day. First Sunday in May.
-        self._add_holiday("Motinos diena", date(year, MAY, 1) + rd(weekday=SU))
-
-        # Fathers's day. First Sunday in June.
-        self._add_holiday("Tėvo diena", date(year, JUN, 1) + rd(weekday=SU))
-=======
         # International Workers' Day
         self[date(year, MAY, 1)] = "Tarptautinė darbo diena"
 
@@ -97,34 +66,14 @@
 
         # Fathers's day. First Sunday in June
         self[_get_nth_weekday_of_month(1, SUN, JUN, year)] = "Tėvo diena"
->>>>>>> d34e0b3e
 
         # St. John's Day (Christian name).
         # Day of Dew (original pagan name).
         if year >= 2003:
-<<<<<<< HEAD
-            self._add_saint_johns_day("Joninės, Rasos")
-=======
             self[date(year, JUN, 24)] = "Joninės, Rasos"
->>>>>>> d34e0b3e
 
         # Statehood Day.
         if year >= 1991:
-<<<<<<< HEAD
-            self._add_holiday(
-                "Valstybės (Lietuvos karaliaus Mindaugo karūnavimo) diena",
-                JUL,
-                6,
-            )
-
-        # Assumption Day.
-        self._add_assumption_of_mary_day(
-            "Žolinė (Švč. Mergelės Marijos ėmimo į dangų diena)"
-        )
-
-        # All Saints' Day,
-        self._add_all_saints_day("Visų šventųjų diena (Vėlinės)")
-=======
             self[date(year, JUL, 6)] = (
                 "Valstybės (Lietuvos "
                 "karaliaus Mindaugo "
@@ -138,22 +87,9 @@
 
         # All Saints' Day
         self[date(year, NOV, 1)] = "Visų šventųjų diena (Vėlinės)"
->>>>>>> d34e0b3e
 
         # All Souls' Day.
         if year >= 2020:
-<<<<<<< HEAD
-            self._add_all_souls_day("Mirusiųjų atminimo diena (Vėlinės)")
-
-        # Christmas Eve.
-        self._add_christmas_eve("Šv. Kūčios")
-
-        # Christmas 1st day.
-        self._add_christmas_day("Šv. Kalėdų pirma diena")
-
-        # Christmas 2nd day.
-        self._add_christmas_day_two("Šv. Kalėdų antra diena")
-=======
             self[date(year, NOV, 2)] = "Mirusiųjų atminimo diena (Vėlinės)"
 
         # Christmas Eve
@@ -164,7 +100,6 @@
 
         # Christmas 2nd day
         self[date(year, DEC, 26)] = "Šv. Kalėdų antra diena"
->>>>>>> d34e0b3e
 
 
 class LT(Lithuania):
