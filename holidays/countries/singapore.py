#  holidays
#  --------
#  A fast, efficient Python library for generating country, province and state
#  specific sets of holidays on the fly. It aims to make determining whether a
#  specific date is a holiday as fast and flexible as possible.
#
#  Authors: Vacanza Team and individual contributors (see AUTHORS file)
#           dr-prodigy <dr.prodigy.github@gmail.com> (c) 2017-2023
#           ryanss <ryanssdev@icloud.com> (c) 2014-2017
#  Website: https://github.com/vacanza/holidays
#  License: MIT (see LICENSE file)

from gettext import gettext as tr

from holidays.calendars import (
    _CustomBuddhistHolidays,
    _CustomChineseHolidays,
    _CustomIslamicHolidays,
    _CustomHinduHolidays,
)
from holidays.calendars.gregorian import JAN, FEB, MAR, APR, MAY, JUN, JUL, AUG, SEP, OCT, NOV, DEC
from holidays.groups import (
    BuddhistCalendarHolidays,
    ChineseCalendarHolidays,
    ChristianHolidays,
    HinduCalendarHolidays,
    InternationalHolidays,
    IslamicHolidays,
    StaticHolidays,
)
from holidays.observed_holiday_base import ObservedHolidayBase, SUN_TO_NEXT_WORKDAY


class Singapore(
    ObservedHolidayBase,
    BuddhistCalendarHolidays,
    ChineseCalendarHolidays,
    ChristianHolidays,
    HinduCalendarHolidays,
    InternationalHolidays,
    IslamicHolidays,
    StaticHolidays,
):
    country = "SG"
    default_language = "en_SG"
    # %s (observed).
    observed_label = tr("%s (observed)")
    supported_languages = ("en_SG", "en_US", "th")

    def __init__(self, islamic_show_estimated: bool = True, *args, **kwargs):
        """
<<<<<<< HEAD
        A subclass of `HolidayBase` representing public holidays in
=======
        :param islamic_show_estimated:
            Whether to add "estimated" label to Islamic holidays name if holiday date is estimated.

        A subclass of :py:class:`HolidayBase` representing public holidays in
>>>>>>> 9abd47f6
        Singapore.

        Limitations:

        * Prior to 1969: holidays are estimated.
        * Prior to 2000: holidays may not be accurate.
        * 2024 and later: the following four moving date holidays (whose exact
          date is announced yearly) are estimated, and so denoted:
            - Hari Raya Puasa
            - Hari Raya Haji
            - Vesak Day
            - Deepavali

        Sources:

        * [Holidays Act](https://sso.agc.gov.sg/Act/HA1998) (Act 24 of
          1968—Holidays (Amendment) Act 1968)
        * [Ministry of Manpower](https://www.mom.gov.sg/employment-practices/public-holidays)

        References:

        * [Wikipedia](https://en.wikipedia.org/wiki/Public_holidays_in_Singapore)

        Country created and maintained by: [Mike Borsetti](https://github.com/mborsetti)

        See parameters and usage in `HolidayBase`.
        """
        BuddhistCalendarHolidays.__init__(self, cls=SingaporeBuddhistHolidays, show_estimated=True)
        ChineseCalendarHolidays.__init__(self, cls=SingaporeChineseHolidays, show_estimated=True)
        ChristianHolidays.__init__(self)
        HinduCalendarHolidays.__init__(self, cls=SingaporeHinduHolidays)
        InternationalHolidays.__init__(self)
        IslamicHolidays.__init__(
            self, cls=SingaporeIslamicHolidays, show_estimated=islamic_show_estimated
        )
        StaticHolidays.__init__(self, cls=SingaporeStaticHolidays)
        # Implement Section 4(2) of the Holidays Act:
        # "if any day specified in the Schedule falls on a Sunday,
        # the day next following not being itself a public holiday
        # is declared a public holiday in Singapore."
        kwargs.setdefault("observed_rule", SUN_TO_NEXT_WORKDAY)
        kwargs.setdefault("observed_since", 1998)
        super().__init__(*args, **kwargs)

    def _populate_public_holidays(self) -> None:
        dts_observed = set()

        # New Year's Day.
        dts_observed.add(self._add_new_years_day(tr("New Year's Day")))

        # Chinese New Year.
        name = tr("Chinese New Year")
        dts_observed.add(self._add_chinese_new_years_day(name))  # type: ignore[arg-type]
        dts_observed.add(self._add_chinese_new_years_day_two(name))  # type: ignore[arg-type]

        # Eid al-Fitr.
        dts_observed.update(self._add_eid_al_fitr_day(tr("Hari Raya Puasa")))
        if self._year <= 1968:
            # Second Day of Eid al-Fitr.
            self._add_eid_al_fitr_day_two(tr("Second Day of Hari Raya Puasa"))

        # Eid al-Adha.
        dts_observed.update(self._add_eid_al_adha_day(tr("Hari Raya Haji")))

        # Good Friday.
        self._add_good_friday(tr("Good Friday"))

        if self._year <= 1968:
            # Holy Saturday.
            self._add_holy_saturday(tr("Holy Saturday"))

            # Easter Monday.
            self._add_easter_monday(tr("Easter Monday"))

        # Labor Day.
        dts_observed.add(self._add_labor_day(tr("Labour Day")))

        # Vesak Day.
        dts_observed.add(self._add_vesak(tr("Vesak Day")))  # type: ignore[arg-type]

        # National Day.
        dts_observed.add(self._add_holiday_aug_9(tr("National Day")))

        # Deepavali.
        dts_observed.add(self._add_diwali(tr("Deepavali")))  # type: ignore[arg-type]

        # Christmas Day.
        dts_observed.add(self._add_christmas_day(tr("Christmas Day")))

        if self._year <= 1968:
            # Boxing Day.
            self._add_christmas_day_two(tr("Boxing Day"))

        if self.observed:
            self._populate_observed(dts_observed)


class SG(Singapore):
    pass


class SGP(Singapore):
    pass


class SingaporeBuddhistHolidays(_CustomBuddhistHolidays):
    VESAK_DATES = {
        2001: (MAY, 7),
        2002: (MAY, 26),
        2003: (MAY, 15),
        2004: (JUN, 2),
        2005: (MAY, 22),
        2006: (MAY, 12),
        2007: (MAY, 31),
        2008: (MAY, 19),
        2009: (MAY, 9),
        2010: (MAY, 28),
        2011: (MAY, 17),
        2012: (MAY, 5),
        2013: (MAY, 24),
        2014: (MAY, 13),
        2015: (JUN, 1),
        2016: (MAY, 21),
        2017: (MAY, 10),
        2018: (MAY, 29),
        2019: (MAY, 19),
        2020: (MAY, 7),
        2021: (MAY, 26),
        2022: (MAY, 15),
        2023: (JUN, 2),
        2024: (MAY, 22),
        2025: (MAY, 12),
    }


class SingaporeChineseHolidays(_CustomChineseHolidays):
    LUNAR_NEW_YEAR_DATES = {
        2001: (JAN, 24),
        2002: (FEB, 12),
        2003: (FEB, 1),
        2004: (JAN, 22),
        2005: (FEB, 9),
        2006: (JAN, 30),
        2007: (FEB, 19),
        2008: (FEB, 7),
        2009: (JAN, 26),
        2010: (FEB, 14),
        2011: (FEB, 3),
        2012: (JAN, 23),
        2013: (FEB, 10),
        2014: (JAN, 31),
        2015: (FEB, 19),
        2016: (FEB, 8),
        2017: (JAN, 28),
        2018: (FEB, 16),
        2019: (FEB, 5),
        2020: (JAN, 25),
        2021: (FEB, 12),
        2022: (FEB, 1),
        2023: (JAN, 22),
        2024: (FEB, 10),
        2025: (JAN, 29),
    }


class SingaporeHinduHolidays(_CustomHinduHolidays):
    # Deepavali
    DIWALI_DATES = {
        2001: (NOV, 14),
        2002: (NOV, 3),
        2003: (OCT, 23),
        2004: (NOV, 11),
        2005: (NOV, 1),
        2006: (OCT, 21),
        2007: (NOV, 8),
        2008: (OCT, 27),
        2009: (NOV, 15),
        2010: (NOV, 5),
        2011: (OCT, 26),
        2012: (NOV, 13),
        2013: (NOV, 2),
        2014: (OCT, 22),
        2015: (NOV, 10),
        2016: (OCT, 29),
        2017: (OCT, 18),
        2018: (NOV, 6),
        2019: (OCT, 27),
        2020: (NOV, 14),
        2021: (NOV, 4),
        2022: (OCT, 24),
        2023: (NOV, 12),
        2024: (OCT, 31),
        2025: (OCT, 20),
    }


class SingaporeIslamicHolidays(_CustomIslamicHolidays):
    # Hari Raya Haji
    EID_AL_ADHA_DATES = {
        2001: (MAR, 6),
        2002: (FEB, 23),
        2003: (FEB, 12),
        2004: (FEB, 1),
        2005: (JAN, 21),
        2006: ((JAN, 10), (DEC, 31)),
        2007: (DEC, 20),
        2008: (DEC, 8),
        2009: (NOV, 27),
        2010: (NOV, 17),
        2011: (NOV, 6),
        2012: (OCT, 26),
        2013: (OCT, 15),
        2014: (OCT, 5),
        2015: (SEP, 24),
        2016: (SEP, 12),
        2017: (SEP, 1),
        2018: (AUG, 22),
        2019: (AUG, 11),
        2020: (JUL, 31),
        2021: (JUL, 20),
        2022: (JUL, 10),
        2023: (JUN, 29),
        2024: (JUN, 17),
        2025: (JUN, 7),
    }

    # Hari Raya Puasa
    EID_AL_FITR_DATES = {
        2001: (DEC, 16),
        2002: (DEC, 6),
        2003: (NOV, 25),
        2004: (NOV, 14),
        2005: (NOV, 3),
        2006: (OCT, 24),
        2007: (OCT, 13),
        2008: (OCT, 1),
        2009: (SEP, 20),
        2010: (SEP, 10),
        2011: (AUG, 30),
        2012: (AUG, 19),
        2013: (AUG, 8),
        2014: (JUL, 28),
        2015: (JUL, 17),
        2016: (JUL, 6),
        2017: (JUN, 25),
        2018: (JUN, 15),
        2019: (JUN, 5),
        2020: (MAY, 24),
        2021: (MAY, 13),
        2022: (MAY, 3),
        2023: (APR, 22),
        2024: (APR, 10),
        2025: (MAR, 31),
    }


class SingaporeStaticHolidays:
    """
    References:

    * <https://www.mom.gov.sg/newsroom/press-releases/2015/sg50-public-holiday-on-7-august-2015>
    * <https://www.straitstimes.com/singapore/politics/singapore-presidential-election-2023-polling-day-on-sept-1-nomination-day-on-aug-22>
    """

    # Polling Day.
    polling_day_name = tr("Polling Day")

    special_public_holidays = {
        2001: (NOV, 3, polling_day_name),
        2006: (MAY, 6, polling_day_name),
        2011: (MAY, 7, polling_day_name),
        2015: (
            # SG50 Public Holiday.
            (AUG, 7, tr("SG50 Public Holiday")),
            (SEP, 11, polling_day_name),
        ),
        2020: (JUL, 10, polling_day_name),
        2023: (SEP, 1, polling_day_name),
    }

    special_public_holidays_observed = {
        # Eid al-Adha.
        2007: (JAN, 2, tr("Hari Raya Haji")),
    }<|MERGE_RESOLUTION|>--- conflicted
+++ resolved
@@ -49,14 +49,11 @@
 
     def __init__(self, islamic_show_estimated: bool = True, *args, **kwargs):
         """
-<<<<<<< HEAD
+        Args:
+          islamic_show_estimated:
+            Whether to add "estimated" label to Islamic holidays name if holiday date is estimated.
+
         A subclass of `HolidayBase` representing public holidays in
-=======
-        :param islamic_show_estimated:
-            Whether to add "estimated" label to Islamic holidays name if holiday date is estimated.
-
-        A subclass of :py:class:`HolidayBase` representing public holidays in
->>>>>>> 9abd47f6
         Singapore.
 
         Limitations:
