--- conflicted
+++ resolved
@@ -80,12 +80,8 @@
         ChristianHolidays.__init__(self)
         HinduCalendarHolidays.__init__(self, cls=SingaporeHinduHolidays)
         InternationalHolidays.__init__(self)
-<<<<<<< HEAD
         IslamicHolidays.__init__(self, cls=SingaporeIslamicHolidays)
-=======
-        IslamicHolidays.__init__(self, calendar=SingaporeIslamicCalendar())
-        StaticHolidays.__init__(self, SingaporeStaticHolidays)
->>>>>>> 54f09bc2
+        StaticHolidays.__init__(self, cls=SingaporeStaticHolidays)
         # Implement Section 4(2) of the Holidays Act:
         # "if any day specified in the Schedule falls on a Sunday,
         # the day next following not being itself a public holiday
