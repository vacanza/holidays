--- conflicted
+++ resolved
@@ -29,8 +29,7 @@
 ):
     """
     References:
-<<<<<<< HEAD
-
+    
     * [2005 Law](https://mj.gov.tl/jornal/lawsTL/RDTL-Law/RDTL-Laws/Law-2005-10.pdf)
     * [2016 Amendment](http://timor-leste.gov.tl/?p=14494&lang=en)
     * [2022](http://timor-leste.gov.tl/?p=30266&lang=en)
@@ -38,16 +37,7 @@
     * [2023 (pt_PT)](http://timor-leste.gov.tl/?p=31750&lang=pt)
     * [2023 (tet)](http://timor-leste.gov.tl/?p=31750&lang=tp)
     * [2024](http://timor-leste.gov.tl/?p=35833&lang=en)
-=======
-    - https://mj.gov.tl/jornal/lawsTL/RDTL-Law/RDTL-Laws/Law-2005-10.pdf  # 2005 Law
-    - http://timor-leste.gov.tl/?p=14494&lang=en  # 2016 Amendment
-    - http://timor-leste.gov.tl/?p=30266&lang=en  # 2022
-    - http://timor-leste.gov.tl/?p=31750&lang=en  # 2023 (en_US)
-    - http://timor-leste.gov.tl/?p=31750&lang=pt  # 2023 (pt_PT)
-    - http://timor-leste.gov.tl/?p=31750&lang=tp  # 2023 (tet)
-    - http://timor-leste.gov.tl/?p=35833&lang=en  # 2024
-    - https://timor-leste.gov.tl/?p=41492&lang=en # 2025
->>>>>>> e2f07905
+    * [2025](https://timor-leste.gov.tl/?p=41492&lang=en)
 
     Limitations:
 
