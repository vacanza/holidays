#  python-holidays
#  ---------------
#  A fast, efficient Python library for generating country, province and state
#  specific sets of holidays on the fly. It aims to make determining whether a
#  specific date is a holiday as fast and flexible as possible.
#
#  Authors: dr-prodigy <dr.prodigy.github@gmail.com> (c) 2017-2023
#           ryanss <ryanssdev@icloud.com> (c) 2014-2017
#  Website: https://github.com/dr-prodigy/python-holidays
#  License: MIT (see LICENSE file)

from datetime import date
from datetime import timedelta as td

from dateutil.easter import easter
from dateutil.relativedelta import MO
from dateutil.relativedelta import relativedelta as rd

<<<<<<< HEAD
from holidays.constants import JAN, MAY, JUL, SEP, OCT, DEC
=======
from holidays.constants import JAN, MAY, JUL, SEP, DEC, SAT, SUN
>>>>>>> ee5c45ac
from holidays.holiday_base import HolidayBase


class Botswana(HolidayBase):
    """
    https://www.gov.bw/public-holidays
    https://publicholidays.africa/botswana/2021-dates/
    https://www.timeanddate.com/holidays/botswana/
    http://www.ilo.org/dyn/travail/docs/1766/Public%20Holidays%20Act.pdf
    """

    country = "BW"
    special_holidays = {2019: ((JUL, 2, "Public Holiday"),)}

    def _populate(self, year: int):
        def _add_with_observed(
            hol_date: date, hol_name1: str, hol_name2: str = None
        ) -> None:
            self[hol_date] = hol_name1
            if hol_name2:
                self[hol_date + td(days=+1)] = hol_name2

            if self.observed and year >= 1995:
                if hol_date.weekday() == SAT and hol_name2:
                    self[hol_date + td(days=+2)] = f"{hol_name2} (Observed)"
                elif hol_date.weekday() == SUN:
                    self[
                        hol_date + td(days=+2 if hol_name2 else +1)
                    ] = f"{hol_name1} (Observed)"

        if year <= 1965:
            return None

        super()._populate(year)

        _add_with_observed(
            date(year, JAN, 1), "New Year's Day", "New Year's Day Holiday"
        )

        # Easter and easter related calculations
        easter_date = easter(year)
        self[easter_date + td(days=-2)] = "Good Friday"
        self[easter_date + td(days=-1)] = "Holy Saturday"
        self[easter_date + td(days=+1)] = "Easter Monday"
        self[easter_date + td(days=+39)] = "Ascension Day"

        _add_with_observed(date(year, MAY, 1), "Labour Day")
        if (
            self.observed
            and year >= 2016
            and date(year, MAY, 1).weekday() == SAT
        ):
            self[date(year, MAY, 1) + td(days=+2)] = "Labour Day Holiday"

        _add_with_observed(date(year, JUL, 1), "Sir Seretse Khama Day")

        # 3rd Monday of July = "President's Day"
<<<<<<< HEAD
        d = date(year, JUL, 1) + rd(weekday=MO(+3))
        self[d] = "President's Day"
        self[d + rd(days=1)] = "President's Day Holiday"

        self[date(year, SEP, 30)] = "Botswana Day"
        self[date(year, OCT, 1)] = "Botswana Day Holiday"

        self[date(year, DEC, 25)] = "Christmas Day"
        self[date(year, DEC, 26)] = "Boxing Day"

        if self.observed:
            for k, v in list(self.items()):
                # Whenever Boxing Day falls on a Saturday,
                # it rolls over to the following Monday
                if (
                    2016 <= year == k.year
                    and self._is_saturday(k)
                    and v.upper() in {"BOXING DAY", "LABOUR DAY"}
                ):
                    # Add the (Observed) holiday
                    self[k + rd(days=+2)] = v + " Holiday"
                if (
                    1995 <= year == k.year
                    and self._is_sunday(k)
                    and v.upper() != "NEW YEAR'S DAY HOLIDAY"
                ):
                    # Add the (Observed) holiday
                    self[k + rd(days=+1)] = v + " (Observed)"

                # If there is a holiday and an (Observed) holiday
                # on the same day, add an (Observed) holiday for that holiday
                hol_names = self.get(k).split(",")
                if len(hol_names) > 1:
                    # self.get(date) returns a string containing holidays as a
                    # comma delimited string split on delimiter to determine if
                    # there are multiple on the same day
                    # Add an (Observed) for the one that is not (Observed)
                    for name in hol_names:
                        if " (Observed)" not in name:
                            self[k + rd(days=+1)] = (
                                name.lstrip() + " (Observed)"
                            )
=======
        dt = date(year, JUL, 1) + rd(weekday=MO(+3))
        self[dt] = "President's Day"
        self[dt + td(days=+1)] = "President's Day Holiday"

        _add_with_observed(
            date(year, SEP, 30), "Botswana Day", "Botswana Day Holiday"
        )

        _add_with_observed(date(year, DEC, 25), "Christmas Day", "Boxing Day")

        if (
            self.observed
            and year >= 2016
            and date(year, DEC, 26).weekday() == SAT
        ):
            self[date(year, DEC, 26) + td(days=+2)] = "Boxing Day Holiday"
>>>>>>> ee5c45ac


class BW(Botswana):
    pass


class BWA(Botswana):
    pass<|MERGE_RESOLUTION|>--- conflicted
+++ resolved
@@ -16,11 +16,7 @@
 from dateutil.relativedelta import MO
 from dateutil.relativedelta import relativedelta as rd
 
-<<<<<<< HEAD
-from holidays.constants import JAN, MAY, JUL, SEP, OCT, DEC
-=======
-from holidays.constants import JAN, MAY, JUL, SEP, DEC, SAT, SUN
->>>>>>> ee5c45ac
+from holidays.constants import JAN, MAY, JUL, SEP, DEC
 from holidays.holiday_base import HolidayBase
 
 
@@ -44,9 +40,9 @@
                 self[hol_date + td(days=+1)] = hol_name2
 
             if self.observed and year >= 1995:
-                if hol_date.weekday() == SAT and hol_name2:
+                if self._is_saturday(hol_date) and hol_name2:
                     self[hol_date + td(days=+2)] = f"{hol_name2} (Observed)"
-                elif hol_date.weekday() == SUN:
+                elif self._is_sunday(hol_date):
                     self[
                         hol_date + td(days=+2 if hol_name2 else +1)
                     ] = f"{hol_name1} (Observed)"
@@ -71,57 +67,13 @@
         if (
             self.observed
             and year >= 2016
-            and date(year, MAY, 1).weekday() == SAT
+            and self._is_saturday(date(year, MAY, 1))
         ):
             self[date(year, MAY, 1) + td(days=+2)] = "Labour Day Holiday"
 
         _add_with_observed(date(year, JUL, 1), "Sir Seretse Khama Day")
 
         # 3rd Monday of July = "President's Day"
-<<<<<<< HEAD
-        d = date(year, JUL, 1) + rd(weekday=MO(+3))
-        self[d] = "President's Day"
-        self[d + rd(days=1)] = "President's Day Holiday"
-
-        self[date(year, SEP, 30)] = "Botswana Day"
-        self[date(year, OCT, 1)] = "Botswana Day Holiday"
-
-        self[date(year, DEC, 25)] = "Christmas Day"
-        self[date(year, DEC, 26)] = "Boxing Day"
-
-        if self.observed:
-            for k, v in list(self.items()):
-                # Whenever Boxing Day falls on a Saturday,
-                # it rolls over to the following Monday
-                if (
-                    2016 <= year == k.year
-                    and self._is_saturday(k)
-                    and v.upper() in {"BOXING DAY", "LABOUR DAY"}
-                ):
-                    # Add the (Observed) holiday
-                    self[k + rd(days=+2)] = v + " Holiday"
-                if (
-                    1995 <= year == k.year
-                    and self._is_sunday(k)
-                    and v.upper() != "NEW YEAR'S DAY HOLIDAY"
-                ):
-                    # Add the (Observed) holiday
-                    self[k + rd(days=+1)] = v + " (Observed)"
-
-                # If there is a holiday and an (Observed) holiday
-                # on the same day, add an (Observed) holiday for that holiday
-                hol_names = self.get(k).split(",")
-                if len(hol_names) > 1:
-                    # self.get(date) returns a string containing holidays as a
-                    # comma delimited string split on delimiter to determine if
-                    # there are multiple on the same day
-                    # Add an (Observed) for the one that is not (Observed)
-                    for name in hol_names:
-                        if " (Observed)" not in name:
-                            self[k + rd(days=+1)] = (
-                                name.lstrip() + " (Observed)"
-                            )
-=======
         dt = date(year, JUL, 1) + rd(weekday=MO(+3))
         self[dt] = "President's Day"
         self[dt + td(days=+1)] = "President's Day Holiday"
@@ -135,10 +87,9 @@
         if (
             self.observed
             and year >= 2016
-            and date(year, DEC, 26).weekday() == SAT
+            and self._is_saturday(date(year, DEC, 26))
         ):
             self[date(year, DEC, 26) + td(days=+2)] = "Boxing Day Holiday"
->>>>>>> ee5c45ac
 
 
 class BW(Botswana):
