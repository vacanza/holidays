--- conflicted
+++ resolved
@@ -69,14 +69,10 @@
     default_language = "ms"
     # %s estimated.
     estimated_label = tr("%s (anggaran)")
-<<<<<<< HEAD
     # %s observed.
-    observed_label = tr("%s - Diperhatikan")
+    observed_label = tr("%s (diperhatikan)")
     # %s observed, estimated.
-    observed_estimated_label = tr("%s - Diperhatikan, anggaran")
-=======
-    observed_label = tr("%s (diperhatikan)")
->>>>>>> c7c00b47
+    observed_estimated_label = tr("%s (diperhatikan, anggaran")
     supported_languages = ("en_US", "ms", "th")
 
     def __init__(self, *args, **kwargs):
