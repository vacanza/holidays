--- conflicted
+++ resolved
@@ -30,15 +30,9 @@
     """Chile holidays.
 
     References:
-<<<<<<< HEAD
         * <https://web.archive.org/web/20250418020620/https://www.feriados.cl/>
         * [Excellent history of Chile holidays](https://web.archive.org/web/20250124223839/https://www.feriadoschilenos.cl/)
-        * <https://es.wikipedia.org/wiki/Anexo:D%C3%ADas_feriados_en_Chile>
-=======
-        * <https://www.feriados.cl>
-        * [Excellent history of Chile holidays](http://www.feriadoschilenos.cl)
         * <https://es.wikipedia.org/wiki/Anexo:Días_feriados_en_Chile>
->>>>>>> d2fde708
         * Law 2.977 (established official Chile holidays in its current form)
         * Law 20.983 (Day after New Year's Day, if it's a Sunday)
         * Law 19.668 (floating Monday holiday)
