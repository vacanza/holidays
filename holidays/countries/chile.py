#  python-holidays
#  ---------------
#  A fast, efficient Python library for generating country, province and state
#  specific sets of holidays on the fly. It aims to make determining whether a
#  specific date is a holiday as fast and flexible as possible.
#
#  Authors: dr-prodigy <dr.prodigy.github@gmail.com> (c) 2017-2023
#           ryanss <ryanssdev@icloud.com> (c) 2014-2017
#  Website: https://github.com/dr-prodigy/python-holidays
#  License: MIT (see LICENSE file)

from datetime import date, datetime, timezone
from datetime import timedelta as td
from gettext import gettext as tr

from dateutil.easter import easter
from pymeeus.Epoch import Epoch
from pymeeus.Sun import Sun

from holidays.calendars import _get_nth_weekday_from, _get_nth_weekday_of_month
from holidays.constants import JAN, MAY, JUN, JUL, AUG, SEP, OCT, NOV, DEC, MON
from holidays.holiday_base import HolidayBase

# use standard library for timezone
try:
    from zoneinfo import ZoneInfo
except ImportError:  # pragma: no cover
    from backports.zoneinfo import ZoneInfo  # type: ignore[no-redef]


class Chile(HolidayBase):
    """
    https://www.feriados.cl
    http://www.feriadoschilenos.cl/ (excellent history)
    https://es.wikipedia.org/wiki/Anexo:D%C3%ADas_feriados_en_Chile
    """

    country = "CL"
    special_holidays = {
        2022: ((SEP, 16, tr("Feriado nacional")),),
    }
    default_language = "es"
    # ISO 3166-2 codes for the principal subdivisions, called regions
    subdivisions = [
        "AI",
        "AN",
        "AP",
        "AR",
        "AT",
        "BI",
        "CO",
        "LI",
        "LL",
        "LR",
        "MA",
        "ML",
        "NB",
        "RM",
        "TA",
        "VS",
    ]

    def _populate(self, year):
<<<<<<< HEAD
        def _get_movable(dt: date) -> date:
            if year >= 2000:
                # floating Monday holiday (Law 19.668)
                if self._is_friday(dt):
                    dt += rd(weekday=MO)
                elif not self._is_weekend(dt):
                    dt += rd(weekday=MO(-1))
            return dt
=======
        def _get_movable(hol_date: date) -> date:
            if year >= 2000:
                # floating Monday holiday (Law 19.668)
                if self._is_friday(hol_date):
                    hol_date = _get_nth_weekday_from(1, MON, hol_date)
                elif not self._is_weekend(hol_date):
                    hol_date = _get_nth_weekday_from(-1, MON, hol_date)
            return hol_date
>>>>>>> d34e0b3e

        # Law 2.977 established official holidays for Chile
        # in its current form
        if year <= 1914:
            return None

        super()._populate(year)

        # New Year's Day (Law 2.977)
<<<<<<< HEAD
        self[date(year, JAN, 1)] = _("Año Nuevo")
        # Day after, if it's a Sunday (Law 20.983)
        if year >= 2017 and self._is_sunday(date(year, JAN, 1)):
            self[date(year, JAN, 2)] = _("Feriado nacional")

        # Holy Week (Law 2.977)
        easter_date = easter(year)
        self[easter_date + td(days=-2)] = _("Viernes Santo")
        self[easter_date + td(days=-1)] = _("Sábado Santo")

        # Ascension
        if year <= 1967:
            self[easter_date + td(days=+39)] = _("Ascensión del Señor")
=======
        self[date(year, JAN, 1)] = self.tr("Año Nuevo")
        # Day after, if it's a Sunday (Law 20.983)
        if year >= 2017 and self._is_sunday(date(year, JAN, 1)):
            self[date(year, JAN, 2)] = self.tr("Feriado nacional")

        # Holy Week (Law 2.977)
        easter_date = easter(year)
        self[easter_date + td(days=-2)] = self.tr("Viernes Santo")
        self[easter_date + td(days=-1)] = self.tr("Sábado Santo")

        # Ascension
        if year <= 1967:
            self[easter_date + td(days=+39)] = self.tr("Ascensión del Señor")
>>>>>>> d34e0b3e

        # Corpus Christi
        if year <= 1967 or 1987 <= year <= 2006:
            # Law 19.668
            delta = +60 if year <= 1999 else +57
<<<<<<< HEAD
            self[easter_date + td(days=delta)] = _("Corpus Christi")

        # Labour Day (Law 2.200, renamed with Law 18.018)
        if year >= 1932:
            self[date(year, MAY, 1)] = _("Día Nacional del Trabajo")

        # Naval Glories Day (Law 2.977)
        self[date(year, MAY, 21)] = _("Día de las Glorias Navales")

        # National Day of Indigenous Peoples
        name = _("Día Nacional de los Pueblos Indígenas")
=======
            self[easter_date + td(days=delta)] = self.tr("Corpus Christi")

        # Labour Day (Law 2.200, renamed with Law 18.018)
        if year >= 1932:
            self[date(year, MAY, 1)] = self.tr("Día Nacional del Trabajo")

        # Naval Glories Day (Law 2.977)
        self[date(year, MAY, 21)] = self.tr("Día de las Glorias Navales")

        # National Day of Indigenous Peoples
        name = self.tr("Día Nacional de los Pueblos Indígenas")
>>>>>>> d34e0b3e
        if year == 2021:
            self[date(year, JUN, 21)] = name
        elif year >= 2022:
            epoch = Sun.get_equinox_solstice(year, target="summer")
            # Received date for UTC timezone needs to be adjusted
            # to match Chile's timezone
            # https://www.feriadoschilenos.cl/#DiaNacionalDeLosPueblosIndigenasII
            equinox = map(int, Epoch(epoch).get_full_date())
            adjusted_date = datetime(*equinox, tzinfo=timezone.utc).astimezone(
                ZoneInfo("America/Santiago")
            )
            self[date(year, JUN, adjusted_date.day)] = name

        # Saint Peter and Saint Paul (Law 16.840, Law 18.432)
        if year <= 1967 or year >= 1986:
<<<<<<< HEAD
            self[_get_movable(date(year, JUN, 29))] = _(
=======
            self[_get_movable(date(year, JUN, 29))] = self.tr(
>>>>>>> d34e0b3e
                "San Pedro y San Pablo"
            )

        # Day of Virgin of Carmen (Law 20.148)
        if year >= 2007:
<<<<<<< HEAD
            self[date(year, JUL, 16)] = _("Virgen del Carmen")

        # Day of Assumption of the Virgin (Law 2.977)
        self[date(year, AUG, 15)] = _("Asunción de la Virgen")

        # Day of National Liberation (Law 18.026)
        if 1981 <= year <= 1998:
            self[date(year, SEP, 11)] = _("Día de la Liberación Nacional")
        # Day of National Unity (Law 19.588, Law 19.793)
        elif 1999 <= year <= 2001:
            self[date(year, SEP, 1) + rd(weekday=MO)] = _(
=======
            self[date(year, JUL, 16)] = self.tr("Virgen del Carmen")

        # Day of Assumption of the Virgin (Law 2.977)
        self[date(year, AUG, 15)] = self.tr("Asunción de la Virgen")

        # Day of National Liberation (Law 18.026)
        if 1981 <= year <= 1998:
            self[date(year, SEP, 11)] = self.tr(
                "Día de la Liberación Nacional"
            )
        # Day of National Unity (Law 19.588, Law 19.793)
        elif 1999 <= year <= 2001:
            self[_get_nth_weekday_of_month(1, MON, SEP, year)] = self.tr(
>>>>>>> d34e0b3e
                "Día de la Unidad Nacional"
            )

        # National Holiday Friday preceding Independence Day (Law 20.983)
        # Monday, September 17, 2007, is declared a holiday.
        if year >= 2017 and self._is_saturday(date(year, SEP, 18)):
<<<<<<< HEAD
            self[date(year, SEP, 17)] = _("Fiestas Patrias")

        # National Holiday Monday preceding Independence Day (Law 20.215)
        if year >= 2007 and self._is_tuesday(date(year, SEP, 18)):
            self[date(year, SEP, 17)] = _("Fiestas Patrias")

        # Independence Day (Law 2.977)
        self[date(year, SEP, 18)] = _("Día de la Independencia")

        # Day of Glories of the Army of Chile (Law 2.977)
        self[date(year, SEP, 19)] = _("Día de las Glorias del Ejército")

        # National Holiday Friday following Army Day (Law 20.215)
        if year >= 2008 and self._is_thursday(date(year, SEP, 19)):
            self[date(year, SEP, 20)] = _("Fiestas Patrias")

        # Decree-law 636, Law 8.223
        if 1932 <= year <= 1944:
            self[date(year, SEP, 20)] = _("Fiestas Patrias")
=======
            self[date(year, SEP, 17)] = self.tr("Fiestas Patrias")

        # National Holiday Monday preceding Independence Day (Law 20.215)
        if year >= 2007 and self._is_tuesday(date(year, SEP, 18)):
            self[date(year, SEP, 17)] = self.tr("Fiestas Patrias")

        # Independence Day (Law 2.977)
        self[date(year, SEP, 18)] = self.tr("Día de la Independencia")

        # Day of Glories of the Army of Chile (Law 2.977)
        self[date(year, SEP, 19)] = self.tr("Día de las Glorias del Ejército")

        # National Holiday Friday following Army Day (Law 20.215)
        if year >= 2008 and self._is_thursday(date(year, SEP, 19)):
            self[date(year, SEP, 20)] = self.tr("Fiestas Patrias")

        # Decree-law 636, Law 8.223
        if 1932 <= year <= 1944:
            self[date(year, SEP, 20)] = self.tr("Fiestas Patrias")
>>>>>>> d34e0b3e

        # Columbus day (Law 3.810)
        if year >= 1922 and year != 1973:
            self[_get_movable(date(year, OCT, 12))] = (
<<<<<<< HEAD
                _("Día del Encuentro de dos Mundos")
                if year >= 2000
                else _("Día de la Raza")
=======
                self.tr("Día del Encuentro de dos Mundos")
                if year >= 2000
                else self.tr("Día de la Raza")
>>>>>>> d34e0b3e
            )

        # National Day of the Evangelical and Protestant Churches (Law 20.299)
        if year >= 2008:
            dt = date(year, OCT, 31)
            # This holiday is moved to the preceding Friday
            # if it falls on a Tuesday, or to the following Friday
            # if it falls on a Wednesday (Law 20.299)
            if self._is_wednesday(dt):
                dt += td(days=+2)
            elif self._is_tuesday(dt):
                dt += td(days=-4)
<<<<<<< HEAD
            self[dt] = _(
=======
            self[dt] = self.tr(
>>>>>>> d34e0b3e
                "Día Nacional de las Iglesias Evangélicas y Protestantes"
            )

        # All Saints Day (Law 2.977)
<<<<<<< HEAD
        self[date(year, NOV, 1)] = _("Día de Todos los Santos")

        # Immaculate Conception (Law 2.977)
        self[date(year, DEC, 8)] = _("La Inmaculada Concepción")

        if 1944 <= year <= 1988:
            self[date(year, DEC, 24)] = _("Víspera de Navidad")

        # Christmas (Law 2.977)
        self[date(year, DEC, 25)] = _("Navidad")
=======
        self[date(year, NOV, 1)] = self.tr("Día de Todos los Santos")

        # Immaculate Conception (Law 2.977)
        self[date(year, DEC, 8)] = self.tr("La Inmaculada Concepción")

        if 1944 <= year <= 1988:
            self[date(year, DEC, 24)] = self.tr("Víspera de Navidad")

        # Christmas (Law 2.977)
        self[date(year, DEC, 25)] = self.tr("Navidad")
>>>>>>> d34e0b3e

        # región de Arica y Parinacota
        if self.subdiv == "AP" and year >= 2013:
            # Law 20.663
<<<<<<< HEAD
            self[date(year, JUN, 7)] = _("Asalto y Toma del Morro de Arica")
=======
            self[date(year, JUN, 7)] = self.tr(
                "Asalto y Toma del Morro de Arica"
            )
>>>>>>> d34e0b3e

        # región de Ñuble
        if self.subdiv == "NB" and year >= 2014:
            # Law 20.678
<<<<<<< HEAD
            self[date(year, AUG, 20)] = _(
=======
            self[date(year, AUG, 20)] = self.tr(
>>>>>>> d34e0b3e
                "Nacimiento del Prócer de la Independencia"
                " (Chillán y Chillán Viejo)"
            )


class CL(Chile):
    pass


class CHL(Chile):
    pass<|MERGE_RESOLUTION|>--- conflicted
+++ resolved
@@ -61,16 +61,6 @@
     ]
 
     def _populate(self, year):
-<<<<<<< HEAD
-        def _get_movable(dt: date) -> date:
-            if year >= 2000:
-                # floating Monday holiday (Law 19.668)
-                if self._is_friday(dt):
-                    dt += rd(weekday=MO)
-                elif not self._is_weekend(dt):
-                    dt += rd(weekday=MO(-1))
-            return dt
-=======
         def _get_movable(hol_date: date) -> date:
             if year >= 2000:
                 # floating Monday holiday (Law 19.668)
@@ -79,7 +69,6 @@
                 elif not self._is_weekend(hol_date):
                     hol_date = _get_nth_weekday_from(-1, MON, hol_date)
             return hol_date
->>>>>>> d34e0b3e
 
         # Law 2.977 established official holidays for Chile
         # in its current form
@@ -89,21 +78,6 @@
         super()._populate(year)
 
         # New Year's Day (Law 2.977)
-<<<<<<< HEAD
-        self[date(year, JAN, 1)] = _("Año Nuevo")
-        # Day after, if it's a Sunday (Law 20.983)
-        if year >= 2017 and self._is_sunday(date(year, JAN, 1)):
-            self[date(year, JAN, 2)] = _("Feriado nacional")
-
-        # Holy Week (Law 2.977)
-        easter_date = easter(year)
-        self[easter_date + td(days=-2)] = _("Viernes Santo")
-        self[easter_date + td(days=-1)] = _("Sábado Santo")
-
-        # Ascension
-        if year <= 1967:
-            self[easter_date + td(days=+39)] = _("Ascensión del Señor")
-=======
         self[date(year, JAN, 1)] = self.tr("Año Nuevo")
         # Day after, if it's a Sunday (Law 20.983)
         if year >= 2017 and self._is_sunday(date(year, JAN, 1)):
@@ -117,25 +91,11 @@
         # Ascension
         if year <= 1967:
             self[easter_date + td(days=+39)] = self.tr("Ascensión del Señor")
->>>>>>> d34e0b3e
 
         # Corpus Christi
         if year <= 1967 or 1987 <= year <= 2006:
             # Law 19.668
             delta = +60 if year <= 1999 else +57
-<<<<<<< HEAD
-            self[easter_date + td(days=delta)] = _("Corpus Christi")
-
-        # Labour Day (Law 2.200, renamed with Law 18.018)
-        if year >= 1932:
-            self[date(year, MAY, 1)] = _("Día Nacional del Trabajo")
-
-        # Naval Glories Day (Law 2.977)
-        self[date(year, MAY, 21)] = _("Día de las Glorias Navales")
-
-        # National Day of Indigenous Peoples
-        name = _("Día Nacional de los Pueblos Indígenas")
-=======
             self[easter_date + td(days=delta)] = self.tr("Corpus Christi")
 
         # Labour Day (Law 2.200, renamed with Law 18.018)
@@ -147,7 +107,6 @@
 
         # National Day of Indigenous Peoples
         name = self.tr("Día Nacional de los Pueblos Indígenas")
->>>>>>> d34e0b3e
         if year == 2021:
             self[date(year, JUN, 21)] = name
         elif year >= 2022:
@@ -163,29 +122,12 @@
 
         # Saint Peter and Saint Paul (Law 16.840, Law 18.432)
         if year <= 1967 or year >= 1986:
-<<<<<<< HEAD
-            self[_get_movable(date(year, JUN, 29))] = _(
-=======
             self[_get_movable(date(year, JUN, 29))] = self.tr(
->>>>>>> d34e0b3e
                 "San Pedro y San Pablo"
             )
 
         # Day of Virgin of Carmen (Law 20.148)
         if year >= 2007:
-<<<<<<< HEAD
-            self[date(year, JUL, 16)] = _("Virgen del Carmen")
-
-        # Day of Assumption of the Virgin (Law 2.977)
-        self[date(year, AUG, 15)] = _("Asunción de la Virgen")
-
-        # Day of National Liberation (Law 18.026)
-        if 1981 <= year <= 1998:
-            self[date(year, SEP, 11)] = _("Día de la Liberación Nacional")
-        # Day of National Unity (Law 19.588, Law 19.793)
-        elif 1999 <= year <= 2001:
-            self[date(year, SEP, 1) + rd(weekday=MO)] = _(
-=======
             self[date(year, JUL, 16)] = self.tr("Virgen del Carmen")
 
         # Day of Assumption of the Virgin (Law 2.977)
@@ -199,34 +141,12 @@
         # Day of National Unity (Law 19.588, Law 19.793)
         elif 1999 <= year <= 2001:
             self[_get_nth_weekday_of_month(1, MON, SEP, year)] = self.tr(
->>>>>>> d34e0b3e
                 "Día de la Unidad Nacional"
             )
 
         # National Holiday Friday preceding Independence Day (Law 20.983)
         # Monday, September 17, 2007, is declared a holiday.
         if year >= 2017 and self._is_saturday(date(year, SEP, 18)):
-<<<<<<< HEAD
-            self[date(year, SEP, 17)] = _("Fiestas Patrias")
-
-        # National Holiday Monday preceding Independence Day (Law 20.215)
-        if year >= 2007 and self._is_tuesday(date(year, SEP, 18)):
-            self[date(year, SEP, 17)] = _("Fiestas Patrias")
-
-        # Independence Day (Law 2.977)
-        self[date(year, SEP, 18)] = _("Día de la Independencia")
-
-        # Day of Glories of the Army of Chile (Law 2.977)
-        self[date(year, SEP, 19)] = _("Día de las Glorias del Ejército")
-
-        # National Holiday Friday following Army Day (Law 20.215)
-        if year >= 2008 and self._is_thursday(date(year, SEP, 19)):
-            self[date(year, SEP, 20)] = _("Fiestas Patrias")
-
-        # Decree-law 636, Law 8.223
-        if 1932 <= year <= 1944:
-            self[date(year, SEP, 20)] = _("Fiestas Patrias")
-=======
             self[date(year, SEP, 17)] = self.tr("Fiestas Patrias")
 
         # National Holiday Monday preceding Independence Day (Law 20.215)
@@ -246,20 +166,13 @@
         # Decree-law 636, Law 8.223
         if 1932 <= year <= 1944:
             self[date(year, SEP, 20)] = self.tr("Fiestas Patrias")
->>>>>>> d34e0b3e
 
         # Columbus day (Law 3.810)
         if year >= 1922 and year != 1973:
             self[_get_movable(date(year, OCT, 12))] = (
-<<<<<<< HEAD
-                _("Día del Encuentro de dos Mundos")
-                if year >= 2000
-                else _("Día de la Raza")
-=======
                 self.tr("Día del Encuentro de dos Mundos")
                 if year >= 2000
                 else self.tr("Día de la Raza")
->>>>>>> d34e0b3e
             )
 
         # National Day of the Evangelical and Protestant Churches (Law 20.299)
@@ -272,27 +185,11 @@
                 dt += td(days=+2)
             elif self._is_tuesday(dt):
                 dt += td(days=-4)
-<<<<<<< HEAD
-            self[dt] = _(
-=======
             self[dt] = self.tr(
->>>>>>> d34e0b3e
                 "Día Nacional de las Iglesias Evangélicas y Protestantes"
             )
 
         # All Saints Day (Law 2.977)
-<<<<<<< HEAD
-        self[date(year, NOV, 1)] = _("Día de Todos los Santos")
-
-        # Immaculate Conception (Law 2.977)
-        self[date(year, DEC, 8)] = _("La Inmaculada Concepción")
-
-        if 1944 <= year <= 1988:
-            self[date(year, DEC, 24)] = _("Víspera de Navidad")
-
-        # Christmas (Law 2.977)
-        self[date(year, DEC, 25)] = _("Navidad")
-=======
         self[date(year, NOV, 1)] = self.tr("Día de Todos los Santos")
 
         # Immaculate Conception (Law 2.977)
@@ -303,27 +200,18 @@
 
         # Christmas (Law 2.977)
         self[date(year, DEC, 25)] = self.tr("Navidad")
->>>>>>> d34e0b3e
 
         # región de Arica y Parinacota
         if self.subdiv == "AP" and year >= 2013:
             # Law 20.663
-<<<<<<< HEAD
-            self[date(year, JUN, 7)] = _("Asalto y Toma del Morro de Arica")
-=======
             self[date(year, JUN, 7)] = self.tr(
                 "Asalto y Toma del Morro de Arica"
             )
->>>>>>> d34e0b3e
 
         # región de Ñuble
         if self.subdiv == "NB" and year >= 2014:
             # Law 20.678
-<<<<<<< HEAD
-            self[date(year, AUG, 20)] = _(
-=======
             self[date(year, AUG, 20)] = self.tr(
->>>>>>> d34e0b3e
                 "Nacimiento del Prócer de la Independencia"
                 " (Chillán y Chillán Viejo)"
             )
