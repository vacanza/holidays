#  python-holidays
#  ---------------
#  A fast, efficient Python library for generating country, province and state
#  specific sets of holidays on the fly. It aims to make determining whether a
#  specific date is a holiday as fast and flexible as possible.
#
#  Authors: dr-prodigy <maurizio.montel@gmail.com> (c) 2017-2022
#           ryanss <ryanssdev@icloud.com> (c) 2014-2017
#  Website: https://github.com/dr-prodigy/python-holidays
#  License: MIT (see LICENSE file)

from datetime import date

from dateutil.easter import easter
from dateutil.relativedelta import relativedelta as rd
<<<<<<< HEAD
from dateutil.relativedelta import MO, TU, SU

from holidays.constants import JAN, FEB, APR, MAY, AUG, DEC
=======
from dateutil.relativedelta import MO

from holidays.constants import SUN, JAN, FEB, APR, MAY, AUG, DEC
>>>>>>> 6f3242d6
from holidays.holiday_base import HolidayBase


class Zimbabwe(HolidayBase):
    """
    https://en.wikipedia.org/wiki/Robert_Mugabe
    https://en.wikipedia.org/wiki/Public_holidays_in_Zimbabwe
    """

    country = "ZW"

    def _populate(self, year):
        super()._populate(year)

        if year > 1987:
            self[date(year, JAN, 1)] = "New Year's Day"

            if year > 2017:
                # https://en.wikipedia.org/wiki/Robert_Gabriel_Mugabe_National_Youth_Day
                self[
                    date(year, FEB, 21)
                ] = "Robert Gabriel Mugabe National Youth Day"

            e = easter(year)
            good_friday = e - rd(days=2)
            easter_saturday = e - rd(days=1)
            easter_monday = e + rd(days=1)
            self[good_friday] = "Good Friday"
            self[easter_saturday] = "Easter Saturday"
            self[easter_monday] = "Easter Monday"

            self[date(year, APR, 18)] = "Independence Day"

            self[date(year, MAY, 1)] = "Workers' Day"
            self[date(year, MAY, 25)] = "Africa Day"

            # 2nd Monday of August
<<<<<<< HEAD
            # Find the date of the 2nd Monday
            # for the given year
            zimbabwe_heroes_day = date(year, AUG, 8)
            while zimbabwe_heroes_day.weekday() != MO.weekday and (
                8 <= zimbabwe_heroes_day.day <= 14
            ):
                zimbabwe_heroes_day = zimbabwe_heroes_day + rd(days=1)

            self[zimbabwe_heroes_day] = "Zimbabwe Heroes' Day"

            # 2nd Tuesday of August
            # Find the date of the 2nd Tuesday
            # for the given year
            defence_forces_day = datetime(year, AUG, 8)
            while defence_forces_day.weekday() != TU.weekday and (
                8 <= defence_forces_day.day <= 14
            ):
                defence_forces_day = defence_forces_day + rd(days=1)

=======
            zimbabwe_heroes_day = date(year, AUG, 1) + rd(weekday=MO(+2))
            self[zimbabwe_heroes_day] = "Zimbabwe Heroes' Day"

            # Tuesday after 2nd Monday of August
            defence_forces_day = zimbabwe_heroes_day + rd(days=1)
>>>>>>> 6f3242d6
            self[defence_forces_day] = "Defense Forces Day"

            self[date(year, DEC, 22)] = "Unity Day"
            self[date(year, DEC, 25)] = "Christmas Day"
            self[date(year, DEC, 26)] = "Boxing Day"

            for k, v in list(self.items()):
                if (
                    self.observed
                    and k.weekday() == SU.weekday
                    and k.year == year
                ):
                    add_days = 1
                    while self.get(k + rd(days=add_days)) is not None:
                        add_days += 1
                    self[k + rd(days=add_days)] = v + " (Observed)"


class ZW(Zimbabwe):
    pass


class ZWE(Zimbabwe):
    pass<|MERGE_RESOLUTION|>--- conflicted
+++ resolved
@@ -13,15 +13,9 @@
 
 from dateutil.easter import easter
 from dateutil.relativedelta import relativedelta as rd
-<<<<<<< HEAD
-from dateutil.relativedelta import MO, TU, SU
+from dateutil.relativedelta import MO, SU
 
 from holidays.constants import JAN, FEB, APR, MAY, AUG, DEC
-=======
-from dateutil.relativedelta import MO
-
-from holidays.constants import SUN, JAN, FEB, APR, MAY, AUG, DEC
->>>>>>> 6f3242d6
 from holidays.holiday_base import HolidayBase
 
 
@@ -59,33 +53,11 @@
             self[date(year, MAY, 25)] = "Africa Day"
 
             # 2nd Monday of August
-<<<<<<< HEAD
-            # Find the date of the 2nd Monday
-            # for the given year
-            zimbabwe_heroes_day = date(year, AUG, 8)
-            while zimbabwe_heroes_day.weekday() != MO.weekday and (
-                8 <= zimbabwe_heroes_day.day <= 14
-            ):
-                zimbabwe_heroes_day = zimbabwe_heroes_day + rd(days=1)
-
-            self[zimbabwe_heroes_day] = "Zimbabwe Heroes' Day"
-
-            # 2nd Tuesday of August
-            # Find the date of the 2nd Tuesday
-            # for the given year
-            defence_forces_day = datetime(year, AUG, 8)
-            while defence_forces_day.weekday() != TU.weekday and (
-                8 <= defence_forces_day.day <= 14
-            ):
-                defence_forces_day = defence_forces_day + rd(days=1)
-
-=======
             zimbabwe_heroes_day = date(year, AUG, 1) + rd(weekday=MO(+2))
             self[zimbabwe_heroes_day] = "Zimbabwe Heroes' Day"
 
             # Tuesday after 2nd Monday of August
             defence_forces_day = zimbabwe_heroes_day + rd(days=1)
->>>>>>> 6f3242d6
             self[defence_forces_day] = "Defense Forces Day"
 
             self[date(year, DEC, 22)] = "Unity Day"
