#  python-holidays
#  ---------------
#  A fast, efficient Python library for generating country, province and state
#  specific sets of holidays on the fly. It aims to make determining whether a
#  specific date is a holiday as fast and flexible as possible.
#
#  Authors: dr-prodigy <maurizio.montel@gmail.com> (c) 2017-2022
#           ryanss <ryanssdev@icloud.com> (c) 2014-2017
#  Website: https://github.com/dr-prodigy/python-holidays
#  License: MIT (see LICENSE file)

from datetime import date

from dateutil.easter import easter, EASTER_ORTHODOX
from dateutil.relativedelta import relativedelta as rd

from holidays.constants import (
    JAN,
    APR,
    MAR,
    MAY,
    JUN,
    JUL,
    AUG,
    SEP,
    OCT,
    NOV,
    DEC,
    WEEKEND,
)
from holidays.holiday_base import HolidayBase


class Ukraine(HolidayBase):
    """
    Current holidays list:
    https://zakon1.rada.gov.ua/laws/show/322-08/paran454#n454
    """

    country = "UA"

<<<<<<< HEAD
    def _add_observed(self, holiday: date) -> None:
        """
        27.01.1995: holiday on weekend move to next workday
        https://zakon.rada.gov.ua/laws/show/35/95-вр

        10.01.1998: cancelled
        https://zakon.rada.gov.ua/laws/show/785/97-вр

        23.04.1999: holiday on weekend move to next workday
        https://zakon.rada.gov.ua/laws/show/576-14
        """
        if (
            self.observed
            and holiday.weekday() in WEEKEND
            and (
                date(1995, JAN, 27) <= holiday <= date(1998, JAN, 9)
                or holiday >= date(1999, APR, 23)
            )
        ):
            next_workday = holiday + rd(days=1)
            while next_workday.weekday() in WEEKEND or self.get(
                next_workday, None
            ):
                next_workday += rd(days=1)
            self[next_workday] = self.tr("Вихідний за %s") % self[holiday]

=======
>>>>>>> d37b6650
    def _populate(self, year):
        # The current set of holidays came into force in 1991
        # But most holiday days were implemented in 1918
        if year <= 1917:
            return
        super()._populate(year)

        # New Year's Day
        if year <= 1929 or year >= 1948:
            self[date(year, JAN, 1)] = self.tr("Новий рік")

        # Christmas Day (Julian calendar)
        if year >= 1991:
            self[date(year, JAN, 7)] = self.tr(
                "Різдво Христове (за юліанським календарем)"
            )

        # Women's Day
        if year >= 1966:
            self[date(year, MAR, 8)] = self.tr("Міжнародний жіночий день")

        if year >= 1991:
            # Easter
            easter_date = easter(year, method=EASTER_ORTHODOX)
            self[easter_date] = self.tr("Великдень (Пасха)")

            # Holy trinity
            self[easter_date + rd(days=+49)] = self.tr("Трійця")

        # Labour Day
        name = self.tr("День міжнародної солідарності трудящих")
        if year >= 2018:
            name = self.tr("День праці")
        self[date(year, MAY, 1)] = name

        # Labour Day in past
        if 1929 <= year <= 2017:
            self[date(year, MAY, 2)] = self.tr(
                "День міжнародної солідарності трудящих"
            )

        # Victory Day
        name = self.tr("День перемоги")
        dt = date(year, MAY, 9)
        if year >= 2016:
<<<<<<< HEAD
            self[dt] = self.tr(
=======
            name = (
>>>>>>> d37b6650
                "День перемоги над нацизмом у Другій світовій війні "
                "(День перемоги)"
            )
        if year >= 1965:
            self[dt] = name
        elif 1945 <= year <= 1946:
            self[dt] = name
            self[date(year, SEP, 3)] = self.tr("День перемоги над Японією")

        # Constitution Day
        if year >= 1997:
            self[date(year, JUN, 28)] = self.tr("День Конституції України")

        # Day of Ukrainian Statehood
        if year >= 2022:
            self[date(year, JUL, 28)] = self.tr("День Української Державності")

        # Independence Day
        name = self.tr("День незалежності України")
        if year >= 1992:
            self[date(year, AUG, 24)] = name
        elif year == 1991:
            self[date(year, JUL, 16)] = name

        # Day of the defender of Ukraine
        if year >= 2015:
            name = self.tr("День захисника України")
            if year >= 2021:
                name = self.tr("День захисників і захисниць України")
            self[date(year, OCT, 14)] = name

        # October Revolution
        if year <= 1999:
            name = self.tr(
                "Річниця Великої Жовтневої соціалістичної революції"
            )
            self[date(year, NOV, 7)] = name
            self[date(year, NOV, 8)] = name

        # Christmas Day (Gregorian calendar)
        if year >= 2017:
            self[date(year, DEC, 25)] = self.tr(
                "Різдво Христове (за григоріанським календарем)"
            )

        # 27.01.1995: holiday on weekend move to next workday
        # https://zakon.rada.gov.ua/laws/show/35/95-вр
        # 10.01.1998: cancelled
        # https://zakon.rada.gov.ua/laws/show/785/97-вр
        # 23.04.1999: holiday on weekend move to next workday
        # https://zakon.rada.gov.ua/laws/show/576-14
        if self.observed:
            for k, v in list(self.items()):
                if (
                    k.weekday() in WEEKEND
                    and k.year == year
                    and (
                        date(1995, JAN, 27) <= k <= date(1998, JAN, 9)
                        or k >= date(1999, APR, 23)
                    )
                ):
                    next_workday = k + rd(days=+1)
                    while next_workday.weekday() in WEEKEND or self.get(
                        next_workday
                    ):
                        next_workday += rd(days=+1)
                    self[next_workday] = "Вихідний за " + v

        # USSR holidays
        # Bloody_Sunday_(1905)
        if year <= 1950:
            self[date(year, JAN, 22)] = self.tr(
                "День пам'яті 9 січня 1905 року"
            )

        # Paris_Commune
        if year <= 1928:
            self[date(year, MAR, 18)] = self.tr("День Паризької Комуни")

        # USSR Constitution day
        name = self.tr("День Конституції СРСР")
        if 1981 <= year <= 1990:
            self[date(year, OCT, 7)] = name
        elif 1937 <= year <= 1980:
            self[date(year, DEC, 5)] = name


class UA(Ukraine):
    pass


class UKR(Ukraine):
    pass<|MERGE_RESOLUTION|>--- conflicted
+++ resolved
@@ -39,35 +39,6 @@
 
     country = "UA"
 
-<<<<<<< HEAD
-    def _add_observed(self, holiday: date) -> None:
-        """
-        27.01.1995: holiday on weekend move to next workday
-        https://zakon.rada.gov.ua/laws/show/35/95-вр
-
-        10.01.1998: cancelled
-        https://zakon.rada.gov.ua/laws/show/785/97-вр
-
-        23.04.1999: holiday on weekend move to next workday
-        https://zakon.rada.gov.ua/laws/show/576-14
-        """
-        if (
-            self.observed
-            and holiday.weekday() in WEEKEND
-            and (
-                date(1995, JAN, 27) <= holiday <= date(1998, JAN, 9)
-                or holiday >= date(1999, APR, 23)
-            )
-        ):
-            next_workday = holiday + rd(days=1)
-            while next_workday.weekday() in WEEKEND or self.get(
-                next_workday, None
-            ):
-                next_workday += rd(days=1)
-            self[next_workday] = self.tr("Вихідний за %s") % self[holiday]
-
-=======
->>>>>>> d37b6650
     def _populate(self, year):
         # The current set of holidays came into force in 1991
         # But most holiday days were implemented in 1918
@@ -113,11 +84,7 @@
         name = self.tr("День перемоги")
         dt = date(year, MAY, 9)
         if year >= 2016:
-<<<<<<< HEAD
-            self[dt] = self.tr(
-=======
-            name = (
->>>>>>> d37b6650
+            name = self.tr(
                 "День перемоги над нацизмом у Другій світовій війні "
                 "(День перемоги)"
             )
@@ -184,7 +151,7 @@
                         next_workday
                     ):
                         next_workday += rd(days=+1)
-                    self[next_workday] = "Вихідний за " + v
+                    self[next_workday] = self.tr("Вихідний за %s") % v
 
         # USSR holidays
         # Bloody_Sunday_(1905)
