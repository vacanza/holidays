#  python-holidays
#  ---------------
#  A fast, efficient Python library for generating country, province and state
#  specific sets of holidays on the fly. It aims to make determining whether a
#  specific date is a holiday as fast and flexible as possible.
#
#  Authors: dr-prodigy <dr.prodigy.github@gmail.com> (c) 2017-2023
#           ryanss <ryanssdev@icloud.com> (c) 2014-2017
#  Website: https://github.com/dr-prodigy/python-holidays
#  License: MIT (see LICENSE file)

from datetime import date
from datetime import timedelta as td
from gettext import gettext as _

from dateutil.easter import EASTER_ORTHODOX, easter

from holidays.constants import JAN, APR, MAR, MAY, JUN, JUL, AUG, OCT, NOV, DEC
from holidays.holiday_base import HolidayBase


class Ukraine(HolidayBase):
    """
    Current holidays list:
    https://zakon1.rada.gov.ua/laws/show/322-08/paran454#n454
    """

    country = "UA"
    default_language = "uk"

    def __init__(self, *args, **kwargs):
        super().__init__(*args, **kwargs)

        # Override gettext for `_("Вихідний за %s")` below.
        global _
        _ = self.gettext

    def _populate(self, year):
        def _add_with_observed(
            hol_date: date, hol_name: str, days: int = 1
        ) -> None:
            self._add_holiday(hol_name, hol_date)
            # 27.01.1995: holiday on weekend move to next workday
            # https://zakon.rada.gov.ua/laws/show/35/95-вр
            # 10.01.1998: cancelled
            # https://zakon.rada.gov.ua/laws/show/785/97-вр
            # 23.04.1999: holiday on weekend move to next workday
            # https://zakon.rada.gov.ua/laws/show/576-14
            if (
                self.observed
                and self._is_weekend(hol_date)
                and (
                    date(1995, JAN, 27) <= hol_date <= date(1998, JAN, 9)
                    or hol_date >= date(1999, APR, 23)
                )
            ):
                obs_date = hol_date + td(
                    days=2 if self._is_saturday(hol_date) else days
                )
<<<<<<< HEAD
                self._add_holiday(_("Вихідний за %s") % hol_name, obs_date)
=======
                self[obs_date] = self.tr("%s (вихідний)") % hol_name
>>>>>>> 581ceac7

        # The current set of holidays came into force in 1991
        if year <= 1990:
            return None

        # There is no holidays in Ukraine during the period of martial law
        # https://zakon.rada.gov.ua/laws/show/2136-20#n26
        # law is in force from March 15, 2022
        if year >= 2023:
            return None

        super()._populate(year)

<<<<<<< HEAD
        # New Year's Day
        if year <= 1929 or year >= 1948:
            _add_with_observed(date(year, JAN, 1), _("Новий рік"))

        # Christmas Day (Julian calendar)
        if year >= 1991:
            _add_with_observed(
                date(year, JAN, 7),
                _("Різдво Христове (за юліанським календарем)"),
            )

        # Women's Day
        if year >= 1966:
            _add_with_observed(
                date(year, MAR, 8), _("Міжнародний жіночий день")
            )

        if year >= 1991:
            # Easter
            easter_date = easter(year, method=EASTER_ORTHODOX)
            name = _("Великдень (Пасха)")
            if year == 2000:
                _add_with_observed(easter_date, name, days=3)
            elif year in {
                2005,
                2016,
                2021,
                2027,
                2032,
                2062,
                2073,
                2078,
                2084,
            }:
                _add_with_observed(easter_date, name, days=2)
            else:
                _add_with_observed(easter_date, name)

            # Holy trinity
            _add_with_observed(easter_date + td(days=+49), _("Трійця"))

        # Labour Day
        dt = date(year, MAY, 1)
        if year >= 2018:
            name = _("День праці")
            _add_with_observed(dt, name)
        else:
            name = _("День міжнародної солідарності трудящих")
            if year >= 1929:
                _add_with_observed(dt, name, days=2)
                _add_with_observed(dt + td(days=+1), name, days=2)
            else:
                self[dt] = name
=======
        # New Year's Day.
        _add_with_observed(date(year, JAN, 1), self.tr("Новий рік"))

        _add_with_observed(
            date(year, JAN, 7),
            # Christmas (Julian calendar).
            self.tr("Різдво Христове (за юліанським календарем)"),
        )

        _add_with_observed(
            date(year, MAR, 8),
            # International Women's Day.
            self.tr("Міжнародний жіночий день"),
        )

        # There is no holidays from March 15, 2022
        # https://zakon.rada.gov.ua/laws/show/2136-20#n26
        if year >= 2022:
            return None

        easter_date = easter(year, method=EASTER_ORTHODOX)
        # Easter Sunday (Pascha).
        name = self.tr("Великдень (Пасха)")
        if year == 2000:
            _add_with_observed(easter_date, name, days=3)
        elif year in {
            2005,
            2016,
            2021,
        }:
            _add_with_observed(easter_date, name, days=2)
        else:
            _add_with_observed(easter_date, name)

        # Holy Trinity Day.
        _add_with_observed(easter_date + td(days=+49), self.tr("Трійця"))

        dt = date(year, MAY, 1)
        if year >= 2018:
            # Labour Day.
            name = self.tr("День праці")
            _add_with_observed(dt, name)
        else:
            # International Workers' Solidarity Day.
            name = self.tr("День міжнародної солідарності трудящих")
            _add_with_observed(dt, name, days=2)
            _add_with_observed(dt + td(days=+1), name, days=2)
>>>>>>> 581ceac7

        dt = date(year, MAY, 9)
        name = (
<<<<<<< HEAD
            _(
=======
            # Day of Victory over Nazism in World War II (Victory Day).
            self.tr(
>>>>>>> 581ceac7
                "День перемоги над нацизмом у Другій світовій війні "
                "(День перемоги)"
            )
            if year >= 2016
<<<<<<< HEAD
            else _("День перемоги")
=======
            # Victory Day.
            else self.tr("День перемоги")
>>>>>>> 581ceac7
        )
        _add_with_observed(dt, name)

<<<<<<< HEAD
        if year >= 1965:
            _add_with_observed(dt, name)
        elif 1945 <= year <= 1946:
            self[dt] = name
            self[date(year, SEP, 3)] = _("День перемоги над Японією")

        # Constitution Day
        if year >= 1997:
            _add_with_observed(
                date(year, JUN, 28), _("День Конституції України")
            )

        # Day of Ukrainian Statehood
        if year >= 2022:
            _add_with_observed(
                date(year, JUL, 28), _("День Української Державності")
            )

        # Independence Day
        name = _("День незалежності України")
=======
        if year >= 1997:
            _add_with_observed(
                date(year, JUN, 28),
                # Day of the Constitution of Ukraine.
                self.tr("День Конституції України"),
            )

        # Independence Day.
        name = self.tr("День незалежності України")
>>>>>>> 581ceac7
        if year >= 1992:
            _add_with_observed(date(year, AUG, 24), name)
        else:
            self[date(year, JUL, 16)] = name

        if year >= 2015:
            name = (
<<<<<<< HEAD
                _("День захисників і захисниць України")
                if year >= 2021
                else _("День захисника України")
=======
                # Day of the defender of Ukraine.
                self.tr("День захисників і захисниць України")
                if year >= 2021
                # Defender of Ukraine Day.
                else self.tr("День захисника України")
>>>>>>> 581ceac7
            )
            _add_with_observed(date(year, OCT, 14), name)

        if year <= 1999:
<<<<<<< HEAD
            name = _("Річниця Великої Жовтневої соціалістичної революції")
=======
            # Anniversary of the Great October Socialist Revolution.
            name = self.tr(
                "Річниця Великої Жовтневої соціалістичної революції"
            )
>>>>>>> 581ceac7
            _add_with_observed(date(year, NOV, 7), name, days=2)
            _add_with_observed(date(year, NOV, 8), name, days=2)

        if year >= 2017:
            _add_with_observed(
                date(year, DEC, 25),
<<<<<<< HEAD
                _("Різдво Христове (за григоріанським календарем)"),
            )

        # USSR holidays
        # Bloody_Sunday_(1905)
        if year <= 1950:
            self[date(year, JAN, 22)] = _("День памʼяті 9 січня 1905 року")

        # Paris_Commune
        if year <= 1928:
            self[date(year, MAR, 18)] = _("День Паризької Комуни")

        # USSR Constitution day
        name = _("День Конституції СРСР")
        if 1981 <= year <= 1990:
            self[date(year, OCT, 7)] = name
        elif 1937 <= year <= 1980:
            self[date(year, DEC, 5)] = name

=======
                # Christmas (Gregorian calendar).
                self.tr("Різдво Христове (за григоріанським календарем)"),
            )

>>>>>>> 581ceac7

class UA(Ukraine):
    pass


class UKR(Ukraine):
    pass<|MERGE_RESOLUTION|>--- conflicted
+++ resolved
@@ -57,11 +57,7 @@
                 obs_date = hol_date + td(
                     days=2 if self._is_saturday(hol_date) else days
                 )
-<<<<<<< HEAD
-                self._add_holiday(_("Вихідний за %s") % hol_name, obs_date)
-=======
-                self[obs_date] = self.tr("%s (вихідний)") % hol_name
->>>>>>> 581ceac7
+                self._add_holiday(_("%s (вихідний)") % hol_name, obs_date)
 
         # The current set of holidays came into force in 1991
         if year <= 1990:
@@ -75,74 +71,19 @@
 
         super()._populate(year)
 
-<<<<<<< HEAD
-        # New Year's Day
-        if year <= 1929 or year >= 1948:
-            _add_with_observed(date(year, JAN, 1), _("Новий рік"))
-
-        # Christmas Day (Julian calendar)
-        if year >= 1991:
-            _add_with_observed(
-                date(year, JAN, 7),
-                _("Різдво Христове (за юліанським календарем)"),
-            )
-
-        # Women's Day
-        if year >= 1966:
-            _add_with_observed(
-                date(year, MAR, 8), _("Міжнародний жіночий день")
-            )
-
-        if year >= 1991:
-            # Easter
-            easter_date = easter(year, method=EASTER_ORTHODOX)
-            name = _("Великдень (Пасха)")
-            if year == 2000:
-                _add_with_observed(easter_date, name, days=3)
-            elif year in {
-                2005,
-                2016,
-                2021,
-                2027,
-                2032,
-                2062,
-                2073,
-                2078,
-                2084,
-            }:
-                _add_with_observed(easter_date, name, days=2)
-            else:
-                _add_with_observed(easter_date, name)
-
-            # Holy trinity
-            _add_with_observed(easter_date + td(days=+49), _("Трійця"))
-
-        # Labour Day
-        dt = date(year, MAY, 1)
-        if year >= 2018:
-            name = _("День праці")
-            _add_with_observed(dt, name)
-        else:
-            name = _("День міжнародної солідарності трудящих")
-            if year >= 1929:
-                _add_with_observed(dt, name, days=2)
-                _add_with_observed(dt + td(days=+1), name, days=2)
-            else:
-                self[dt] = name
-=======
         # New Year's Day.
-        _add_with_observed(date(year, JAN, 1), self.tr("Новий рік"))
+        _add_with_observed(date(year, JAN, 1), _("Новий рік"))
 
         _add_with_observed(
             date(year, JAN, 7),
             # Christmas (Julian calendar).
-            self.tr("Різдво Христове (за юліанським календарем)"),
+            _("Різдво Христове (за юліанським календарем)"),
         )
 
         _add_with_observed(
             date(year, MAR, 8),
             # International Women's Day.
-            self.tr("Міжнародний жіночий день"),
+            _("Міжнародний жіночий день"),
         )
 
         # There is no holidays from March 15, 2022
@@ -152,7 +93,7 @@
 
         easter_date = easter(year, method=EASTER_ORTHODOX)
         # Easter Sunday (Pascha).
-        name = self.tr("Великдень (Пасха)")
+        name = _("Великдень (Пасха)")
         if year == 2000:
             _add_with_observed(easter_date, name, days=3)
         elif year in {
@@ -165,135 +106,69 @@
             _add_with_observed(easter_date, name)
 
         # Holy Trinity Day.
-        _add_with_observed(easter_date + td(days=+49), self.tr("Трійця"))
+        _add_with_observed(easter_date + td(days=+49), _("Трійця"))
 
         dt = date(year, MAY, 1)
         if year >= 2018:
             # Labour Day.
-            name = self.tr("День праці")
+            name = _("День праці")
             _add_with_observed(dt, name)
         else:
             # International Workers' Solidarity Day.
-            name = self.tr("День міжнародної солідарності трудящих")
+            name = _("День міжнародної солідарності трудящих")
             _add_with_observed(dt, name, days=2)
             _add_with_observed(dt + td(days=+1), name, days=2)
->>>>>>> 581ceac7
 
         dt = date(year, MAY, 9)
         name = (
-<<<<<<< HEAD
+            # Day of Victory over Nazism in World War II (Victory Day).
             _(
-=======
-            # Day of Victory over Nazism in World War II (Victory Day).
-            self.tr(
->>>>>>> 581ceac7
                 "День перемоги над нацизмом у Другій світовій війні "
                 "(День перемоги)"
             )
             if year >= 2016
-<<<<<<< HEAD
+            # Victory Day.
             else _("День перемоги")
-=======
-            # Victory Day.
-            else self.tr("День перемоги")
->>>>>>> 581ceac7
         )
         _add_with_observed(dt, name)
 
-<<<<<<< HEAD
-        if year >= 1965:
-            _add_with_observed(dt, name)
-        elif 1945 <= year <= 1946:
-            self[dt] = name
-            self[date(year, SEP, 3)] = _("День перемоги над Японією")
-
-        # Constitution Day
-        if year >= 1997:
-            _add_with_observed(
-                date(year, JUN, 28), _("День Конституції України")
-            )
-
-        # Day of Ukrainian Statehood
-        if year >= 2022:
-            _add_with_observed(
-                date(year, JUL, 28), _("День Української Державності")
-            )
-
-        # Independence Day
-        name = _("День незалежності України")
-=======
         if year >= 1997:
             _add_with_observed(
                 date(year, JUN, 28),
                 # Day of the Constitution of Ukraine.
-                self.tr("День Конституції України"),
+                _("День Конституції України"),
             )
 
         # Independence Day.
-        name = self.tr("День незалежності України")
->>>>>>> 581ceac7
+        name = _("День незалежності України")
         if year >= 1992:
             _add_with_observed(date(year, AUG, 24), name)
         else:
-            self[date(year, JUL, 16)] = name
+            self._add_holiday(name, JUL, 16)
 
         if year >= 2015:
             name = (
-<<<<<<< HEAD
+                # Day of the defender of Ukraine.
                 _("День захисників і захисниць України")
                 if year >= 2021
+                # Defender of Ukraine Day.
                 else _("День захисника України")
-=======
-                # Day of the defender of Ukraine.
-                self.tr("День захисників і захисниць України")
-                if year >= 2021
-                # Defender of Ukraine Day.
-                else self.tr("День захисника України")
->>>>>>> 581ceac7
             )
             _add_with_observed(date(year, OCT, 14), name)
 
         if year <= 1999:
-<<<<<<< HEAD
+            # Anniversary of the Great October Socialist Revolution.
             name = _("Річниця Великої Жовтневої соціалістичної революції")
-=======
-            # Anniversary of the Great October Socialist Revolution.
-            name = self.tr(
-                "Річниця Великої Жовтневої соціалістичної революції"
-            )
->>>>>>> 581ceac7
             _add_with_observed(date(year, NOV, 7), name, days=2)
             _add_with_observed(date(year, NOV, 8), name, days=2)
 
         if year >= 2017:
             _add_with_observed(
                 date(year, DEC, 25),
-<<<<<<< HEAD
+                # Christmas (Gregorian calendar).
                 _("Різдво Христове (за григоріанським календарем)"),
             )
 
-        # USSR holidays
-        # Bloody_Sunday_(1905)
-        if year <= 1950:
-            self[date(year, JAN, 22)] = _("День памʼяті 9 січня 1905 року")
-
-        # Paris_Commune
-        if year <= 1928:
-            self[date(year, MAR, 18)] = _("День Паризької Комуни")
-
-        # USSR Constitution day
-        name = _("День Конституції СРСР")
-        if 1981 <= year <= 1990:
-            self[date(year, OCT, 7)] = name
-        elif 1937 <= year <= 1980:
-            self[date(year, DEC, 5)] = name
-
-=======
-                # Christmas (Gregorian calendar).
-                self.tr("Різдво Христове (за григоріанським календарем)"),
-            )
-
->>>>>>> 581ceac7
 
 class UA(Ukraine):
     pass
