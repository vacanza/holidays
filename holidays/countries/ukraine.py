--- conflicted
+++ resolved
@@ -12,30 +12,10 @@
 from datetime import date
 
 from dateutil.easter import EASTER_ORTHODOX, easter
-<<<<<<< HEAD
-from dateutil.relativedelta import MO, FR, SA
 from dateutil.relativedelta import relativedelta as rd
 
 from holidays.constants import JAN, APR, MAR, MAY, JUN, JUL, AUG, SEP, OCT
 from holidays.constants import NOV, DEC
-=======
-from dateutil.relativedelta import relativedelta as rd
-
-from holidays.constants import (
-    JAN,
-    APR,
-    MAR,
-    MAY,
-    JUN,
-    JUL,
-    AUG,
-    SEP,
-    OCT,
-    NOV,
-    DEC,
-    WEEKEND,
-)
->>>>>>> 6f3242d6
 from holidays.holiday_base import HolidayBase
 
 
@@ -60,14 +40,14 @@
         """
         if (
             self.observed
-            and holiday.weekday() in WEEKEND
+            and self._is_weekend(holiday)
             and (
                 date(1995, JAN, 27) <= holiday <= date(1998, JAN, 9)
                 or holiday >= date(1999, APR, 23)
             )
         ):
             next_workday = holiday + rd(days=1)
-            while next_workday.weekday() in WEEKEND or self.get(
+            while self._is_weekend(next_workday) or self.get(
                 next_workday, None
             ):
                 next_workday += rd(days=1)
@@ -83,38 +63,6 @@
 
         # New Year's Day
         if year <= 1929 or year >= 1948:
-<<<<<<< HEAD
-            dt = date(year, JAN, 1)
-            self[dt] = "Новий рік"
-            if (
-                self.observed
-                and (1996 <= year <= 1998 or year >= 2000)
-                and self._is_weekend(dt)
-            ):
-                self[dt + rd(weekday=MO(+1))] = "Вихідний за 1 січня"
-
-        # Christmas Day (Julian calendar)
-        if year >= 1991:
-            dt = date(year, JAN, 7)
-            self[dt] = "Різдво Христове (за юліанським календарем)"
-            if (
-                self.observed
-                and (1996 <= year <= 1998 or year >= 2000)
-                and self._is_weekend(dt)
-            ):
-                self[dt + rd(weekday=MO(+1))] = "Вихідний за 7 січня"
-
-        # Women's Day
-        if year >= 1966:
-            dt = date(year, MAR, 8)
-            self[dt] = "Міжнародний жіночий день"
-            if (
-                self.observed
-                and (1995 <= year <= 1997 or year >= 2000)
-                and self._is_weekend(dt)
-            ):
-                self[dt + rd(weekday=MO(+1))] = "Вихідний за 8 березня"
-=======
             self[date(year, JAN, 1)] = "Новий рік"
 
         # Christmas Day (Julian calendar)
@@ -126,7 +74,6 @@
         # Women's Day
         if year >= 1966:
             self[date(year, MAR, 8)] = "Міжнародний жіночий день"
->>>>>>> 6f3242d6
 
         if year >= 1991:
             # Easter
@@ -140,36 +87,11 @@
         name = "День міжнародної солідарності трудящих"
         if year >= 2018:
             name = "День праці"
-<<<<<<< HEAD
-        self[dt] = name
-        if (
-            self.observed
-            and (1995 <= year <= 1997 or year >= 1999)
-            and self._is_weekend(dt)
-        ):
-            name = "Вихідний за 1 травня"
-            if year <= 2017:
-                self[dt + rd(days=+2)] = name
-            else:
-                self[dt + rd(weekday=MO(+1))] = name
-
-        # Labour Day in past
-        if 1929 <= year <= 2017:
-            dt = date(year, MAY, 2)
-            self[dt] = "День міжнародної солідарності трудящих"
-            if (
-                self.observed
-                and (1995 <= year <= 1997 or year >= 1999)
-                and self._is_weekend(dt)
-            ):
-                self[dt + rd(days=+2)] = "Вихідний за 2 травня"
-=======
         self[date(year, MAY, 1)] = name
 
         # Labour Day in past
         if 1929 <= year <= 2017:
             self[date(year, MAY, 2)] = "День міжнародної солідарності трудящих"
->>>>>>> 6f3242d6
 
         # Victory Day
         name = "День перемоги"
@@ -184,32 +106,6 @@
         elif 1945 <= year <= 1946:
             self[dt] = name
             self[date(year, SEP, 3)] = "День перемоги над Японією"
-<<<<<<< HEAD
-        if (
-            self.observed
-            and (1995 <= year <= 1997 or year >= 1999)
-            and self._is_weekend(dt)
-        ):
-            self[dt + rd(weekday=MO(+1))] = "Вихідний за 9 травня"
-
-        # Constitution Day
-        if year >= 1997:
-            dt = date(year, JUN, 28)
-            self[dt] = "День Конституції України"
-            if (
-                self.observed
-                and (year == 1997 or year >= 1999)
-                and self._is_weekend(dt)
-            ):
-                self[dt + rd(weekday=MO(+1))] = "Вихідний за 28 червня"
-
-        # Day of Ukrainian Statehood
-        if year >= 2022:
-            dt = date(year, JUL, 28)
-            self[dt] = "День Української Державності"
-            if self.observed and self._is_weekend(dt):
-                self[dt + rd(weekday=MO(+1))] = "Вихідний за 28 липня"
-=======
 
         # Constitution Day
         if year >= 1997:
@@ -218,23 +114,11 @@
         # Day of Ukrainian Statehood
         if year >= 2022:
             self[date(year, JUL, 28)] = "День Української Державності"
->>>>>>> 6f3242d6
 
         # Independence Day
         name = "День незалежності України"
         if year >= 1992:
-<<<<<<< HEAD
-            dt = date(year, AUG, 24)
-            self[dt] = name
-            if (
-                self.observed
-                and (1995 <= year <= 1997 or year >= 1999)
-                and self._is_weekend(dt)
-            ):
-                self[dt + rd(weekday=MO(+1))] = "Вихідний за 24 серпня"
-=======
             self[date(year, AUG, 24)] = name
->>>>>>> 6f3242d6
         elif year == 1991:
             self[date(year, JUL, 16)] = name
 
@@ -243,34 +127,11 @@
             name = "День захисника України"
             if year >= 2021:
                 name = "День захисників і захисниць України"
-<<<<<<< HEAD
-            self[dt] = name
-            if self.observed and self._is_weekend(dt):
-                self[dt + rd(weekday=MO(+1))] = "Вихідний за 14 жовтня"
-=======
             self[date(year, OCT, 14)] = name
->>>>>>> 6f3242d6
 
         # October Revolution
         if year <= 1999:
             name = "Річниця Великої Жовтневої соціалістичної революції"
-<<<<<<< HEAD
-            dt = date(year, NOV, 7)
-            self[dt] = name
-            self[dt + rd(days=+1)] = name
-            if self.observed and (1995 <= year <= 1997 or year >= 1999):
-                if self._is_weekend(dt):
-                    self[dt + rd(days=+2)] = "Вихідний за 7 листопада"
-                if dt.weekday() in (FR.weekday, SA.weekday):
-                    self[dt + rd(days=+3)] = "Вихідний за 8 листопада"
-
-        # Christmas Day (Gregorian calendar)
-        if year >= 2017:
-            dt = date(year, DEC, 25)
-            self[dt] = "Різдво Христове (за григоріанським календарем)"
-            if self.observed and self._is_weekend(dt):
-                self[dt + rd(weekday=MO(+1))] = "Вихідний за 25 грудня"
-=======
             self[date(year, NOV, 7)] = name
             self[date(year, NOV, 8)] = name
 
@@ -283,7 +144,6 @@
         for dt in sorted(list(self.keys())):
             if dt.year == year:
                 self._add_observed(dt)
->>>>>>> 6f3242d6
 
         # USSR holidays
         # Bloody_Sunday_(1905)
