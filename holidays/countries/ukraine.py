#  python-holidays
#  ---------------
#  A fast, efficient Python library for generating country, province and state
#  specific sets of holidays on the fly. It aims to make determining whether a
#  specific date is a holiday as fast and flexible as possible.
#
#  Authors: dr-prodigy <maurizio.montel@gmail.com> (c) 2017-2022
#           ryanss <ryanssdev@icloud.com> (c) 2014-2017
#  Website: https://github.com/dr-prodigy/python-holidays
#  License: MIT (see LICENSE file)

from datetime import date

from dateutil.easter import EASTER_ORTHODOX, easter
from dateutil.relativedelta import relativedelta as rd

from holidays.constants import JAN, APR, MAR, MAY, JUN, JUL, AUG, SEP, OCT
from holidays.constants import NOV, DEC
from holidays.holiday_base import HolidayBase


class Ukraine(HolidayBase):
    """
    Current holidays list:
    https://zakon1.rada.gov.ua/laws/show/322-08/paran454#n454
    """

    country = "UA"

<<<<<<< HEAD
    def _add_observed(self, holiday: date) -> None:
        """
        27.01.1995: holiday on weekend move to next workday
        https://zakon.rada.gov.ua/laws/show/35/95-вр

        10.01.1998: cancelled
        https://zakon.rada.gov.ua/laws/show/785/97-вр

        23.04.1999: holiday on weekend move to next workday
        https://zakon.rada.gov.ua/laws/show/576-14
        """
        if (
            self.observed
            and self._is_weekend(holiday)
            and (
                date(1995, JAN, 27) <= holiday <= date(1998, JAN, 9)
                or holiday >= date(1999, APR, 23)
            )
        ):
            next_workday = holiday + rd(days=1)
            while self._is_weekend(next_workday) or self.get(
                next_workday, None
            ):
                next_workday += rd(days=1)
            self[next_workday] = "Вихідний за " + self[holiday]

=======
>>>>>>> d37b6650
    def _populate(self, year):
        # The current set of holidays came into force in 1991
        # But most holiday days were implemented in 1918
        if year <= 1917:
            return
        super()._populate(year)

        # New Year's Day
        if year <= 1929 or year >= 1948:
            self[date(year, JAN, 1)] = "Новий рік"

        # Christmas Day (Julian calendar)
        if year >= 1991:
            self[
                date(year, JAN, 7)
            ] = "Різдво Христове (за юліанським календарем)"

        # Women's Day
        if year >= 1966:
            self[date(year, MAR, 8)] = "Міжнародний жіночий день"

        if year >= 1991:
            # Easter
            easter_date = easter(year, method=EASTER_ORTHODOX)
            self[easter_date] = "Великдень (Пасха)"

            # Holy trinity
            self[easter_date + rd(days=+49)] = "Трійця"

        # Labour Day
        name = "День міжнародної солідарності трудящих"
        if year >= 2018:
            name = "День праці"
        self[date(year, MAY, 1)] = name

        # Labour Day in past
        if 1929 <= year <= 2017:
            self[date(year, MAY, 2)] = "День міжнародної солідарності трудящих"

        # Victory Day
        name = "День перемоги"
        dt = date(year, MAY, 9)
        if year >= 2016:
            name = (
                "День перемоги над нацизмом у Другій світовій війні "
                "(День перемоги)"
            )
        if year >= 1965:
            self[dt] = name
        elif 1945 <= year <= 1946:
            self[dt] = name
            self[date(year, SEP, 3)] = "День перемоги над Японією"

        # Constitution Day
        if year >= 1997:
            self[date(year, JUN, 28)] = "День Конституції України"

        # Day of Ukrainian Statehood
        if year >= 2022:
            self[date(year, JUL, 28)] = "День Української Державності"

        # Independence Day
        name = "День незалежності України"
        if year >= 1992:
            self[date(year, AUG, 24)] = name
        elif year == 1991:
            self[date(year, JUL, 16)] = name

        # Day of the defender of Ukraine
        if year >= 2015:
            name = "День захисника України"
            if year >= 2021:
                name = "День захисників і захисниць України"
            self[date(year, OCT, 14)] = name

        # October Revolution
        if year <= 1999:
            name = "Річниця Великої Жовтневої соціалістичної революції"
            self[date(year, NOV, 7)] = name
            self[date(year, NOV, 8)] = name

        # Christmas Day (Gregorian calendar)
        if year >= 2017:
            self[
                date(year, DEC, 25)
            ] = "Різдво Христове (за григоріанським календарем)"

        # 27.01.1995: holiday on weekend move to next workday
        # https://zakon.rada.gov.ua/laws/show/35/95-вр
        # 10.01.1998: cancelled
        # https://zakon.rada.gov.ua/laws/show/785/97-вр
        # 23.04.1999: holiday on weekend move to next workday
        # https://zakon.rada.gov.ua/laws/show/576-14
        if self.observed:
            for k, v in list(self.items()):
                if (
                    k.weekday() in WEEKEND
                    and k.year == year
                    and (
                        date(1995, JAN, 27) <= k <= date(1998, JAN, 9)
                        or k >= date(1999, APR, 23)
                    )
                ):
                    next_workday = k + rd(days=+1)
                    while next_workday.weekday() in WEEKEND or self.get(
                        next_workday
                    ):
                        next_workday += rd(days=+1)
                    self[next_workday] = "Вихідний за " + v

        # USSR holidays
        # Bloody_Sunday_(1905)
        if year <= 1950:
            self[date(year, JAN, 22)] = "День пам’яті 9 січня 1905 року"

        # Paris_Commune
        if year <= 1928:
            self[date(year, MAR, 18)] = "День Паризької Комуни"

        # USSR Constitution day
        name = "День Конституції СРСР"
        if 1981 <= year <= 1990:
            self[date(year, OCT, 7)] = name
        elif 1937 <= year <= 1980:
            self[date(year, DEC, 5)] = name


class UA(Ukraine):
    pass


class UKR(Ukraine):
    pass<|MERGE_RESOLUTION|>--- conflicted
+++ resolved
@@ -27,35 +27,6 @@
 
     country = "UA"
 
-<<<<<<< HEAD
-    def _add_observed(self, holiday: date) -> None:
-        """
-        27.01.1995: holiday on weekend move to next workday
-        https://zakon.rada.gov.ua/laws/show/35/95-вр
-
-        10.01.1998: cancelled
-        https://zakon.rada.gov.ua/laws/show/785/97-вр
-
-        23.04.1999: holiday on weekend move to next workday
-        https://zakon.rada.gov.ua/laws/show/576-14
-        """
-        if (
-            self.observed
-            and self._is_weekend(holiday)
-            and (
-                date(1995, JAN, 27) <= holiday <= date(1998, JAN, 9)
-                or holiday >= date(1999, APR, 23)
-            )
-        ):
-            next_workday = holiday + rd(days=1)
-            while self._is_weekend(next_workday) or self.get(
-                next_workday, None
-            ):
-                next_workday += rd(days=1)
-            self[next_workday] = "Вихідний за " + self[holiday]
-
-=======
->>>>>>> d37b6650
     def _populate(self, year):
         # The current set of holidays came into force in 1991
         # But most holiday days were implemented in 1918
@@ -152,7 +123,7 @@
         if self.observed:
             for k, v in list(self.items()):
                 if (
-                    k.weekday() in WEEKEND
+                    self._is_weekend(k)
                     and k.year == year
                     and (
                         date(1995, JAN, 27) <= k <= date(1998, JAN, 9)
@@ -160,7 +131,7 @@
                     )
                 ):
                     next_workday = k + rd(days=+1)
-                    while next_workday.weekday() in WEEKEND or self.get(
+                    while self._is_weekend(next_workday) or self.get(
                         next_workday
                     ):
                         next_workday += rd(days=+1)
