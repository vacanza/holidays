#  python-holidays
#  ---------------
#  A fast, efficient Python library for generating country, province and state
#  specific sets of holidays on the fly. It aims to make determining whether a
#  specific date is a holiday as fast and flexible as possible.
#
#  Authors: dr-prodigy <dr.prodigy.github@gmail.com> (c) 2017-2023
#           ryanss <ryanssdev@icloud.com> (c) 2014-2017
#  Website: https://github.com/dr-prodigy/python-holidays
#  License: MIT (see LICENSE file)

from datetime import date
from datetime import timedelta as td

<<<<<<< HEAD
from dateutil.relativedelta import relativedelta as rd
=======
from dateutil.easter import EASTER_ORTHODOX, easter
>>>>>>> b34ba9af

from holidays.constants import GREGORIAN_CALENDAR, JULIAN_CALENDAR, JAN, APR
from holidays.constants import MAR, MAY, JUN, JUL, AUG, SEP, OCT, NOV, DEC
from holidays.holiday_base import HolidayBase
from holidays.holiday_groups import ChristianHolidays, InternationalHolidays


class Ukraine(HolidayBase, ChristianHolidays, InternationalHolidays):
    """
    Current holidays list:
    https://zakon1.rada.gov.ua/laws/show/322-08/paran454#n454
    """

    country = "UA"
    default_language = "uk"

    def __init__(self, *args, **kwargs):
        ChristianHolidays.__init__(self, JULIAN_CALENDAR)
        InternationalHolidays.__init__(self)

        super().__init__(*args, **kwargs)

    def _populate(self, year):
        def _add_with_observed(
            hol_date: date, hol_name: str, days: int = 1
        ) -> None:
            self[hol_date] = hol_name
            # 27.01.1995: holiday on weekend move to next workday
            # https://zakon.rada.gov.ua/laws/show/35/95-вр
            # 10.01.1998: cancelled
            # https://zakon.rada.gov.ua/laws/show/785/97-вр
            # 23.04.1999: holiday on weekend move to next workday
            # https://zakon.rada.gov.ua/laws/show/576-14
            if (
                self.observed
                and self._is_weekend(hol_date)
                and (
                    date(1995, JAN, 27) <= hol_date <= date(1998, JAN, 9)
                    or hol_date >= date(1999, APR, 23)
                )
            ):
                obs_date = hol_date + td(
                    days=2 if self._is_saturday(hol_date) else days
                )
                self[obs_date] = self.tr("Вихідний за %s") % hol_name

        # The current set of holidays came into force in 1991
        # But most holiday days were implemented in 1918
        if year <= 1917:
<<<<<<< HEAD
            return
=======
            return None
>>>>>>> b34ba9af

        super()._populate(year)

        # New Year's Day
        if year <= 1929 or year >= 1948:
<<<<<<< HEAD
            self._add_new_years_day("Новий рік")

        # Christmas Day (Julian calendar)
        if year >= 1991:
            self._add_christmas_day(
                "Різдво Христове (за юліанським календарем)"
=======
            _add_with_observed(date(year, JAN, 1), self.tr("Новий рік"))

        # Christmas Day (Julian calendar)
        if year >= 1991:
            _add_with_observed(
                date(year, JAN, 7),
                self.tr("Різдво Христове (за юліанським календарем)"),
>>>>>>> b34ba9af
            )

        # Women's Day
        if year >= 1966:
<<<<<<< HEAD
            self._add_womens_day("Міжнародний жіночий день")

        if year >= 1991:
            # Easter
            self._add_easter_sunday("Великдень (Пасха)")

            # Holy trinity
            self._add_whit_sunday("Трійця")
=======
            _add_with_observed(
                date(year, MAR, 8), self.tr("Міжнародний жіночий день")
            )

        if year >= 1991:
            # Easter
            easter_date = easter(year, method=EASTER_ORTHODOX)
            name = self.tr("Великдень (Пасха)")
            if year == 2000:
                _add_with_observed(easter_date, name, days=3)
            elif year in {
                2005,
                2016,
                2021,
                2027,
                2032,
                2062,
                2073,
                2078,
                2084,
            }:
                _add_with_observed(easter_date, name, days=2)
            else:
                _add_with_observed(easter_date, name)

            # Holy trinity
            _add_with_observed(easter_date + td(days=+49), self.tr("Трійця"))
>>>>>>> b34ba9af

        # Labour Day
        dt = date(year, MAY, 1)
        if year >= 2018:
<<<<<<< HEAD
            name = "День праці"
        self._add_labour_day(name)

        # Labour Day in past
        if 1929 <= year <= 2017:
            self._add_holiday("День міжнародної солідарності трудящих", MAY, 2)

        # Victory Day
        name = "День перемоги"
        if year >= 2016:
            name = (
=======
            name = self.tr("День праці")
            _add_with_observed(dt, name)
        else:
            name = self.tr("День міжнародної солідарності трудящих")
            if year >= 1929:
                _add_with_observed(dt, name, days=2)
                _add_with_observed(dt + td(days=+1), name, days=2)
            else:
                self[dt] = name

        # Victory Day
        dt = date(year, MAY, 9)
        name = (
            self.tr(
>>>>>>> b34ba9af
                "День перемоги над нацизмом у Другій світовій війні "
                "(День перемоги)"
            )
            if year >= 2016
            else self.tr("День перемоги")
        )

        if year >= 1965:
<<<<<<< HEAD
            self._add_world_war_two_victory_day(name)
        elif 1945 <= year <= 1946:
            self._add_world_war_two_victory_day(name)
            self._add_holiday("День перемоги над Японією", SEP, 3)

        # Constitution Day
        if year >= 1997:
            self._add_holiday("День Конституції України", JUN, 28)

        # Day of Ukrainian Statehood
        if year >= 2022:
            self._add_holiday("День Української Державності", JUL, 28)
=======
            _add_with_observed(dt, name)
        elif 1945 <= year <= 1946:
            self[dt] = name
            self[date(year, SEP, 3)] = self.tr("День перемоги над Японією")

        # Constitution Day
        if year >= 1997:
            _add_with_observed(
                date(year, JUN, 28), self.tr("День Конституції України")
            )

        # Day of Ukrainian Statehood
        if year >= 2022:
            _add_with_observed(
                date(year, JUL, 28), self.tr("День Української Державності")
            )
>>>>>>> b34ba9af

        # Independence Day
        name = self.tr("День незалежності України")
        if year >= 1992:
<<<<<<< HEAD
            self._add_holiday(name, AUG, 24)
=======
            _add_with_observed(date(year, AUG, 24), name)
>>>>>>> b34ba9af
        elif year == 1991:
            self._add_holiday(name, JUL, 16)

        # Day of the defender of Ukraine
        if year >= 2015:
<<<<<<< HEAD
            name = "День захисника України"
            if year >= 2021:
                name = "День захисників і захисниць України"
            self._add_holiday(name, OCT, 14)

        # October Revolution
        if year <= 1999:
            name = "Річниця Великої Жовтневої соціалістичної революції"
            self._add_holiday(name, NOV, 7)
            self._add_holiday(name, NOV, 8)

        # Christmas Day (Gregorian calendar)
        if year >= 2017:
            self._add_christmas_day(
                "Різдво Христове (за григоріанським календарем)",
                GREGORIAN_CALENDAR,
            )

        # 27.01.1995: holiday on weekend move to next workday
        # https://zakon.rada.gov.ua/laws/show/35/95-вр
        # 10.01.1998: cancelled
        # https://zakon.rada.gov.ua/laws/show/785/97-вр
        # 23.04.1999: holiday on weekend move to next workday
        # https://zakon.rada.gov.ua/laws/show/576-14
        if self.observed:
            for k, v in list(self.items()):
                if (
                    self._is_weekend(k)
                    and k.year == year
                    and (
                        date(1995, JAN, 27) <= k <= date(1998, JAN, 9)
                        or k >= date(1999, APR, 23)
                    )
                ):
                    next_workday = k + rd(days=+1)
                    while self._is_weekend(next_workday) or self.get(
                        next_workday
                    ):
                        next_workday += rd(days=+1)
                    self._add_holiday(f"Вихідний за {v}", next_workday)
=======
            name = (
                self.tr("День захисників і захисниць України")
                if year >= 2021
                else self.tr("День захисника України")
            )
            _add_with_observed(date(year, OCT, 14), name)

        # October Revolution
        if year <= 1999:
            name = self.tr(
                "Річниця Великої Жовтневої соціалістичної революції"
            )
            _add_with_observed(date(year, NOV, 7), name, days=2)
            _add_with_observed(date(year, NOV, 8), name, days=2)

        # Christmas Day (Gregorian calendar)
        if year >= 2017:
            _add_with_observed(
                date(year, DEC, 25),
                self.tr("Різдво Христове (за григоріанським календарем)"),
            )
>>>>>>> b34ba9af

        # USSR holidays
        # Bloody_Sunday_(1905)
        if year <= 1950:
<<<<<<< HEAD
            self._add_holiday("День пам'яті 9 січня 1905 року", JAN, 22)

        # Paris_Commune
        if year <= 1928:
            self._add_holiday("День Паризької Комуни", MAR, 18)
=======
            self[date(year, JAN, 22)] = self.tr(
                "День пам'яті 9 січня 1905 року"
            )

        # Paris_Commune
        if year <= 1928:
            self[date(year, MAR, 18)] = self.tr("День Паризької Комуни")
>>>>>>> b34ba9af

        # USSR Constitution day
        name = self.tr("День Конституції СРСР")
        if 1981 <= year <= 1990:
            self._add_holiday(name, OCT, 7)
        elif 1937 <= year <= 1980:
            self._add_holiday(name, DEC, 5)


class UA(Ukraine):
    pass


class UKR(Ukraine):
    pass<|MERGE_RESOLUTION|>--- conflicted
+++ resolved
@@ -12,14 +12,8 @@
 from datetime import date
 from datetime import timedelta as td
 
-<<<<<<< HEAD
-from dateutil.relativedelta import relativedelta as rd
-=======
-from dateutil.easter import EASTER_ORTHODOX, easter
->>>>>>> b34ba9af
-
-from holidays.constants import GREGORIAN_CALENDAR, JULIAN_CALENDAR, JAN, APR
-from holidays.constants import MAR, MAY, JUN, JUL, AUG, SEP, OCT, NOV, DEC
+from holidays.constants import JULIAN_CALENDAR, JAN, APR, MAR, MAY, JUN, JUL
+from holidays.constants import AUG, SEP, OCT, NOV, DEC
 from holidays.holiday_base import HolidayBase
 from holidays.holiday_groups import ChristianHolidays, InternationalHolidays
 
@@ -43,7 +37,7 @@
         def _add_with_observed(
             hol_date: date, hol_name: str, days: int = 1
         ) -> None:
-            self[hol_date] = hol_name
+            self._add_holiday(hol_name, hol_date)
             # 27.01.1995: holiday on weekend move to next workday
             # https://zakon.rada.gov.ua/laws/show/35/95-вр
             # 10.01.1998: cancelled
@@ -61,61 +55,39 @@
                 obs_date = hol_date + td(
                     days=2 if self._is_saturday(hol_date) else days
                 )
-                self[obs_date] = self.tr("Вихідний за %s") % hol_name
+                self._add_holiday(
+                    self.tr("Вихідний за %s") % hol_name, obs_date
+                )
 
         # The current set of holidays came into force in 1991
         # But most holiday days were implemented in 1918
         if year <= 1917:
-<<<<<<< HEAD
-            return
-=======
             return None
->>>>>>> b34ba9af
 
         super()._populate(year)
 
         # New Year's Day
         if year <= 1929 or year >= 1948:
-<<<<<<< HEAD
-            self._add_new_years_day("Новий рік")
+            _add_with_observed(date(year, JAN, 1), self.tr("Новий рік"))
 
         # Christmas Day (Julian calendar)
         if year >= 1991:
-            self._add_christmas_day(
-                "Різдво Христове (за юліанським календарем)"
-=======
-            _add_with_observed(date(year, JAN, 1), self.tr("Новий рік"))
-
-        # Christmas Day (Julian calendar)
-        if year >= 1991:
             _add_with_observed(
                 date(year, JAN, 7),
                 self.tr("Різдво Христове (за юліанським календарем)"),
->>>>>>> b34ba9af
             )
 
         # Women's Day
         if year >= 1966:
-<<<<<<< HEAD
-            self._add_womens_day("Міжнародний жіночий день")
+            _add_with_observed(
+                date(year, MAR, 8), self.tr("Міжнародний жіночий день")
+            )
 
         if year >= 1991:
             # Easter
-            self._add_easter_sunday("Великдень (Пасха)")
-
-            # Holy trinity
-            self._add_whit_sunday("Трійця")
-=======
-            _add_with_observed(
-                date(year, MAR, 8), self.tr("Міжнародний жіночий день")
-            )
-
-        if year >= 1991:
-            # Easter
-            easter_date = easter(year, method=EASTER_ORTHODOX)
             name = self.tr("Великдень (Пасха)")
             if year == 2000:
-                _add_with_observed(easter_date, name, days=3)
+                _add_with_observed(self._easter_sunday, name, days=3)
             elif year in {
                 2005,
                 2016,
@@ -127,30 +99,18 @@
                 2078,
                 2084,
             }:
-                _add_with_observed(easter_date, name, days=2)
+                _add_with_observed(self._easter_sunday, name, days=2)
             else:
-                _add_with_observed(easter_date, name)
-
-            # Holy trinity
-            _add_with_observed(easter_date + td(days=+49), self.tr("Трійця"))
->>>>>>> b34ba9af
-
-        # Labour Day
+                _add_with_observed(self._easter_sunday, name)
+
+            # Holy trinity.
+            _add_with_observed(
+                self._easter_sunday + td(days=+49), self.tr("Трійця")
+            )
+
+        # Labour Day.
         dt = date(year, MAY, 1)
         if year >= 2018:
-<<<<<<< HEAD
-            name = "День праці"
-        self._add_labour_day(name)
-
-        # Labour Day in past
-        if 1929 <= year <= 2017:
-            self._add_holiday("День міжнародної солідарності трудящих", MAY, 2)
-
-        # Victory Day
-        name = "День перемоги"
-        if year >= 2016:
-            name = (
-=======
             name = self.tr("День праці")
             _add_with_observed(dt, name)
         else:
@@ -159,13 +119,12 @@
                 _add_with_observed(dt, name, days=2)
                 _add_with_observed(dt + td(days=+1), name, days=2)
             else:
-                self[dt] = name
-
-        # Victory Day
+                self._add_holiday(name, dt)
+
+        # Victory Day.
         dt = date(year, MAY, 9)
         name = (
             self.tr(
->>>>>>> b34ba9af
                 "День перемоги над нацизмом у Другій світовій війні "
                 "(День перемоги)"
             )
@@ -174,93 +133,32 @@
         )
 
         if year >= 1965:
-<<<<<<< HEAD
-            self._add_world_war_two_victory_day(name)
-        elif 1945 <= year <= 1946:
-            self._add_world_war_two_victory_day(name)
-            self._add_holiday("День перемоги над Японією", SEP, 3)
-
-        # Constitution Day
-        if year >= 1997:
-            self._add_holiday("День Конституції України", JUN, 28)
-
-        # Day of Ukrainian Statehood
-        if year >= 2022:
-            self._add_holiday("День Української Державності", JUL, 28)
-=======
             _add_with_observed(dt, name)
         elif 1945 <= year <= 1946:
-            self[dt] = name
-            self[date(year, SEP, 3)] = self.tr("День перемоги над Японією")
-
-        # Constitution Day
+            self._add_holiday(name, dt)
+            self._add_holiday(self.tr("День перемоги над Японією"), SEP, 3)
+
+        # Constitution Day.
         if year >= 1997:
             _add_with_observed(
                 date(year, JUN, 28), self.tr("День Конституції України")
             )
 
-        # Day of Ukrainian Statehood
+        # Day of Ukrainian Statehood.
         if year >= 2022:
             _add_with_observed(
                 date(year, JUL, 28), self.tr("День Української Державності")
             )
->>>>>>> b34ba9af
-
-        # Independence Day
+
+        # Independence Day.
         name = self.tr("День незалежності України")
         if year >= 1992:
-<<<<<<< HEAD
-            self._add_holiday(name, AUG, 24)
-=======
             _add_with_observed(date(year, AUG, 24), name)
->>>>>>> b34ba9af
         elif year == 1991:
             self._add_holiday(name, JUL, 16)
 
-        # Day of the defender of Ukraine
+        # Day of the defender of Ukraine.
         if year >= 2015:
-<<<<<<< HEAD
-            name = "День захисника України"
-            if year >= 2021:
-                name = "День захисників і захисниць України"
-            self._add_holiday(name, OCT, 14)
-
-        # October Revolution
-        if year <= 1999:
-            name = "Річниця Великої Жовтневої соціалістичної революції"
-            self._add_holiday(name, NOV, 7)
-            self._add_holiday(name, NOV, 8)
-
-        # Christmas Day (Gregorian calendar)
-        if year >= 2017:
-            self._add_christmas_day(
-                "Різдво Христове (за григоріанським календарем)",
-                GREGORIAN_CALENDAR,
-            )
-
-        # 27.01.1995: holiday on weekend move to next workday
-        # https://zakon.rada.gov.ua/laws/show/35/95-вр
-        # 10.01.1998: cancelled
-        # https://zakon.rada.gov.ua/laws/show/785/97-вр
-        # 23.04.1999: holiday on weekend move to next workday
-        # https://zakon.rada.gov.ua/laws/show/576-14
-        if self.observed:
-            for k, v in list(self.items()):
-                if (
-                    self._is_weekend(k)
-                    and k.year == year
-                    and (
-                        date(1995, JAN, 27) <= k <= date(1998, JAN, 9)
-                        or k >= date(1999, APR, 23)
-                    )
-                ):
-                    next_workday = k + rd(days=+1)
-                    while self._is_weekend(next_workday) or self.get(
-                        next_workday
-                    ):
-                        next_workday += rd(days=+1)
-                    self._add_holiday(f"Вихідний за {v}", next_workday)
-=======
             name = (
                 self.tr("День захисників і захисниць України")
                 if year >= 2021
@@ -268,7 +166,7 @@
             )
             _add_with_observed(date(year, OCT, 14), name)
 
-        # October Revolution
+        # October Revolution.
         if year <= 1999:
             name = self.tr(
                 "Річниця Великої Жовтневої соціалістичної революції"
@@ -276,34 +174,25 @@
             _add_with_observed(date(year, NOV, 7), name, days=2)
             _add_with_observed(date(year, NOV, 8), name, days=2)
 
-        # Christmas Day (Gregorian calendar)
+        # Christmas Day (Gregorian calendar).
         if year >= 2017:
             _add_with_observed(
                 date(year, DEC, 25),
                 self.tr("Різдво Христове (за григоріанським календарем)"),
             )
->>>>>>> b34ba9af
-
-        # USSR holidays
-        # Bloody_Sunday_(1905)
+
+        # USSR holidays.
+        # Bloody_Sunday_(1905).
         if year <= 1950:
-<<<<<<< HEAD
-            self._add_holiday("День пам'яті 9 січня 1905 року", JAN, 22)
-
-        # Paris_Commune
+            self._add_holiday(
+                self.tr("День пам'яті 9 січня 1905 року"), JAN, 22
+            )
+
+        # Paris_Commune.
         if year <= 1928:
-            self._add_holiday("День Паризької Комуни", MAR, 18)
-=======
-            self[date(year, JAN, 22)] = self.tr(
-                "День пам'яті 9 січня 1905 року"
-            )
-
-        # Paris_Commune
-        if year <= 1928:
-            self[date(year, MAR, 18)] = self.tr("День Паризької Комуни")
->>>>>>> b34ba9af
-
-        # USSR Constitution day
+            self._add_holiday(self.tr("День Паризької Комуни"), MAR, 18)
+
+        # USSR Constitution day.
         name = self.tr("День Конституції СРСР")
         if 1981 <= year <= 1990:
             self._add_holiday(name, OCT, 7)
