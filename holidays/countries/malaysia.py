#  python-holidays
#  ---------------
#  A fast, efficient Python library for generating country, province and state
#  specific sets of holidays on the fly. It aims to make determining whether a
#  specific date is a holiday as fast and flexible as possible.
#
#  Authors: dr-prodigy <dr.prodigy.github@gmail.com> (c) 2017-2023
#           ryanss <ryanssdev@icloud.com> (c) 2014-2017
#  Website: https://github.com/dr-prodigy/python-holidays
#  License: MIT (see LICENSE file)

from datetime import date
from datetime import timedelta as td
from typing import Iterable, Optional, Union, Dict, List

from dateutil.relativedelta import relativedelta as rd
from dateutil.relativedelta import MO, FR, SA, SU

from holidays.calendars import _ChineseLuniSolar, _islamic_to_gre
from holidays.constants import JAN, FEB, MAR, APR, MAY, JUN, JUL, AUG, SEP
from holidays.constants import OCT, NOV, DEC, FRI, SAT, SUN
from holidays.holiday_base import HolidayBase
<<<<<<< HEAD
from holidays.holiday_groups import ChristianHolidays, ChineseCalendarHolidays
from holidays.holiday_groups import IslamicHolidays, InternationalHolidays
=======
>>>>>>> b34ba9af


class Malaysia(
    HolidayBase,
    ChineseCalendarHolidays,
    ChristianHolidays,
    IslamicHolidays,
    InternationalHolidays,
):
    country = "MY"
    special_holidays = {
        # The years 1955 1959 1995 seems to have the elections
        # one weekday but I am not sure if they were marked as
        # holidays.
        1999: ((NOV, 29, "Malaysia General Election Holiday"),),
        2018: ((MAY, 9, "Malaysia General Election Holiday"),),
        2019: ((JUL, 30, "Installation of New King"),),
    }
    subdivisions = [
        "JHR",
        "KDH",
        "KTN",
        "KUL",
        "LBN",
        "MLK",
        "NSN",
        "PHG",
        "PJY",
        "PLS",
        "PNG",
        "PRK",
        "SBH",
        "SGR",
        "SWK",
        "TRG",
    ]

    def __init__(
        self,
        years: Optional[Union[int, Iterable[int]]] = None,
        expand: bool = True,
        observed: bool = True,
        subdiv: Optional[str] = None,
        prov: Optional[str] = None,
        state: Optional[str] = None,
        language: Optional[str] = None,
    ) -> None:
        """
        An subclass of :py:class:`HolidayBase` representing public holidays in
        Malaysia.

        If ``subdiv`` for a state is not supplied, only nationwide holidays are
        returned. The following ``subdiv`` state codes are used (ISO 3166-2
        subdivision codes are not yet supported):

        - JHR: Johor
        - KDH: Kedah
        - KTN: Kelantan
        - MLK: Melaka
        - NSN: Negeri Sembilan
        - PHG: Pahang
        - PRK: Perak
        - PLS: Perlis
        - PNG: Pulau Pinang
        - SBH: Sabah
        - SWK: Sarawak
        - SGR: Selangor
        - TRG: Terengganu
        - KUL: FT Kuala Lumpur
        - LBN: FT Labuan
        - PJY: FT Putrajaya

        Limitations:

        - Prior to 2021: holidays are not accurate.
        - 2027 and later: Thaipusam dates are are estimated, and so denoted.

        Reference: `Wikipedia
        <https://en.wikipedia.org/wiki/Public_holidays_in_Malaysia>`__

        Country created by: `Eden <https://github.com/jusce17>`__

        Country maintained by: `Mike Borsetti <https://github.com/mborsetti>`__

        See parameters and usage in :py:class:`HolidayBase`.
        """
<<<<<<< HEAD

        ChineseCalendarHolidays.__init__(self)
        ChristianHolidays.__init__(self)
        IslamicHolidays.__init__(self)
        InternationalHolidays.__init__(self)

        super().__init__(years, expand, observed, subdiv, prov, state)
=======
        self.cnls = _ChineseLuniSolar()
        super().__init__(
            years, expand, observed, subdiv, prov, state, language
        )
>>>>>>> b34ba9af

    def _populate(self, year):
        def collect_holiday(hol_date: date, hol_name: str) -> None:
            if hol_date in holiday_date_names_mapping:
                holiday_date_names_mapping[hol_date].append(hol_name)
            else:
                holiday_date_names_mapping[hol_date] = [hol_name]

        super()._populate(year)

        holiday_date_names_mapping: Dict[date, List[str]] = {}

        estimated_suffix = "* (*estimated)"

        # Chinese New Year (one day in the States of Kelantan and Terengganu,
        # two days in the other States).
<<<<<<< HEAD
        self._add_chinese_new_years_day("Chinese New Year")
        # The second day of Chinese New Year is not a federal holiday in
        # Kelantan and Terengganu. However, it is gazetted as a state holiday
        # in both states, effectively making it a nationwide holiday.
        self._add_chinese_new_years_day_two("Chinese New Year Holiday")
=======
        hol_date = self.cnls.lunar_n_y_date(year)
        collect_holiday(hol_date, "Chinese New Year")
        # The second day of Chinese New Year is not a federal holiday in
        # Kelantan and Terengganu. However, it is gazetted as a state holiday
        # in both states, effectively making it a nationwide holiday.
        collect_holiday(hol_date + td(days=+1), "Chinese New Year Holiday")
>>>>>>> b34ba9af

        # Wesak Day.
        # Date of observance is announced yearly
        # https://en.wikipedia.org/wiki/Vesak#Dates_of_observance
        dates_obs = {
            2001: (MAY, 7),
            2002: (MAY, 27),
            2003: (MAY, 15),
            2004: (MAY, 3),
            2005: (MAY, 23),
            2006: (MAY, 12),
            2007: (MAY, 1),
            2008: (MAY, 19),
            2009: (MAY, 9),
            2010: (MAY, 28),
            2011: (MAY, 17),
            2012: (MAY, 5),
            2013: (MAY, 24),
            2014: (MAY, 13),
            2015: (MAY, 3),
            2016: (MAY, 21),
            2017: (MAY, 10),
            2018: (MAY, 29),
            2019: (MAY, 19),
            2020: (MAY, 7),
            2021: (MAY, 26),
            2022: (MAY, 15),
        }
        name = "Vesak Day"
        if year in dates_obs:
            hol_date = date(year, *dates_obs[year])
        else:
<<<<<<< HEAD
            hol_date = self._chinese_calendar.vesak_may_date(year)
            name += estimated_suffix
        self._add_holiday(name, hol_date)

        # Labour Day.
        self._add_labour_day("Labour Day")
=======
            hol_date = self.cnls.vesak_may_date(year)
            name = f"{name}{estimated_suffix}"
        collect_holiday(hol_date, name)

        # Labour Day.
        collect_holiday(date(year, MAY, 1), "Labour Day")
>>>>>>> b34ba9af

        # Birthday of [His Majesty] the Yang di-Pertuan Agong.
        if year <= 2017:
            hol_date = date(year, JUN, 1) + rd(weekday=SA)
        elif year == 2018:
            hol_date = date(2018, SEP, 9)
        elif year == 2020:
            # https://www.nst.com.my/news/nation/2020/03/571660/agongs-birthday-moved-june-6-june-8
            hol_date = date(2020, JUN, 8)
        else:
            hol_date = date(year, JUN, 1) + rd(weekday=MO)
<<<<<<< HEAD
        self._add_holiday("Birthday of SPB Yang di-Pertuan Agong", hol_date)

        # Hari Kebangsaan or National Day.
        self._add_holiday("National Day", AUG, 31)

        # Malaysia Day.
        if year >= 2010:
            self._add_holiday("Malaysia Day", SEP, 16)
=======
        collect_holiday(hol_date, "Birthday of SPB Yang di-Pertuan Agong")

        # Hari Kebangsaan or National Day.
        collect_holiday(date(year, AUG, 31), "National Day")

        # Malaysia Day.
        if year >= 2010:
            collect_holiday(date(year, SEP, 16), "Malaysia Day")
>>>>>>> b34ba9af

        # Deepavali.
        # aka Diwali;
        # date of observance is announced yearly
        if self.subdiv != "SWK":
            dates_obs = {
                2001: (NOV, 14),
                2002: (NOV, 3),
                2003: (OCT, 23),
                2004: (NOV, 11),
                2005: (NOV, 1),
                2006: (OCT, 21),
                2007: (NOV, 8),
                2008: (OCT, 27),
                2009: (OCT, 17),
                2010: (NOV, 5),
                2011: (OCT, 26),
                2012: (NOV, 13),
                2013: (NOV, 2),
                2014: (OCT, 22),
                2015: (NOV, 10),
                2016: (OCT, 29),
                2017: (OCT, 18),
                2018: (NOV, 6),
                2019: (OCT, 27),
                2020: (NOV, 14),
                2021: (NOV, 4),
                2022: (OCT, 24),
            }
            name = "Deepavali"
            if year in dates_obs:
                hol_date = date(year, *dates_obs[year])
            else:
<<<<<<< HEAD
                hol_date = self._chinese_calendar.s_diwali_date(year)
                name += estimated_suffix
            self._add_holiday(name, hol_date)

        # Christmas day.
        self._add_christmas_day("Christmas Day")
=======
                hol_date = self.cnls.s_diwali_date(year)
                name = f"{name}{estimated_suffix}"
            collect_holiday(hol_date, name)

        # Christmas day.
        collect_holiday(date(year, DEC, 25), "Christmas Day")
>>>>>>> b34ba9af

        # Birthday of the Prophet Muhammad (s.a.w.).
        # a.k.a. Hari Keputeraan Nabi Muhammad (Sabah Act)
        dates_obs = {
            2001: ((JUN, 4),),
            2002: ((MAY, 24),),
            2003: ((MAY, 14),),
            2004: ((MAY, 2),),
            2005: ((APR, 21),),
            2006: ((APR, 11),),
            2007: ((MAR, 31),),
            2008: ((MAR, 20),),
            2009: ((MAR, 9),),
            2010: ((FEB, 26),),
            2011: ((FEB, 16),),
            2012: ((FEB, 5),),
            2013: ((JAN, 24),),
            2014: ((JAN, 14),),
            2015: (
                (JAN, 3),
                (DEC, 24),
            ),
            2016: ((DEC, 12),),
            2017: ((DEC, 1),),
            2018: ((NOV, 20),),
            2019: ((NOV, 9),),
            2020: ((OCT, 29),),
            2021: ((OCT, 19),),
            2022: ((OCT, 10),),
        }
        name = "Maulidur Rasul (Birthday of the Prophet Muhammad)"
        if year in dates_obs:
            for date_obs in dates_obs[year]:
                self._add_holiday(name, *date_obs)
        else:
<<<<<<< HEAD
            self._add_mawlid_day(f"{name} {estimated_suffix}")
=======
            hol_dates = [
                (date_obs, estimated_suffix)
                for date_obs in _islamic_to_gre(year, 3, 12)
            ]
        for hol_date, hol_suffix in hol_dates:
            collect_holiday(hol_date, f"{name}{hol_suffix}")
>>>>>>> b34ba9af

        # Hari Raya Puasa (2 days).
        # aka Eid al-Fitr;
        # exact date of observance is announced yearly
        dates_obs = {
            2001: ((DEC, 17),),
            2002: ((DEC, 6),),
            2003: ((NOV, 26),),
            2004: ((NOV, 14),),
            2005: ((NOV, 3),),
            2006: ((OCT, 24),),
            2007: ((OCT, 13),),
            2008: ((OCT, 1),),
            2009: ((SEP, 20),),
            2010: ((SEP, 10),),
            2011: ((AUG, 31),),
            2012: ((AUG, 19),),
            2013: ((AUG, 8),),
            2014: ((JUL, 28),),
            2015: ((JUL, 17),),
            2016: ((JUL, 6),),
            2017: ((JUN, 25),),
            2018: ((JUN, 15),),
            2019: ((JUN, 5),),
            2020: ((MAY, 24),),
            2021: ((MAY, 13),),
            2022: ((MAY, 2),),
        }
        name = "Hari Raya Puasa"
<<<<<<< HEAD
        if year in dates_obs:
            for date_obs in dates_obs[year]:
                hol_date = self._add_holiday(name, *date_obs)
                self._add_holiday(
                    "Second day of " + name,
                    hol_date + rd(days=+1),
                )
        else:
            self._add_eid_al_fitr_day(f"{name} {estimated_suffix}")
            self._add_eid_al_fitr_day_two(
                f"Second day of {name} {estimated_suffix}"
            )

        # Hari Raya Haji
=======
        hol_dates = []
        for yr in (year - 1, year):
            if yr in dates_obs:
                for date_obs in dates_obs[yr]:
                    hol_dates.append((date(yr, *date_obs), ""))
            else:
                for date_obs in _islamic_to_gre(yr, 10, 1):
                    hol_dates.append((date_obs, estimated_suffix))
        for hol_date, hol_suffix in hol_dates:
            collect_holiday(hol_date, f"{name}{hol_suffix}")
            collect_holiday(
                hol_date + td(days=+1),
                f"Second day of {name}{hol_suffix}",
            )

        # Hari Raya Haji and Arafat Day.
>>>>>>> b34ba9af
        # Date of observance is announced yearly.
        dates_obs = {
            2001: ((MAR, 6),),
            2002: ((FEB, 23),),
            2003: ((FEB, 12),),
            2004: ((FEB, 2),),
            2005: ((JAN, 21),),
            2006: (
                (JAN, 10),
                (DEC, 31),
            ),
            2007: ((DEC, 20),),
            2008: ((DEC, 9),),
            2009: ((NOV, 28),),
            2010: ((NOV, 17),),
            2011: ((NOV, 7),),
            2012: ((OCT, 26),),
            2013: ((OCT, 15),),
            2014: ((OCT, 5),),
            2015: ((SEP, 24),),
            2016: ((SEP, 12),),
            2017: ((SEP, 1),),
            2018: ((AUG, 22),),
            2019: ((AUG, 11),),
            2020: ((JUL, 31),),
            2021: ((JUL, 20),),
            2022: ((JUL, 10),),
        }

        # Arafat Day.
        if self.subdiv == "TRG":
            holiday_name = "Arafat Day"
            if year in dates_obs:
                for dt in dates_obs[year]:
                    self._add_holiday(
                        holiday_name, date(year, *dt) + rd(days=-1)
                    )
            else:
                self._add_arafah_day(f"{holiday_name} {estimated_suffix}")

        name = "Hari Raya Haji"
<<<<<<< HEAD
        if year in dates_obs:
            for dt in dates_obs[year]:
                self._add_holiday(name, *dt)
        else:
            self._add_eid_al_adha_day(f"{name} {estimated_suffix}")

        # Second day
        if self.subdiv in {"KDH", "KTN", "PLS", "TRG"}:
            if year in dates_obs:
                for dt in dates_obs[year]:
                    self._add_holiday(
                        f"{name} Holiday",
                        date(year, *dt) + rd(days=+1),
                    )
            else:
                self._add_eid_al_adha_day_two(
                    f"{name} Holiday {estimated_suffix}"
=======
        hol_dates = []
        for yr in (year - 1, year):
            if yr in dates_obs:
                for date_obs in dates_obs[yr]:
                    hol_dates.append((date(yr, *date_obs), ""))
            else:
                for date_obs in _islamic_to_gre(yr, 12, 10):
                    hol_dates.append((date_obs, estimated_suffix))
        for hol_date, hol_suffix in hol_dates:
            collect_holiday(hol_date, f"{name}{hol_suffix}")
            if self.subdiv == "TRG":
                # Arafat Day is one day before Eid al-Adha
                collect_holiday(
                    hol_date + td(days=-1), f"Arafat Day{hol_suffix}"
                )
            if self.subdiv in {"KDH", "KTN", "PLS", "TRG"}:
                # Second day
                collect_holiday(
                    hol_date + td(days=+1),
                    f"{name} Holiday{hol_suffix}",
>>>>>>> b34ba9af
                )

        # ---------------------------------------------------------#
        # Holidays from the Sarawak Ordinance (not included above) #
        # ---------------------------------------------------------#
        if self.subdiv == "SWK":
            # Dayak Festival Day (the first day of June) and the following day.
<<<<<<< HEAD
            self._add_holiday("Gawai Dayak", JUN, 1)
            self._add_holiday("Gawai Dayak (Second day)", JUN, 2)

            # The first day of May—Worker’s Celebration Day.

            # Birthday of Tuan Yang Terutama Yang di-Pertua Negeri Sarawak (the
            # second Saturday of September).
            self._add_holiday(
                "Birthday of the Governor of Sarawak",
                date(year, OCT, 1) + rd(weekday=SA(+2)),
=======
            collect_holiday(date(year, JUN, 1), "Gawai Dayak")
            collect_holiday(date(year, JUN, 2), "Gawai Dayak (Second day)")

            # The first day of May—Worker’s Celebration Day.

            # Birthday of Tuan Yang Terutama Yang di-Pertua Negeri Sarawak
            # (the second Saturday of September).
            collect_holiday(
                date(year, OCT, 1) + rd(weekday=SA(+2)),
                "Birthday of the Governor of Sarawak",
>>>>>>> b34ba9af
            )

            # Sarawak Independence Day
            if year >= 2017:
<<<<<<< HEAD
                self._add_holiday("Sarawak Day", JUL, 22)
=======
                collect_holiday(date(year, JUL, 22), "Sarawak Day")
>>>>>>> b34ba9af

        # New Year's Day
        if self.subdiv in {
            "KUL",
            "LBN",
            "MLK",
            "NSN",
            "PHG",
            "PJY",
            "PNG",
            "PRK",
            "SBH",
            "SGR",
            "SWK",
        }:
<<<<<<< HEAD
            self._add_new_years_day("New Year's Day")
=======
            collect_holiday(date(year, JAN, 1), "New Year's Day")
>>>>>>> b34ba9af

        # Isra and Mi'raj.
        if self.subdiv in {"KDH", "NSN", "PLS"} or (
            self.subdiv == "TRG" and year >= 2020
        ):
            dates_obs = {
                2001: ((OCT, 15),),
                2002: ((OCT, 4),),
                2003: ((SEP, 24),),
                2004: ((SEP, 12),),
                2005: ((SEP, 1),),
                2006: ((AUG, 22),),
                2007: ((AUG, 11),),
                2008: ((JUL, 31),),
                2009: ((JUL, 20),),
                2010: ((JUL, 9),),
                2011: ((JUN, 29),),
                2012: ((JUN, 17),),
                2013: ((JUN, 6),),
                2014: ((MAY, 27),),
                2015: ((MAY, 16),),
                2016: ((MAY, 5),),
                2017: ((APR, 24),),
                2018: ((APR, 14),),
                2019: ((APR, 3),),
                2020: ((MAR, 22),),
                2021: ((MAR, 11),),
                2022: ((MAR, 1),),
            }
            name = "Isra and Mi'raj"
            if year in dates_obs:
                for date_obs in dates_obs[year]:
                    self._add_holiday(name, *date_obs)
            else:
<<<<<<< HEAD
                self._add_isra_and_miraj_day(f"{name} {estimated_suffix}")
=======
                hol_dates = [
                    (date_obs, estimated_suffix)
                    for date_obs in _islamic_to_gre(year, 7, 27)
                ]
            for hol_date, hol_suffix in hol_dates:
                collect_holiday(hol_date, f"{name}{hol_suffix}")
>>>>>>> b34ba9af

        # Beginning of Ramadan.
        if self.subdiv in {"JHR", "KDH", "MLK"}:
            dates_obs = {
                2001: ((NOV, 17),),
                2002: ((NOV, 6),),
                2003: ((OCT, 27),),
                2004: ((OCT, 16),),
                2005: ((OCT, 5),),
                2006: ((SEP, 24),),
                2007: ((SEP, 13),),
                2008: ((SEP, 2),),
                2009: ((AUG, 22),),
                2010: ((AUG, 11),),
                2011: ((AUG, 1),),
                2012: ((JUL, 20),),
                2013: ((JUL, 9),),
                2014: ((JUN, 29),),
                2015: ((JUN, 18),),
                2016: ((JUN, 7),),
                2017: ((MAY, 27),),
                2018: ((MAY, 17),),
                2019: ((MAY, 6),),
                2020: ((APR, 24),),
                2021: ((APR, 13),),
                2022: ((APR, 3),),
            }
            name = "Beginning of Ramadan"
            if year in dates_obs:
                for date_obs in dates_obs[year]:
                    self._add_holiday(name, *date_obs)
            else:
<<<<<<< HEAD
                self._add_islamic_calendar_holiday(
                    f"{name} {estimated_suffix}", 9, 1
                )
=======
                hol_dates = [
                    (date_obs, estimated_suffix)
                    for date_obs in _islamic_to_gre(year, 9, 1)
                ]
            for hol_date, hol_suffix in hol_dates:
                collect_holiday(hol_date, f"{name}{hol_suffix}")
>>>>>>> b34ba9af

        # Nuzul Al-Quran Day.
        if self.subdiv in {
            "KTN",
            "KUL",
            "LBN",
            "PHG",
            "PNG",
            "PRK",
            "PLS",
            "PJY",
            "SGR",
            "TRG",
        }:
            dates_obs = {
                2001: ((DEC, 3),),
                2002: ((NOV, 22),),
                2003: ((NOV, 12),),
                2004: ((NOV, 1),),
                2005: ((OCT, 21),),
                2006: ((OCT, 10),),
                2007: ((SEP, 29),),
                2008: ((SEP, 18),),
                2009: ((SEP, 7),),
                2010: ((AUG, 27),),
                2011: ((AUG, 17),),
                2012: ((AUG, 5),),
                2013: ((JUL, 25),),
                2014: ((JUL, 15),),
                2015: ((JUL, 4),),
                2016: ((JUN, 22),),
                2017: ((JUN, 12),),
                2018: ((JUN, 2),),
                2019: ((MAY, 22),),
                2020: ((MAY, 10),),
                2021: ((APR, 29),),
                2022: ((APR, 19),),
            }
            name = "Nuzul Al-Quran Day"
            if year in dates_obs:
                for date_obs in dates_obs[year]:
                    self._add_holiday(name, date(year, *date_obs))
            else:
<<<<<<< HEAD
                self._add_islamic_calendar_holiday(
                    f"{name} {estimated_suffix}", 9, 17
                )
=======
                hol_dates = [
                    (date_obs, estimated_suffix)
                    for date_obs in _islamic_to_gre(year, 9, 17)
                ]
            for hol_date, hol_suffix in hol_dates:
                collect_holiday(hol_date, f"{name}{hol_suffix}")
>>>>>>> b34ba9af

        # Thaipusam.
        # An annual Hindu festival observed on the day of the first full moon
        # during the Tamil month of Thai
        if self.subdiv in {"JHR", "KUL", "NSN", "PJY", "PNG", "PRK", "SGR"}:
            dates_obs = {
                2018: (JAN, 31),
                2019: (JAN, 21),
                2020: (FEB, 8),
                2021: (JAN, 28),
                2022: (JAN, 18),
                2023: (FEB, 5),
                2024: (JAN, 25),
                2025: (FEB, 11),
                2026: (FEB, 1),
                2027: (JAN, 22),
            }
            name = "Thaipusam"
            if year in dates_obs:
                hol_date = date(year, *dates_obs[year])
            else:
<<<<<<< HEAD
                hol_date = self._chinese_calendar.thaipusam_date(year)
                name += estimated_suffix
            self._add_holiday(name, hol_date)

        # Federal Territory Day.
        if self.subdiv in {"KUL", "LBN", "PJY"} and year >= 1974:
            self._add_holiday("Federal Territory Day", FEB, 1)
=======
                hol_date = self.cnls.thaipusam_date(year)
                name = f"{name}{estimated_suffix}"
            collect_holiday(hol_date, name)

        # Federal Territory Day.
        if self.subdiv in {"KUL", "LBN", "PJY"} and year >= 1974:
            collect_holiday(date(year, FEB, 1), "Federal Territory Day")
>>>>>>> b34ba9af

        # State holidays (single state)

        if self.subdiv == "MLK":
            if year >= 1989:
<<<<<<< HEAD
                self._add_holiday(
                    "Declaration of Malacca as a Historical City", APR, 15
                )
            if year >= 2020:
                hol_date = date(year, AUG, 24)
            else:
                hol_date = date(year, OCT, 1) + rd(weekday=FR(+2))
            self._add_holiday("Birthday of the Governor of Malacca", hol_date)

        elif self.subdiv == "NSN":
            if year >= 2009:
                self._add_holiday(
                    "Birthday of the Sultan of Negeri Sembilan", JAN, 14
                )

        elif self.subdiv == "PHG":
            if year >= 2020:
                hol_date = date(year, MAY, 22)
            else:
                hol_date = date(year, MAY, 7)
            self._add_holiday("Hari Hol of Pahang", hol_date)

            if year >= 2019:
                hol_date = date(year, JUL, 30)
            elif 1975 <= year <= 2018:
                hol_date = date(year, OCT, 24)
            self._add_holiday("Birthday of the Sultan of Pahang", hol_date)

        elif self.subdiv == "PNG":
            if year >= 2009:
                self._add_holiday("George Town Heritage Day", JUL, 7)
            self._add_holiday(
                "Birthday of the Governor of Penang",
                date(year, JUL, 1) + rd(weekday=SA(+2)),
            )

        elif self.subdiv == "PLS":
            if year >= 2018:
                hol_date = date(year, JUL, 17)
            elif year >= 2000:
                hol_date = date(year, MAY, 17)
            self._add_holiday("Birthday of The Raja of Perlis", hol_date)

        elif self.subdiv == "SGR":
            self._add_holiday("Birthday of The Sultan of Selangor", DEC, 11)

        elif self.subdiv == "TRG":
            if year >= 2000:
                self._add_holiday(
                    "Anniversary of the Installation of the Sultan of "
                    "Terengganu",
                    MAR,
                    4,
                )
                self._add_holiday(
                    "Birthday of the Sultan of Terengganu", APR, 26
                )
=======
                collect_holiday(
                    date(year, APR, 15),
                    "Declaration of Malacca as a Historical City",
                )

            collect_holiday(
                date(year, AUG, 24)
                if year >= 2020
                else date(year, OCT, 1) + rd(weekday=FR(+2)),
                "Birthday of the Governor of Malacca",
            )

        elif self.subdiv == "NSN" and year >= 2009:
            collect_holiday(
                date(year, JAN, 14),
                "Birthday of the Sultan of Negeri Sembilan",
            )

        elif self.subdiv == "PHG" and year >= 1975:
            collect_holiday(
                date(year, MAY, 22) if year >= 2021 else date(year, MAY, 7),
                "Hari Hol of Pahang",
            )

            collect_holiday(
                date(year, JUL, 30) if year >= 2019 else date(year, OCT, 24),
                "Birthday of the Sultan of Pahang",
            )

        elif self.subdiv == "PNG":
            if year >= 2009:
                collect_holiday(date(year, JUL, 7), "George Town Heritage Day")

            collect_holiday(
                date(year, JUL, 1) + rd(weekday=SA(+2)),
                "Birthday of the Governor of Penang",
            )

        elif self.subdiv == "PLS" and year >= 2000:
            collect_holiday(
                date(year, JUL, 17) if year >= 2018 else date(year, MAY, 17),
                "Birthday of The Raja of Perlis",
            )

        elif self.subdiv == "SGR":
            collect_holiday(
                date(year, DEC, 11), "Birthday of The Sultan of Selangor"
            )

        elif self.subdiv == "TRG" and year >= 2000:
            collect_holiday(
                date(year, MAR, 4),
                (
                    "Anniversary of the Installation "
                    "of the Sultan of Terengganu"
                ),
            )
            collect_holiday(
                date(year, APR, 26), "Birthday of the Sultan of Terengganu"
            )
>>>>>>> b34ba9af

        # Check for holidays that fall on a Sunday and
        # implement Section 3 of Malaysian Holidays Act:
        # "if any day specified in the Schedule falls on
        # Sunday then the day following shall be a public
        # holiday and if such day is already a public holiday,
        # then the day following shall be a public holiday"
        # In Johor and Kedah it's Friday -> Sunday,
        # in Kelantan and Terengganu it's Saturday -> Sunday
<<<<<<< HEAD
        for hol_date, hol_name in list(self.items()):
            if hol_date.year != year:
                continue
            in_lieu_date = None
            if hol_date.weekday() == FRI and self.subdiv in {"JHR", "KDH"}:
                in_lieu_date = hol_date + rd(days=+2)
            elif hol_date.weekday() == SAT and self.subdiv in {
                "KTN",
                "TRG",
            }:
                in_lieu_date = hol_date + rd(days=+1)
            elif hol_date.weekday() == SUN and self.subdiv not in {
                "JHR",
                "KDH",
                "KTN",
                "TRG",
            }:
                in_lieu_date = hol_date + rd(days=+1)
            if not in_lieu_date:
                continue
            while in_lieu_date in self:
                in_lieu_date += rd(days=+1)
            self._add_holiday(hol_name + " [In lieu]", in_lieu_date)
=======
        if self.observed:
            weekday_observed_days = (
                (FRI, +2)
                if self.subdiv in {"JHR", "KDH"}
                else (
                    (SAT, +1) if self.subdiv in {"KTN", "TRG"} else (SUN, +1)
                )
            )
            hol_dates = list(holiday_date_names_mapping.keys())
            for hol_date, hol_names in sorted(
                holiday_date_names_mapping.items()
            ):
                if hol_date.weekday() == weekday_observed_days[0]:
                    in_lieu_date = hol_date + td(days=weekday_observed_days[1])
                    while in_lieu_date in hol_dates:
                        in_lieu_date += td(days=+1)
                    for hol_name in hol_names:
                        collect_holiday(in_lieu_date, f"{hol_name} [In lieu]")
                    hol_dates.append(in_lieu_date)

        for hol_date, hol_names in holiday_date_names_mapping.items():
            if hol_date.year == year:
                for hol_name in hol_names:
                    self[hol_date] = hol_name
>>>>>>> b34ba9af

        # The last two days in May (Pesta Kaamatan).
        # (Sarawak Act)
        # Day following a Sunday is not a holiday
        if self.subdiv in {"LBN", "SBH"}:
            self._add_holiday("Pesta Kaamatan", MAY, 30)
            self._add_holiday("Pesta Kaamatan (Second day)", MAY, 31)

        # ------------------------------#
        # Other holidays (decrees etc.) #
        # ------------------------------#

        # Awal Muharram.
        dates_obs = {
            2001: ((MAR, 26),),
            2002: ((MAR, 15),),
            2003: ((MAR, 5),),
            2004: ((FEB, 22),),
            2005: ((FEB, 10),),
            2006: ((JAN, 31),),
            2007: ((JAN, 20),),
            2008: (
                (JAN, 10),
                (DEC, 29),
            ),
            2009: ((DEC, 18),),
            2010: ((DEC, 8),),
            2011: ((NOV, 27),),
            2012: ((NOV, 15),),
            2013: ((NOV, 5),),
            2014: ((OCT, 25),),
            2015: ((OCT, 14),),
            2016: ((OCT, 2),),
            2017: ((SEP, 22),),
            2018: ((SEP, 11),),
            2019: ((SEP, 1),),
            2020: ((AUG, 20),),
            2021: ((AUG, 10),),
            2022: ((JUL, 30),),
        }
        name = "Awal Muharram (Hijri New Year)"
        if year in dates_obs:
            for date_obs in dates_obs[year]:
                self._add_holiday(name, *date_obs)
        else:
            self._add_islamic_new_year_day(f"{name} {estimated_suffix}")

        # Special holidays (states)
        if year == 2021 and self.subdiv in {"KUL", "LBN", "PJY"}:
            self._add_holiday("Malaysia Cup Holiday", DEC, 3)

        if year == 2022 and self.subdiv == "KDH":
            self._add_holiday("Thaipusam", JAN, 18)

        if year == 2022 and self.subdiv in {
            "JHR",
            "KDH",
            "KTN",
            "TRG",
        }:
            self._add_holiday("Labour Day Holiday", MAY, 4)

        # ---------------------------------#
        # State holidays (multiple states) #
        # ---------------------------------#

        # Good Friday.
        if self.subdiv in {"SBH", "SWK"}:
<<<<<<< HEAD
            self._add_good_friday("Good Friday")
=======
            self[easter(year) + td(days=-2)] = "Good Friday"
>>>>>>> b34ba9af

        # -----------------------------
        # State holidays (single state)
        # -----------------------------

        if self.subdiv == "JHR":
            if year >= 2015:
                self._add_holiday("Birthday of the Sultan of Johor", MAR, 23)
            if year >= 2011:
                dates_obs = {
                    2011: ((JAN, 12),),
                    2012: ((JAN, 1), (DEC, 20)),
                    2013: ((DEC, 10),),
                    2014: ((NOV, 29),),
                    2015: ((NOV, 19),),
                    2016: ((NOV, 7),),
                    2017: ((OCT, 27),),
                    2018: ((OCT, 15),),
                    2019: ((OCT, 5),),
                    2020: ((SEP, 24),),
                    2021: ((SEP, 13),),
                    2022: ((SEP, 3),),
                }
                name = "Hari Hol of Sultan Iskandar of Johor"
                if year in dates_obs:
                    for date_obs in dates_obs[year]:
                        self._add_holiday(name, *date_obs)
                else:
                    self._add_islamic_calendar_holiday(
                        f"{name} {estimated_suffix}", 2, 6
                    )

<<<<<<< HEAD
        elif self.subdiv == "KDH":
            if year >= 2020:
                self._add_holiday(
                    "Birthday of The Sultan of Kedah",
                    date(year, JUN, 1) + rd(weekday=SU(+3)),
                )

        elif self.subdiv == "KTN":
            if year >= 2010:
                name = "Birthday of the Sultan of Kelantan"
                self._add_holiday(name, NOV, 11)
                self._add_holiday(name, NOV, 12)
=======
        elif self.subdiv == "KDH" and year >= 2020:
            self[
                (date(year, JUN, 1) + rd(weekday=SU(+3)))
            ] = "Birthday of The Sultan of Kedah"

        elif self.subdiv == "KTN" and year >= 2010:
            name = "Birthday of the Sultan of Kelantan"
            self[date(year, NOV, 11)] = name
            self[date(year, NOV, 12)] = name
>>>>>>> b34ba9af

        elif self.subdiv == "PRK":
            # This Holiday used to be on 27th until 2017
            # https://www.officeholidays.com/holidays/malaysia/birthday-of-the-sultan-of-perak  # noqa: E501
<<<<<<< HEAD
            if year >= 2018:
                self._add_holiday(
                    "Birthday of the Sultan of Perak",
                    date(year, NOV, 1) + rd(weekday=FR),
                )
            else:
                self._add_holiday("Birthday of the Sultan of Perak", NOV, 27)

        elif self.subdiv == "SBH":
            self._add_holiday(
                "Birthday of the Governor of Sabah",
                date(year, OCT, 1) + rd(weekday=SA),
            )
=======
            self[
                date(year, NOV, 1) + rd(weekday=FR)
                if year >= 2018
                else date(year, NOV, 27)
            ] = "Birthday of the Sultan of Perak"

        elif self.subdiv == "SBH":
            self[
                (date(year, OCT, 1) + rd(weekday=SA))
            ] = "Birthday of the Governor of Sabah"

>>>>>>> b34ba9af
            if year >= 2019:
                self._add_christmas_eve("Christmas Eve")


class MY(Malaysia):
    # __init__ required for IDE typing and inheritance of docstring.
    def __init__(
        self,
        years: Optional[Union[int, Iterable[int]]] = None,
        expand: bool = True,
        observed: bool = True,
        subdiv: Optional[str] = None,
        prov: Optional[str] = None,
        state: Optional[str] = None,
        language: Optional[str] = None,
    ) -> None:
        super().__init__(
            years, expand, observed, subdiv, prov, state, language
        )


class MYS(Malaysia):
    # __init__ required for IDE typing and inheritance of docstring.
    def __init__(
        self,
        years: Optional[Union[int, Iterable[int]]] = None,
        expand: bool = True,
        observed: bool = True,
        subdiv: Optional[str] = None,
        prov: Optional[str] = None,
        state: Optional[str] = None,
        language: Optional[str] = None,
    ) -> None:
        super().__init__(
            years, expand, observed, subdiv, prov, state, language
        )<|MERGE_RESOLUTION|>--- conflicted
+++ resolved
@@ -13,27 +13,17 @@
 from datetime import timedelta as td
 from typing import Iterable, Optional, Union, Dict, List
 
+from dateutil.easter import easter
+from dateutil.relativedelta import FR, MO, SA, SU
 from dateutil.relativedelta import relativedelta as rd
-from dateutil.relativedelta import MO, FR, SA, SU
 
 from holidays.calendars import _ChineseLuniSolar, _islamic_to_gre
 from holidays.constants import JAN, FEB, MAR, APR, MAY, JUN, JUL, AUG, SEP
 from holidays.constants import OCT, NOV, DEC, FRI, SAT, SUN
 from holidays.holiday_base import HolidayBase
-<<<<<<< HEAD
-from holidays.holiday_groups import ChristianHolidays, ChineseCalendarHolidays
-from holidays.holiday_groups import IslamicHolidays, InternationalHolidays
-=======
->>>>>>> b34ba9af
-
-
-class Malaysia(
-    HolidayBase,
-    ChineseCalendarHolidays,
-    ChristianHolidays,
-    IslamicHolidays,
-    InternationalHolidays,
-):
+
+
+class Malaysia(HolidayBase):
     country = "MY"
     special_holidays = {
         # The years 1955 1959 1995 seems to have the elections
@@ -111,20 +101,10 @@
 
         See parameters and usage in :py:class:`HolidayBase`.
         """
-<<<<<<< HEAD
-
-        ChineseCalendarHolidays.__init__(self)
-        ChristianHolidays.__init__(self)
-        IslamicHolidays.__init__(self)
-        InternationalHolidays.__init__(self)
-
-        super().__init__(years, expand, observed, subdiv, prov, state)
-=======
         self.cnls = _ChineseLuniSolar()
         super().__init__(
             years, expand, observed, subdiv, prov, state, language
         )
->>>>>>> b34ba9af
 
     def _populate(self, year):
         def collect_holiday(hol_date: date, hol_name: str) -> None:
@@ -141,20 +121,12 @@
 
         # Chinese New Year (one day in the States of Kelantan and Terengganu,
         # two days in the other States).
-<<<<<<< HEAD
-        self._add_chinese_new_years_day("Chinese New Year")
-        # The second day of Chinese New Year is not a federal holiday in
-        # Kelantan and Terengganu. However, it is gazetted as a state holiday
-        # in both states, effectively making it a nationwide holiday.
-        self._add_chinese_new_years_day_two("Chinese New Year Holiday")
-=======
         hol_date = self.cnls.lunar_n_y_date(year)
         collect_holiday(hol_date, "Chinese New Year")
         # The second day of Chinese New Year is not a federal holiday in
         # Kelantan and Terengganu. However, it is gazetted as a state holiday
         # in both states, effectively making it a nationwide holiday.
         collect_holiday(hol_date + td(days=+1), "Chinese New Year Holiday")
->>>>>>> b34ba9af
 
         # Wesak Day.
         # Date of observance is announced yearly
@@ -187,21 +159,12 @@
         if year in dates_obs:
             hol_date = date(year, *dates_obs[year])
         else:
-<<<<<<< HEAD
-            hol_date = self._chinese_calendar.vesak_may_date(year)
-            name += estimated_suffix
-        self._add_holiday(name, hol_date)
-
-        # Labour Day.
-        self._add_labour_day("Labour Day")
-=======
             hol_date = self.cnls.vesak_may_date(year)
             name = f"{name}{estimated_suffix}"
         collect_holiday(hol_date, name)
 
         # Labour Day.
         collect_holiday(date(year, MAY, 1), "Labour Day")
->>>>>>> b34ba9af
 
         # Birthday of [His Majesty] the Yang di-Pertuan Agong.
         if year <= 2017:
@@ -213,16 +176,6 @@
             hol_date = date(2020, JUN, 8)
         else:
             hol_date = date(year, JUN, 1) + rd(weekday=MO)
-<<<<<<< HEAD
-        self._add_holiday("Birthday of SPB Yang di-Pertuan Agong", hol_date)
-
-        # Hari Kebangsaan or National Day.
-        self._add_holiday("National Day", AUG, 31)
-
-        # Malaysia Day.
-        if year >= 2010:
-            self._add_holiday("Malaysia Day", SEP, 16)
-=======
         collect_holiday(hol_date, "Birthday of SPB Yang di-Pertuan Agong")
 
         # Hari Kebangsaan or National Day.
@@ -231,7 +184,6 @@
         # Malaysia Day.
         if year >= 2010:
             collect_holiday(date(year, SEP, 16), "Malaysia Day")
->>>>>>> b34ba9af
 
         # Deepavali.
         # aka Diwali;
@@ -265,21 +217,12 @@
             if year in dates_obs:
                 hol_date = date(year, *dates_obs[year])
             else:
-<<<<<<< HEAD
-                hol_date = self._chinese_calendar.s_diwali_date(year)
-                name += estimated_suffix
-            self._add_holiday(name, hol_date)
-
-        # Christmas day.
-        self._add_christmas_day("Christmas Day")
-=======
                 hol_date = self.cnls.s_diwali_date(year)
                 name = f"{name}{estimated_suffix}"
             collect_holiday(hol_date, name)
 
         # Christmas day.
         collect_holiday(date(year, DEC, 25), "Christmas Day")
->>>>>>> b34ba9af
 
         # Birthday of the Prophet Muhammad (s.a.w.).
         # a.k.a. Hari Keputeraan Nabi Muhammad (Sabah Act)
@@ -312,19 +255,16 @@
         }
         name = "Maulidur Rasul (Birthday of the Prophet Muhammad)"
         if year in dates_obs:
-            for date_obs in dates_obs[year]:
-                self._add_holiday(name, *date_obs)
+            hol_dates = [
+                (date(year, *date_obs), "") for date_obs in dates_obs[year]
+            ]
         else:
-<<<<<<< HEAD
-            self._add_mawlid_day(f"{name} {estimated_suffix}")
-=======
             hol_dates = [
                 (date_obs, estimated_suffix)
                 for date_obs in _islamic_to_gre(year, 3, 12)
             ]
         for hol_date, hol_suffix in hol_dates:
             collect_holiday(hol_date, f"{name}{hol_suffix}")
->>>>>>> b34ba9af
 
         # Hari Raya Puasa (2 days).
         # aka Eid al-Fitr;
@@ -354,22 +294,6 @@
             2022: ((MAY, 2),),
         }
         name = "Hari Raya Puasa"
-<<<<<<< HEAD
-        if year in dates_obs:
-            for date_obs in dates_obs[year]:
-                hol_date = self._add_holiday(name, *date_obs)
-                self._add_holiday(
-                    "Second day of " + name,
-                    hol_date + rd(days=+1),
-                )
-        else:
-            self._add_eid_al_fitr_day(f"{name} {estimated_suffix}")
-            self._add_eid_al_fitr_day_two(
-                f"Second day of {name} {estimated_suffix}"
-            )
-
-        # Hari Raya Haji
-=======
         hol_dates = []
         for yr in (year - 1, year):
             if yr in dates_obs:
@@ -386,7 +310,6 @@
             )
 
         # Hari Raya Haji and Arafat Day.
->>>>>>> b34ba9af
         # Date of observance is announced yearly.
         dates_obs = {
             2001: ((MAR, 6),),
@@ -415,38 +338,7 @@
             2021: ((JUL, 20),),
             2022: ((JUL, 10),),
         }
-
-        # Arafat Day.
-        if self.subdiv == "TRG":
-            holiday_name = "Arafat Day"
-            if year in dates_obs:
-                for dt in dates_obs[year]:
-                    self._add_holiday(
-                        holiday_name, date(year, *dt) + rd(days=-1)
-                    )
-            else:
-                self._add_arafah_day(f"{holiday_name} {estimated_suffix}")
-
         name = "Hari Raya Haji"
-<<<<<<< HEAD
-        if year in dates_obs:
-            for dt in dates_obs[year]:
-                self._add_holiday(name, *dt)
-        else:
-            self._add_eid_al_adha_day(f"{name} {estimated_suffix}")
-
-        # Second day
-        if self.subdiv in {"KDH", "KTN", "PLS", "TRG"}:
-            if year in dates_obs:
-                for dt in dates_obs[year]:
-                    self._add_holiday(
-                        f"{name} Holiday",
-                        date(year, *dt) + rd(days=+1),
-                    )
-            else:
-                self._add_eid_al_adha_day_two(
-                    f"{name} Holiday {estimated_suffix}"
-=======
         hol_dates = []
         for yr in (year - 1, year):
             if yr in dates_obs:
@@ -467,7 +359,6 @@
                 collect_holiday(
                     hol_date + td(days=+1),
                     f"{name} Holiday{hol_suffix}",
->>>>>>> b34ba9af
                 )
 
         # ---------------------------------------------------------#
@@ -475,18 +366,6 @@
         # ---------------------------------------------------------#
         if self.subdiv == "SWK":
             # Dayak Festival Day (the first day of June) and the following day.
-<<<<<<< HEAD
-            self._add_holiday("Gawai Dayak", JUN, 1)
-            self._add_holiday("Gawai Dayak (Second day)", JUN, 2)
-
-            # The first day of May—Worker’s Celebration Day.
-
-            # Birthday of Tuan Yang Terutama Yang di-Pertua Negeri Sarawak (the
-            # second Saturday of September).
-            self._add_holiday(
-                "Birthday of the Governor of Sarawak",
-                date(year, OCT, 1) + rd(weekday=SA(+2)),
-=======
             collect_holiday(date(year, JUN, 1), "Gawai Dayak")
             collect_holiday(date(year, JUN, 2), "Gawai Dayak (Second day)")
 
@@ -497,16 +376,11 @@
             collect_holiday(
                 date(year, OCT, 1) + rd(weekday=SA(+2)),
                 "Birthday of the Governor of Sarawak",
->>>>>>> b34ba9af
             )
 
             # Sarawak Independence Day
             if year >= 2017:
-<<<<<<< HEAD
-                self._add_holiday("Sarawak Day", JUL, 22)
-=======
                 collect_holiday(date(year, JUL, 22), "Sarawak Day")
->>>>>>> b34ba9af
 
         # New Year's Day
         if self.subdiv in {
@@ -522,11 +396,7 @@
             "SGR",
             "SWK",
         }:
-<<<<<<< HEAD
-            self._add_new_years_day("New Year's Day")
-=======
             collect_holiday(date(year, JAN, 1), "New Year's Day")
->>>>>>> b34ba9af
 
         # Isra and Mi'raj.
         if self.subdiv in {"KDH", "NSN", "PLS"} or (
@@ -558,19 +428,16 @@
             }
             name = "Isra and Mi'raj"
             if year in dates_obs:
-                for date_obs in dates_obs[year]:
-                    self._add_holiday(name, *date_obs)
+                hol_dates = [
+                    (date(year, *date_obs), "") for date_obs in dates_obs[year]
+                ]
             else:
-<<<<<<< HEAD
-                self._add_isra_and_miraj_day(f"{name} {estimated_suffix}")
-=======
                 hol_dates = [
                     (date_obs, estimated_suffix)
                     for date_obs in _islamic_to_gre(year, 7, 27)
                 ]
             for hol_date, hol_suffix in hol_dates:
                 collect_holiday(hol_date, f"{name}{hol_suffix}")
->>>>>>> b34ba9af
 
         # Beginning of Ramadan.
         if self.subdiv in {"JHR", "KDH", "MLK"}:
@@ -600,21 +467,16 @@
             }
             name = "Beginning of Ramadan"
             if year in dates_obs:
-                for date_obs in dates_obs[year]:
-                    self._add_holiday(name, *date_obs)
+                hol_dates = [
+                    (date(year, *date_obs), "") for date_obs in dates_obs[year]
+                ]
             else:
-<<<<<<< HEAD
-                self._add_islamic_calendar_holiday(
-                    f"{name} {estimated_suffix}", 9, 1
-                )
-=======
                 hol_dates = [
                     (date_obs, estimated_suffix)
                     for date_obs in _islamic_to_gre(year, 9, 1)
                 ]
             for hol_date, hol_suffix in hol_dates:
                 collect_holiday(hol_date, f"{name}{hol_suffix}")
->>>>>>> b34ba9af
 
         # Nuzul Al-Quran Day.
         if self.subdiv in {
@@ -655,21 +517,16 @@
             }
             name = "Nuzul Al-Quran Day"
             if year in dates_obs:
-                for date_obs in dates_obs[year]:
-                    self._add_holiday(name, date(year, *date_obs))
+                hol_dates = [
+                    (date(year, *date_obs), "") for date_obs in dates_obs[year]
+                ]
             else:
-<<<<<<< HEAD
-                self._add_islamic_calendar_holiday(
-                    f"{name} {estimated_suffix}", 9, 17
-                )
-=======
                 hol_dates = [
                     (date_obs, estimated_suffix)
                     for date_obs in _islamic_to_gre(year, 9, 17)
                 ]
             for hol_date, hol_suffix in hol_dates:
                 collect_holiday(hol_date, f"{name}{hol_suffix}")
->>>>>>> b34ba9af
 
         # Thaipusam.
         # An annual Hindu festival observed on the day of the first full moon
@@ -691,15 +548,6 @@
             if year in dates_obs:
                 hol_date = date(year, *dates_obs[year])
             else:
-<<<<<<< HEAD
-                hol_date = self._chinese_calendar.thaipusam_date(year)
-                name += estimated_suffix
-            self._add_holiday(name, hol_date)
-
-        # Federal Territory Day.
-        if self.subdiv in {"KUL", "LBN", "PJY"} and year >= 1974:
-            self._add_holiday("Federal Territory Day", FEB, 1)
-=======
                 hol_date = self.cnls.thaipusam_date(year)
                 name = f"{name}{estimated_suffix}"
             collect_holiday(hol_date, name)
@@ -707,71 +555,11 @@
         # Federal Territory Day.
         if self.subdiv in {"KUL", "LBN", "PJY"} and year >= 1974:
             collect_holiday(date(year, FEB, 1), "Federal Territory Day")
->>>>>>> b34ba9af
 
         # State holidays (single state)
 
         if self.subdiv == "MLK":
             if year >= 1989:
-<<<<<<< HEAD
-                self._add_holiday(
-                    "Declaration of Malacca as a Historical City", APR, 15
-                )
-            if year >= 2020:
-                hol_date = date(year, AUG, 24)
-            else:
-                hol_date = date(year, OCT, 1) + rd(weekday=FR(+2))
-            self._add_holiday("Birthday of the Governor of Malacca", hol_date)
-
-        elif self.subdiv == "NSN":
-            if year >= 2009:
-                self._add_holiday(
-                    "Birthday of the Sultan of Negeri Sembilan", JAN, 14
-                )
-
-        elif self.subdiv == "PHG":
-            if year >= 2020:
-                hol_date = date(year, MAY, 22)
-            else:
-                hol_date = date(year, MAY, 7)
-            self._add_holiday("Hari Hol of Pahang", hol_date)
-
-            if year >= 2019:
-                hol_date = date(year, JUL, 30)
-            elif 1975 <= year <= 2018:
-                hol_date = date(year, OCT, 24)
-            self._add_holiday("Birthday of the Sultan of Pahang", hol_date)
-
-        elif self.subdiv == "PNG":
-            if year >= 2009:
-                self._add_holiday("George Town Heritage Day", JUL, 7)
-            self._add_holiday(
-                "Birthday of the Governor of Penang",
-                date(year, JUL, 1) + rd(weekday=SA(+2)),
-            )
-
-        elif self.subdiv == "PLS":
-            if year >= 2018:
-                hol_date = date(year, JUL, 17)
-            elif year >= 2000:
-                hol_date = date(year, MAY, 17)
-            self._add_holiday("Birthday of The Raja of Perlis", hol_date)
-
-        elif self.subdiv == "SGR":
-            self._add_holiday("Birthday of The Sultan of Selangor", DEC, 11)
-
-        elif self.subdiv == "TRG":
-            if year >= 2000:
-                self._add_holiday(
-                    "Anniversary of the Installation of the Sultan of "
-                    "Terengganu",
-                    MAR,
-                    4,
-                )
-                self._add_holiday(
-                    "Birthday of the Sultan of Terengganu", APR, 26
-                )
-=======
                 collect_holiday(
                     date(year, APR, 15),
                     "Declaration of Malacca as a Historical City",
@@ -832,7 +620,6 @@
             collect_holiday(
                 date(year, APR, 26), "Birthday of the Sultan of Terengganu"
             )
->>>>>>> b34ba9af
 
         # Check for holidays that fall on a Sunday and
         # implement Section 3 of Malaysian Holidays Act:
@@ -842,31 +629,6 @@
         # then the day following shall be a public holiday"
         # In Johor and Kedah it's Friday -> Sunday,
         # in Kelantan and Terengganu it's Saturday -> Sunday
-<<<<<<< HEAD
-        for hol_date, hol_name in list(self.items()):
-            if hol_date.year != year:
-                continue
-            in_lieu_date = None
-            if hol_date.weekday() == FRI and self.subdiv in {"JHR", "KDH"}:
-                in_lieu_date = hol_date + rd(days=+2)
-            elif hol_date.weekday() == SAT and self.subdiv in {
-                "KTN",
-                "TRG",
-            }:
-                in_lieu_date = hol_date + rd(days=+1)
-            elif hol_date.weekday() == SUN and self.subdiv not in {
-                "JHR",
-                "KDH",
-                "KTN",
-                "TRG",
-            }:
-                in_lieu_date = hol_date + rd(days=+1)
-            if not in_lieu_date:
-                continue
-            while in_lieu_date in self:
-                in_lieu_date += rd(days=+1)
-            self._add_holiday(hol_name + " [In lieu]", in_lieu_date)
-=======
         if self.observed:
             weekday_observed_days = (
                 (FRI, +2)
@@ -891,14 +653,13 @@
             if hol_date.year == year:
                 for hol_name in hol_names:
                     self[hol_date] = hol_name
->>>>>>> b34ba9af
 
         # The last two days in May (Pesta Kaamatan).
         # (Sarawak Act)
         # Day following a Sunday is not a holiday
         if self.subdiv in {"LBN", "SBH"}:
-            self._add_holiday("Pesta Kaamatan", MAY, 30)
-            self._add_holiday("Pesta Kaamatan (Second day)", MAY, 31)
+            self[date(year, MAY, 30)] = "Pesta Kaamatan"
+            self[date(year, MAY, 31)] = "Pesta Kaamatan (Second day)"
 
         # ------------------------------#
         # Other holidays (decrees etc.) #
@@ -934,17 +695,23 @@
         }
         name = "Awal Muharram (Hijri New Year)"
         if year in dates_obs:
-            for date_obs in dates_obs[year]:
-                self._add_holiday(name, *date_obs)
+            hol_dates = [
+                (date(year, *date_obs), "") for date_obs in dates_obs[year]
+            ]
         else:
-            self._add_islamic_new_year_day(f"{name} {estimated_suffix}")
+            hol_dates = [
+                (date_obs, estimated_suffix)
+                for date_obs in _islamic_to_gre(year, 1, 1)
+            ]
+        for hol_date, hol_suffix in hol_dates:
+            self[hol_date] = name + hol_suffix
 
         # Special holidays (states)
         if year == 2021 and self.subdiv in {"KUL", "LBN", "PJY"}:
-            self._add_holiday("Malaysia Cup Holiday", DEC, 3)
+            self[date(2021, DEC, 3)] = "Malaysia Cup Holiday"
 
         if year == 2022 and self.subdiv == "KDH":
-            self._add_holiday("Thaipusam", JAN, 18)
+            self[date(2022, JAN, 18)] = "Thaipusam"
 
         if year == 2022 and self.subdiv in {
             "JHR",
@@ -952,7 +719,7 @@
             "KTN",
             "TRG",
         }:
-            self._add_holiday("Labour Day Holiday", MAY, 4)
+            self[date(2022, MAY, 4)] = "Labour Day Holiday"
 
         # ---------------------------------#
         # State holidays (multiple states) #
@@ -960,11 +727,7 @@
 
         # Good Friday.
         if self.subdiv in {"SBH", "SWK"}:
-<<<<<<< HEAD
-            self._add_good_friday("Good Friday")
-=======
             self[easter(year) + td(days=-2)] = "Good Friday"
->>>>>>> b34ba9af
 
         # -----------------------------
         # State holidays (single state)
@@ -972,7 +735,7 @@
 
         if self.subdiv == "JHR":
             if year >= 2015:
-                self._add_holiday("Birthday of the Sultan of Johor", MAR, 23)
+                self[date(year, MAR, 23)] = "Birthday of the Sultan of Johor"
             if year >= 2011:
                 dates_obs = {
                     2011: ((JAN, 12),),
@@ -990,27 +753,18 @@
                 }
                 name = "Hari Hol of Sultan Iskandar of Johor"
                 if year in dates_obs:
-                    for date_obs in dates_obs[year]:
-                        self._add_holiday(name, *date_obs)
+                    hol_dates = [
+                        (date(year, *date_obs), "")
+                        for date_obs in dates_obs[year]
+                    ]
                 else:
-                    self._add_islamic_calendar_holiday(
-                        f"{name} {estimated_suffix}", 2, 6
-                    )
-
-<<<<<<< HEAD
-        elif self.subdiv == "KDH":
-            if year >= 2020:
-                self._add_holiday(
-                    "Birthday of The Sultan of Kedah",
-                    date(year, JUN, 1) + rd(weekday=SU(+3)),
-                )
-
-        elif self.subdiv == "KTN":
-            if year >= 2010:
-                name = "Birthday of the Sultan of Kelantan"
-                self._add_holiday(name, NOV, 11)
-                self._add_holiday(name, NOV, 12)
-=======
+                    hol_dates = [
+                        (date_obs, estimated_suffix)
+                        for date_obs in _islamic_to_gre(year, 2, 6)
+                    ]
+                for hol_date, hol_suffix in hol_dates:
+                    self[hol_date] = name + hol_suffix
+
         elif self.subdiv == "KDH" and year >= 2020:
             self[
                 (date(year, JUN, 1) + rd(weekday=SU(+3)))
@@ -1020,26 +774,10 @@
             name = "Birthday of the Sultan of Kelantan"
             self[date(year, NOV, 11)] = name
             self[date(year, NOV, 12)] = name
->>>>>>> b34ba9af
 
         elif self.subdiv == "PRK":
             # This Holiday used to be on 27th until 2017
             # https://www.officeholidays.com/holidays/malaysia/birthday-of-the-sultan-of-perak  # noqa: E501
-<<<<<<< HEAD
-            if year >= 2018:
-                self._add_holiday(
-                    "Birthday of the Sultan of Perak",
-                    date(year, NOV, 1) + rd(weekday=FR),
-                )
-            else:
-                self._add_holiday("Birthday of the Sultan of Perak", NOV, 27)
-
-        elif self.subdiv == "SBH":
-            self._add_holiday(
-                "Birthday of the Governor of Sabah",
-                date(year, OCT, 1) + rd(weekday=SA),
-            )
-=======
             self[
                 date(year, NOV, 1) + rd(weekday=FR)
                 if year >= 2018
@@ -1051,9 +789,8 @@
                 (date(year, OCT, 1) + rd(weekday=SA))
             ] = "Birthday of the Governor of Sabah"
 
->>>>>>> b34ba9af
             if year >= 2019:
-                self._add_christmas_eve("Christmas Eve")
+                self[date(year, DEC, 24)] = "Christmas Eve"
 
 
 class MY(Malaysia):
