#  python-holidays
#  ---------------
#  A fast, efficient Python library for generating country, province and state
#  specific sets of holidays on the fly. It aims to make determining whether a
#  specific date is a holiday as fast and flexible as possible.
#
#  Authors: dr-prodigy <maurizio.montel@gmail.com> (c) 2017-2022
#           ryanss <ryanssdev@icloud.com> (c) 2014-2017
#  Website: https://github.com/dr-prodigy/python-holidays
#  License: MIT (see LICENSE file)

from datetime import date

from dateutil.easter import easter
from dateutil.relativedelta import relativedelta as rd
<<<<<<< HEAD
from dateutil.relativedelta import MO, TU, WE, FR, SA, SU
=======
from dateutil.relativedelta import MO, TU, WE, FR
>>>>>>> 75540117

from holidays.constants import JAN, MAR, APR, MAY, JUN, AUG, SEP, OCT, NOV, DEC
from holidays.holiday_base import HolidayBase


class Australia(HolidayBase):

    country = "AU"
    special_holidays = {
        2022: (
            (
                SEP,
                22,
                "National Day of Mourning for Queen Elizabeth II",
            ),
        ),
    }
    subdivisions = ["ACT", "NSW", "NT", "QLD", "SA", "TAS", "VIC", "WA"]

    def _populate(self, year):
        super()._populate(year)

        # ACT:  Holidays Act 1958
        # NSW:  Public Holidays Act 2010
        # NT:   Public Holidays Act 2013
        # QLD:  Holidays Act 1983
        # SA:   Holidays Act 1910
        # TAS:  Statutory Holidays Act 2000
        # VIC:  Public Holidays Act 1993
        # WA:   Public and Bank Holidays Act 1972

        # TODO do more research on history of Aus holidays

        # New Year's Day
        name = "New Year's Day"
        jan1 = date(year, JAN, 1)
        self[jan1] = name
        if self.observed and self._is_weekend(jan1):
            self[jan1 + rd(weekday=MO)] = name + " (Observed)"

        # Australia Day
        jan26 = date(year, JAN, 26)
        if year >= 1935:
            if self.subdiv == "NSW" and year < 1946:
                name = "Anniversary Day"
            else:
                name = "Australia Day"
            self[jan26] = name
            if self.observed and year >= 1946 and self._is_weekend(jan26):
                self[jan26 + rd(weekday=MO)] = name + " (Observed)"
        elif year >= 1888 and self.subdiv != "SA":
            name = "Anniversary Day"
            self[jan26] = name

        # Adelaide Cup
        if self.subdiv == "SA":
            name = "Adelaide Cup"
            if year >= 2006:
                # subject to proclamation ?!?!
                self[date(year, MAR, 1) + rd(weekday=MO(+2))] = name
            else:
                self[date(year, MAR, 1) + rd(weekday=MO(+3))] = name

        # Canberra Day
        # Info from https://www.timeanddate.com/holidays/australia/canberra-day
        # and https://en.wikipedia.org/wiki/Canberra_Day
        if self.subdiv == "ACT" and year >= 1913:
            name = "Canberra Day"
            if year >= 1913 and year <= 1957:
                self[date(year, MAR, 12)] = name
            if year >= 1958 and year <= 2007:
                self[date(year, MAR, 1) + rd(weekday=MO(+3))] = name
            if year >= 2008 and year != 2012:
                self[date(year, MAR, 1) + rd(weekday=MO(+2))] = name
            if year == 2012:
                self[date(year, MAR, 12)] = name

        # Easter
        easter_date = easter(year)
        self[easter_date + rd(days=-2)] = "Good Friday"
        if self.subdiv in {"ACT", "NSW", "NT", "QLD", "SA", "VIC"}:
            self[easter_date + rd(days=-1)] = "Easter Saturday"
        if self.subdiv in {"ACT", "NSW", "QLD", "VIC"}:
            self[easter_date] = "Easter Sunday"
        self[easter_date + rd(days=+1)] = "Easter Monday"

        # Anzac Day
        if year > 1920:
            name = "Anzac Day"
            apr25 = date(year, APR, 25)
            self[apr25] = name
            if self.observed:
                if apr25.weekday() == SA.weekday and self.subdiv in {
                    "WA",
                    "NT",
                }:
                    self[apr25 + rd(weekday=MO)] = name + " (Observed)"
                elif apr25.weekday() == SU.weekday and self.subdiv in {
                    "ACT",
                    "NT",
                    "QLD",
                    "SA",
                    "WA",
                }:
                    self[apr25 + rd(weekday=MO)] = name + " (Observed)"

        # Western Australia Day
        if self.subdiv == "WA" and year > 1832:
            if year >= 2015:
                name = "Western Australia Day"
            else:
                name = "Foundation Day"
            self[date(year, JUN, 1) + rd(weekday=MO(+1))] = name

        # Sovereign's Birthday
        if 1952 <= year <= 2022:
            name = "Queen's Birthday"
        elif year > 1901:
            name = "King's Birthday"
        if year >= 1936:
            if self.subdiv == "QLD":
                if year == 2012:
                    self[date(year, JUN, 11)] = "Queen's Diamond Jubilee"
                if year < 2016 and year != 2012:
                    dt = date(year, JUN, 1) + rd(weekday=MO(+2))
                    self[dt] = name
                else:
                    dt = date(year, OCT, 1) + rd(weekday=MO)
                    self[dt] = name
            elif self.subdiv == "WA":
                # by proclamation ?!?!
                self[date(year, OCT, 1) + rd(weekday=MO(-1))] = name
            elif self.subdiv in {"ACT", "NSW", "NT", "SA", "TAS", "VIC"}:
                dt = date(year, JUN, 1) + rd(weekday=MO(+2))
                self[dt] = name
        elif year > 1911:
            self[date(year, JUN, 3)] = name  # George V
        elif year > 1901:
            self[date(year, NOV, 9)] = name  # Edward VII

        # Picnic Day
        if self.subdiv == "NT":
            name = "Picnic Day"
            self[date(year, AUG, 1) + rd(weekday=MO)] = name

        # Bank Holiday
        if self.subdiv == "NSW":
            if year >= 1912:
                name = "Bank Holiday"
                self[date(year, 8, 1) + rd(weekday=MO)] = name

        # Labour Day
        name = "Labour Day"
        if self.subdiv in {"ACT", "NSW", "SA"}:
            self[date(year, OCT, 1) + rd(weekday=MO)] = name
        elif self.subdiv == "WA":
            self[date(year, MAR, 1) + rd(weekday=MO)] = name
        elif self.subdiv == "VIC":
            self[date(year, MAR, 1) + rd(weekday=MO(+2))] = name
        elif self.subdiv == "QLD":
            if 2013 <= year <= 2015:
                self[date(year, OCT, 1) + rd(weekday=MO)] = name
            else:
                self[date(year, MAY, 1) + rd(weekday=MO)] = name
        elif self.subdiv == "NT":
            name = "May Day"
            self[date(year, MAY, 1) + rd(weekday=MO)] = name
        elif self.subdiv == "TAS":
            name = "Eight Hours Day"
            self[date(year, MAR, 1) + rd(weekday=MO(+2))] = name

        # Family & Community Day
        if self.subdiv == "ACT":
            name = "Family & Community Day"
            if 2007 <= year <= 2009:
                self[date(year, NOV, 1) + rd(weekday=TU)] = name
            elif year == 2010:
                # first Monday of the September/October school holidays
                # moved to the second Monday if this falls on Labour day
                # TODO need a formula for the ACT school holidays then
                # http://www.cmd.act.gov.au/communication/holidays
                self[date(year, SEP, 26)] = name
            elif year == 2011:
                self[date(year, OCT, 10)] = name
            elif year == 2012:
                self[date(year, OCT, 8)] = name
            elif year == 2013:
                self[date(year, SEP, 30)] = name
            elif year == 2014:
                self[date(year, SEP, 29)] = name
            elif year == 2015:
                self[date(year, SEP, 28)] = name
            elif year == 2016:
                self[date(year, SEP, 26)] = name
            elif year == 2017:
                self[date(year, SEP, 25)] = name

        # Reconciliation Day
        if self.subdiv == "ACT":
            name = "Reconciliation Day"
            if year >= 2018:
                self[date(year, 5, 27) + rd(weekday=MO)] = name

        if self.subdiv == "VIC":
            # Grand Final Day
            if year == 2022:
                self[date(2022, SEP, 23)] = "Grand Final Day"
            elif year == 2020:
                # Rescheduled due to COVID-19
                self[date(year, OCT, 23)] = "Grand Final Day"
            elif year == 2021:
                # Rescheduled due to COVID-19
                self[date(year, SEP, 24)] = "Grand Final Day"
            elif year >= 2015:
                self[date(year, SEP, 24) + rd(weekday=FR)] = "Grand Final Day"

            # Melbourne Cup
            self[date(year, NOV, 1) + rd(weekday=TU)] = "Melbourne Cup"

        # The Royal Queensland Show (Ekka)
        # The Show starts on the first Friday of August - providing this is
        # not prior to the 5th - in which case it will begin on the second
        # Friday. The Wednesday during the show is a public holiday.
        if self.subdiv == "QLD":
            name = "The Royal Queensland Show"
            if year == 2020:
                self[date(year, AUG, 14)] = name
            if year == 2021:
                self[date(year, OCT, 29)] = name
            else:
                self[
                    date(year, AUG, 5) + rd(weekday=FR) + rd(weekday=WE)
                ] = name

        # Christmas Day
        name = "Christmas Day"
        dec25 = date(year, DEC, 25)
        self[dec25] = name
        if self.observed and self._is_weekend(dec25):
            self[date(year, DEC, 27)] = name + " (Observed)"

        # Boxing Day
        if self.subdiv == "SA":
            name = "Proclamation Day"
        else:
            name = "Boxing Day"
        dec26 = date(year, DEC, 26)
        self[dec26] = name
        if self.observed and self._is_weekend(dec26):
            self[date(year, DEC, 28)] = name + " (Observed)"


class AU(Australia):
    pass


class AUS(Australia):
    pass<|MERGE_RESOLUTION|>--- conflicted
+++ resolved
@@ -13,11 +13,7 @@
 
 from dateutil.easter import easter
 from dateutil.relativedelta import relativedelta as rd
-<<<<<<< HEAD
 from dateutil.relativedelta import MO, TU, WE, FR, SA, SU
-=======
-from dateutil.relativedelta import MO, TU, WE, FR
->>>>>>> 75540117
 
 from holidays.constants import JAN, MAR, APR, MAY, JUN, AUG, SEP, OCT, NOV, DEC
 from holidays.holiday_base import HolidayBase
