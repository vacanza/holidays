<<<<<<< HEAD
#  python-holidays
#  ---------------
#  A fast, efficient Python library for generating country, province and state
#  specific sets of holidays on the fly. It aims to make determining whether a
#  specific date is a holiday as fast and flexible as possible.
#
#  Authors: dr-prodigy <dr.prodigy.github@gmail.com> (c) 2017-2023
#           ryanss <ryanssdev@icloud.com> (c) 2014-2017
#  Website: https://github.com/dr-prodigy/python-holidays
#  License: MIT (see LICENSE file)
=======
from gettext import gettext as tr
>>>>>>> 60328e52

from holidays.calendars.gregorian import JAN, JUL, NOV
from holidays.holiday_base import HolidayBase
from holidays.holiday_groups import IslamicHolidays, InternationalHolidays


class Algeria(HolidayBase, InternationalHolidays, IslamicHolidays):
    """
    References:
      - https://en.wikipedia.org/wiki/Public_holidays_in_Algeria
    """

    country = "DZ"
    default_language = "ar"
    # Estimated label.
    estimated_label = tr("(تقدير*) *%s")
    supported_languages = ("ar", "en_US")

    def __init__(self, *args, **kwargs):
        InternationalHolidays.__init__(self)
        IslamicHolidays.__init__(self)
        super().__init__(*args, **kwargs)

    def _populate(self, year):
        super()._populate(year)

        # New Year's Day.
        self._add_new_years_day(tr("رأس السنة الميلادية"))

        # In January 2018, Algeria declared Yennayer a national holiday
        if year >= 2018:
            # Amazigh New Year / Yennayer
            self._add_holiday(tr("رأس السنة الأمازيغية"), JAN, 12)

        # Labour Day
        self._add_labor_day(tr("عيد العمال"))

        if year >= 1962:
            # Independence Day
            self._add_holiday(tr("عيد الإستقلال"), JUL, 5)

        if year >= 1963:
            # Revolution Day
            self._add_holiday(tr("عيد الثورة"), NOV, 1)

        # Islamic New Year
        self._add_islamic_new_year_day(tr("رأس السنة الهجرية"))

        # Ashura
        self._add_ashura_day(tr("عاشورة"))

        # Mawlid / Prophet's Birthday
        self._add_mawlid_day(tr("عيد المولد النبوي"))

        # As of April 30, 2023. Algeria has 3 days of Eid holidays
        # (https://www.horizons.dz/english/archives/amp/12021)
        # Eid al-Fitr - Feast Festive
        self._add_eid_al_fitr_day(tr("عيد الفطر"))
        # Eid al-Fitr Holiday
        self._add_eid_al_fitr_day_two(tr("عطلة عيد الفطر"))
        if year >= 2024:
            self._add_eid_al_fitr_day_three(tr("عطلة عيد الفطر"))

        # Eid al-Adha - Scarfice Festive
        self._add_eid_al_adha_day(tr("عيد الأضحى"))
        # Eid al-Adha Holiday
        self._add_eid_al_adha_day_two(tr("عطلة عيد الأضحى"))
        if year >= 2023:
            self._add_eid_al_adha_day_three(tr("عطلة عيد الأضحى"))


class DZ(Algeria):
    pass


class DZA(Algeria):
    pass<|MERGE_RESOLUTION|>--- conflicted
+++ resolved
@@ -1,4 +1,3 @@
-<<<<<<< HEAD
 #  python-holidays
 #  ---------------
 #  A fast, efficient Python library for generating country, province and state
@@ -9,9 +8,8 @@
 #           ryanss <ryanssdev@icloud.com> (c) 2014-2017
 #  Website: https://github.com/dr-prodigy/python-holidays
 #  License: MIT (see LICENSE file)
-=======
+
 from gettext import gettext as tr
->>>>>>> 60328e52
 
 from holidays.calendars.gregorian import JAN, JUL, NOV
 from holidays.holiday_base import HolidayBase
