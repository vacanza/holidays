#  python-holidays
#  ---------------
#  A fast, efficient Python library for generating country, province and state
#  specific sets of holidays on the fly. It aims to make determining whether a
#  specific date is a holiday as fast and flexible as possible.
#
#  Authors: dr-prodigy <dr.prodigy.github@gmail.com> (c) 2017-2023
#           ryanss <ryanssdev@icloud.com> (c) 2014-2017
#  Website: https://github.com/dr-prodigy/python-holidays
#  License: MIT (see LICENSE file)

from gettext import gettext as tr

<<<<<<< HEAD
=======
from holidays.calendars.gregorian import JAN, JUL, NOV
>>>>>>> 12768a61
from holidays.holiday_base import HolidayBase
from holidays.holiday_groups import IslamicHolidays, InternationalHolidays


class Algeria(HolidayBase, InternationalHolidays, IslamicHolidays):
    """
    References:
      - https://en.wikipedia.org/wiki/Public_holidays_in_Algeria
    """

    country = "DZ"
    default_language = "ar"
    # Estimated label.
    estimated_label = tr("(تقدير*) *%s")
    supported_languages = ("ar", "en_US")

    def __init__(self, *args, **kwargs):
        InternationalHolidays.__init__(self)
        IslamicHolidays.__init__(self)
        super().__init__(*args, **kwargs)

    def _populate(self, year):
        super()._populate(year)

        # New Year's Day.
        self._add_new_years_day(tr("رأس السنة الميلادية"))

        # In January 2018, Algeria declared Yennayer a national holiday
        if year >= 2018:
            # Amazigh New Year / Yennayer
<<<<<<< HEAD
            self._add_holiday_jan_12(tr("رأس السنة الأمازيغية"))
=======
            self._add_holiday(tr("رأس السنة الأمازيغية"), JAN, 12)
>>>>>>> 12768a61

        # Labour Day
        self._add_labor_day(tr("عيد العمال"))

        if year >= 1962:
            # Independence Day
<<<<<<< HEAD
            self._add_holiday_jul_5(tr("عيد الإستقلال"))

        if year >= 1963:
            # Revolution Day
            self._add_holiday_nov_1(tr("عيد الثورة"))
=======
            self._add_holiday(tr("عيد الإستقلال"), JUL, 5)

        if year >= 1963:
            # Revolution Day
            self._add_holiday(tr("عيد الثورة"), NOV, 1)
>>>>>>> 12768a61

        # Islamic New Year
        self._add_islamic_new_year_day(tr("رأس السنة الهجرية"))

        # Ashura
        self._add_ashura_day(tr("عاشورة"))

        # Mawlid / Prophet's Birthday
        self._add_mawlid_day(tr("عيد المولد النبوي"))

        # As of April 30, 2023. Algeria has 3 days of Eid holidays
        # (https://www.horizons.dz/english/archives/amp/12021)
        # Eid al-Fitr - Feast Festive
        self._add_eid_al_fitr_day(tr("عيد الفطر"))
        # Eid al-Fitr Holiday
        self._add_eid_al_fitr_day_two(tr("عطلة عيد الفطر"))
        if year >= 2024:
            self._add_eid_al_fitr_day_three(tr("عطلة عيد الفطر"))

        # Eid al-Adha - Scarfice Festive
        self._add_eid_al_adha_day(tr("عيد الأضحى"))
        # Eid al-Adha Holiday
        self._add_eid_al_adha_day_two(tr("عطلة عيد الأضحى"))
        if year >= 2023:
            self._add_eid_al_adha_day_three(tr("عطلة عيد الأضحى"))


class DZ(Algeria):
    pass


class DZA(Algeria):
    pass<|MERGE_RESOLUTION|>--- conflicted
+++ resolved
@@ -11,10 +11,6 @@
 
 from gettext import gettext as tr
 
-<<<<<<< HEAD
-=======
-from holidays.calendars.gregorian import JAN, JUL, NOV
->>>>>>> 12768a61
 from holidays.holiday_base import HolidayBase
 from holidays.holiday_groups import IslamicHolidays, InternationalHolidays
 
@@ -45,30 +41,18 @@
         # In January 2018, Algeria declared Yennayer a national holiday
         if year >= 2018:
             # Amazigh New Year / Yennayer
-<<<<<<< HEAD
             self._add_holiday_jan_12(tr("رأس السنة الأمازيغية"))
-=======
-            self._add_holiday(tr("رأس السنة الأمازيغية"), JAN, 12)
->>>>>>> 12768a61
 
         # Labour Day
         self._add_labor_day(tr("عيد العمال"))
 
         if year >= 1962:
             # Independence Day
-<<<<<<< HEAD
             self._add_holiday_jul_5(tr("عيد الإستقلال"))
 
         if year >= 1963:
             # Revolution Day
             self._add_holiday_nov_1(tr("عيد الثورة"))
-=======
-            self._add_holiday(tr("عيد الإستقلال"), JUL, 5)
-
-        if year >= 1963:
-            # Revolution Day
-            self._add_holiday(tr("عيد الثورة"), NOV, 1)
->>>>>>> 12768a61
 
         # Islamic New Year
         self._add_islamic_new_year_day(tr("رأس السنة الهجرية"))
