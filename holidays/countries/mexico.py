#  python-holidays
#  ---------------
#  A fast, efficient Python library for generating country, province and state
#  specific sets of holidays on the fly. It aims to make determining whether a
#  specific date is a holiday as fast and flexible as possible.
#
#  Authors: dr-prodigy <maurizio.montel@gmail.com> (c) 2017-2022
#           ryanss <ryanssdev@icloud.com> (c) 2014-2017
#  Website: https://github.com/dr-prodigy/python-holidays
#  License: MIT (see LICENSE file)

from datetime import date

from dateutil.relativedelta import relativedelta as rd
from dateutil.relativedelta import MO, FR, SA, SU

from holidays.constants import JAN, FEB, MAR, MAY, SEP, NOV, DEC
from holidays.holiday_base import HolidayBase


class Mexico(HolidayBase):

    country = "MX"

    def _add_with_observed(self, holiday: date, name: str):
        self[holiday] = name
        if self.observed and holiday.weekday() == SAT:
            self[holiday + rd(days=-1)] = name + " (Observed)"
        elif self.observed and holiday.weekday() == SUN:
            self[holiday + rd(days=+1)] = name + " (Observed)"

    def _populate(self, year):
        super()._populate(year)

        # New Year's Day
        name = "Año Nuevo [New Year's Day]"
<<<<<<< HEAD
        self[date(year, JAN, 1)] = name
        if self.observed and date(year, JAN, 1).weekday() == SU.weekday:
            self[date(year, JAN, 1) + rd(days=+1)] = name + " (Observed)"
=======
        dt = date(year, JAN, 1)
        self[dt] = name
        if self.observed and dt.weekday() == SUN:
            self[dt + rd(days=+1)] = name + " (Observed)"
>>>>>>> 6f3242d6
        # The next year's observed New Year's Day can be in this year
        # when it falls on a Friday (Jan 1st is a Saturday)
        if self.observed and date(year, DEC, 31).weekday() == FR.weekday:
            self[date(year, DEC, 31)] = name + " (Observed)"

        # Constitution Day
        name = "Día de la Constitución [Constitution Day]"
        if self.observed and year >= 2007:
            self[date(year, FEB, 1) + rd(weekday=MO(+1))] = (
                name + " (Observed)"
            )

        if year >= 1917:
            self[date(year, FEB, 5)] = name

        # Benito Juárez's birthday
        name = "Natalicio de Benito Juárez [Benito Juárez's birthday]"
        if self.observed and year >= 2007:
            self[date(year, MAR, 1) + rd(weekday=MO(+3))] = (
                name + " (Observed)"
            )

        if year >= 1917:
            self[date(year, MAR, 21)] = name

        # Labor Day
        if year >= 1923:
            name = "Día del Trabajo [Labour Day]"
<<<<<<< HEAD
            self[date(year, MAY, 1)] = name
            if self.observed and date(year, MAY, 1).weekday() == SA.weekday:
                self[date(year, MAY, 1) + rd(days=-1)] = name + " (Observed)"
            elif self.observed and date(year, MAY, 1).weekday() == SU.weekday:
                self[date(year, MAY, 1) + rd(days=+1)] = name + " (Observed)"

        # Independence Day
        name = "Día de la Independencia [Independence Day]"
        self[date(year, SEP, 16)] = name
        if self.observed and date(year, SEP, 16).weekday() == SA.weekday:
            self[date(year, SEP, 16) + rd(days=-1)] = name + " (Observed)"
        elif self.observed and date(year, SEP, 16).weekday() == SU.weekday:
            self[date(year, SEP, 16) + rd(days=+1)] = name + " (Observed)"
=======
            dt = date(year, MAY, 1)
            self._add_with_observed(dt, name)

        # Independence Day
        name = "Día de la Independencia [Independence Day]"
        dt = date(year, SEP, 16)
        self._add_with_observed(dt, name)
>>>>>>> 6f3242d6

        # Revolution Day
        name = "Día de la Revolución [Revolution Day]"
        if self.observed and year >= 2007:
            self[date(year, NOV, 1) + rd(weekday=MO(+3))] = (
                name + " (Observed)"
            )

        if year >= 1917:
            self[date(year, NOV, 20)] = name

        # Change of Federal Government
        # Every six years--next observance 2018
        if year >= 1970 and (2096 - year) % 6 == 0:
<<<<<<< HEAD
            self[date(year, DEC, 1)] = name
            if self.observed and date(year, DEC, 1).weekday() == SA.weekday:
                self[date(year, DEC, 1) + rd(days=-1)] = name + " (Observed)"
            elif self.observed and date(year, DEC, 1).weekday() == SU.weekday:
                self[date(year, DEC, 1) + rd(days=+1)] = name + " (Observed)"

        # Christmas
        self[date(year, DEC, 25)] = "Navidad [Christmas]"
        if self.observed and date(year, DEC, 25).weekday() == SA.weekday:
            self[date(year, DEC, 25) + rd(days=-1)] = name + " (Observed)"
        elif self.observed and date(year, DEC, 25).weekday() == SU.weekday:
            self[date(year, DEC, 25) + rd(days=+1)] = name + " (Observed)"
=======
            name = (
                "Transmisión del Poder Ejecutivo Federal"
                " [Change of Federal Government]"
            )
            dt = date(year, DEC, 1)
            self._add_with_observed(dt, name)

        # Christmas
        name = "Navidad [Christmas]"
        dt = date(year, DEC, 25)
        self._add_with_observed(dt, name)
>>>>>>> 6f3242d6


class MX(Mexico):
    pass


class MEX(Mexico):
    pass<|MERGE_RESOLUTION|>--- conflicted
+++ resolved
@@ -24,9 +24,9 @@
 
     def _add_with_observed(self, holiday: date, name: str):
         self[holiday] = name
-        if self.observed and holiday.weekday() == SAT:
+        if self.observed and holiday.weekday() == SA.weekday:
             self[holiday + rd(days=-1)] = name + " (Observed)"
-        elif self.observed and holiday.weekday() == SUN:
+        elif self.observed and holiday.weekday() == SU.weekday:
             self[holiday + rd(days=+1)] = name + " (Observed)"
 
     def _populate(self, year):
@@ -34,16 +34,10 @@
 
         # New Year's Day
         name = "Año Nuevo [New Year's Day]"
-<<<<<<< HEAD
-        self[date(year, JAN, 1)] = name
-        if self.observed and date(year, JAN, 1).weekday() == SU.weekday:
-            self[date(year, JAN, 1) + rd(days=+1)] = name + " (Observed)"
-=======
         dt = date(year, JAN, 1)
         self[dt] = name
-        if self.observed and dt.weekday() == SUN:
+        if self.observed and dt.weekday() == SU.weekday:
             self[dt + rd(days=+1)] = name + " (Observed)"
->>>>>>> 6f3242d6
         # The next year's observed New Year's Day can be in this year
         # when it falls on a Friday (Jan 1st is a Saturday)
         if self.observed and date(year, DEC, 31).weekday() == FR.weekday:
@@ -72,21 +66,6 @@
         # Labor Day
         if year >= 1923:
             name = "Día del Trabajo [Labour Day]"
-<<<<<<< HEAD
-            self[date(year, MAY, 1)] = name
-            if self.observed and date(year, MAY, 1).weekday() == SA.weekday:
-                self[date(year, MAY, 1) + rd(days=-1)] = name + " (Observed)"
-            elif self.observed and date(year, MAY, 1).weekday() == SU.weekday:
-                self[date(year, MAY, 1) + rd(days=+1)] = name + " (Observed)"
-
-        # Independence Day
-        name = "Día de la Independencia [Independence Day]"
-        self[date(year, SEP, 16)] = name
-        if self.observed and date(year, SEP, 16).weekday() == SA.weekday:
-            self[date(year, SEP, 16) + rd(days=-1)] = name + " (Observed)"
-        elif self.observed and date(year, SEP, 16).weekday() == SU.weekday:
-            self[date(year, SEP, 16) + rd(days=+1)] = name + " (Observed)"
-=======
             dt = date(year, MAY, 1)
             self._add_with_observed(dt, name)
 
@@ -94,7 +73,6 @@
         name = "Día de la Independencia [Independence Day]"
         dt = date(year, SEP, 16)
         self._add_with_observed(dt, name)
->>>>>>> 6f3242d6
 
         # Revolution Day
         name = "Día de la Revolución [Revolution Day]"
@@ -109,20 +87,6 @@
         # Change of Federal Government
         # Every six years--next observance 2018
         if year >= 1970 and (2096 - year) % 6 == 0:
-<<<<<<< HEAD
-            self[date(year, DEC, 1)] = name
-            if self.observed and date(year, DEC, 1).weekday() == SA.weekday:
-                self[date(year, DEC, 1) + rd(days=-1)] = name + " (Observed)"
-            elif self.observed and date(year, DEC, 1).weekday() == SU.weekday:
-                self[date(year, DEC, 1) + rd(days=+1)] = name + " (Observed)"
-
-        # Christmas
-        self[date(year, DEC, 25)] = "Navidad [Christmas]"
-        if self.observed and date(year, DEC, 25).weekday() == SA.weekday:
-            self[date(year, DEC, 25) + rd(days=-1)] = name + " (Observed)"
-        elif self.observed and date(year, DEC, 25).weekday() == SU.weekday:
-            self[date(year, DEC, 25) + rd(days=+1)] = name + " (Observed)"
-=======
             name = (
                 "Transmisión del Poder Ejecutivo Federal"
                 " [Change of Federal Government]"
@@ -134,7 +98,6 @@
         name = "Navidad [Christmas]"
         dt = date(year, DEC, 25)
         self._add_with_observed(dt, name)
->>>>>>> 6f3242d6
 
 
 class MX(Mexico):
