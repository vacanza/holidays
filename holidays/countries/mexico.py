--- conflicted
+++ resolved
@@ -24,17 +24,10 @@
 
     def _add_with_observed(self, holiday: date, name: str):
         self[holiday] = name
-<<<<<<< HEAD
         if self.observed and self._is_saturday(holiday):
-            self[holiday + rd(days=-1)] = name + " (Observed)"
+            self[holiday + td(days=-1)] = name + " (Observed)"
         elif self.observed and self._is_sunday(holiday):
-            self[holiday + rd(days=+1)] = name + " (Observed)"
-=======
-        if self.observed and holiday.weekday() == SAT:
-            self[holiday + td(days=-1)] = name + " (Observed)"
-        elif self.observed and holiday.weekday() == SUN:
             self[holiday + td(days=+1)] = name + " (Observed)"
->>>>>>> ee5c45ac
 
     def _populate(self, year):
         super()._populate(year)
@@ -43,13 +36,8 @@
         name = "Año Nuevo [New Year's Day]"
         dt = date(year, JAN, 1)
         self[dt] = name
-<<<<<<< HEAD
         if self.observed and self._is_sunday(dt):
-            self[dt + rd(days=+1)] = name + " (Observed)"
-=======
-        if self.observed and dt.weekday() == SUN:
             self[dt + td(days=+1)] = name + " (Observed)"
->>>>>>> ee5c45ac
         # The next year's observed New Year's Day can be in this year
         # when it falls on a Friday (Jan 1st is a Saturday)
         if self.observed and self._is_friday(year, DEC, 31):
