--- conflicted
+++ resolved
@@ -9,7 +9,6 @@
 #  Website: https://github.com/dr-prodigy/python-holidays
 #  License: MIT (see LICENSE file)
 
-<<<<<<< HEAD
 from .angola import AGO, AO, Angola
 from .argentina import AR, ARG, Argentina
 from .aruba import ABW, AW, Aruba
@@ -38,6 +37,7 @@
 from .dominican_republic import DO, DOM, DominicanRepublic
 from .egypt import EG, EGY, Egypt
 from .estonia import EE, EST, Estonia
+from .eswatini import SZ, SZW, Eswatini, Swaziland
 from .ethiopia import ET, ETH, Ethiopia
 from .finland import FI, FIN, Finland
 from .france import FR, FRA, France
@@ -90,7 +90,6 @@
 from .slovenia import SI, SVN, Slovenia
 from .south_africa import ZA, ZAF, SouthAfrica
 from .spain import ES, ESP, Spain
-from .swaziland import SZ, SZW, Swaziland
 from .sweden import SE, SWE, Sweden
 from .switzerland import CH, CHE, Switzerland
 from .taiwan import TW, TWN, Taiwan
@@ -105,107 +104,4 @@
 from .venezuela import VE, VEN, Venezuela
 from .vietnam import VN, VNM, Vietnam
 from .zambia import ZM, ZMB, Zambia
-from .zimbabwe import ZW, ZWE, Zimbabwe
-=======
-from .angola import Angola, AO, AGO
-from .argentina import Argentina, AR, ARG
-from .aruba import Aruba, AW, ABW
-from .australia import Australia, AU, AUS
-from .austria import Austria, AT, AUT
-from .azerbaijan import Azerbaijan, AZ, AZE
-from .bangladesh import Bangladesh, BD, BGD
-from .belarus import Belarus, BY, BLR
-from .belgium import Belgium, BE, BEL
-from .bolivia import Bolivia, BO, BOL
-from .botswana import Botswana, BW, BWA
-from .brazil import Brazil, BR, BRA
-from .bulgaria import Bulgaria, BG, BLG
-from .burundi import Burundi, BI, BDI
-from .canada import Canada, CA, CAN
-from .chile import Chile, CL, CHL
-from .china import China, CN, CHN
-from .colombia import Colombia, CO, COL
-from .croatia import Croatia, HR, HRV
-from .cuba import Cuba, CU, CUB
-from .curacao import Curacao, CW, CUW
-from .cyprus import Cyprus, CY, CYP
-from .czechia import Czechia, CZ, CZE
-from .denmark import Denmark, DK, DNK
-from .djibouti import Djibouti, DJ, DJI
-from .dominican_republic import DominicanRepublic, DO, DOM
-from .egypt import Egypt, EG, EGY
-from .estonia import Estonia, EE, EST
-from .eswatini import Eswatini, Swaziland, SZ, SZW
-from .ethiopia import Ethiopia, ET, ETH
-from .finland import Finland, FI, FIN
-from .france import France, FR, FRA
-from .georgia import Georgia, GE, GEO
-from .germany import Germany, DE, DEU
-from .greece import Greece, GR, GRC
-from .honduras import Honduras, HN, HND
-from .hongkong import HongKong, HK, HKG
-from .hungary import Hungary, HU, HUN
-from .iceland import Iceland, IS, ISL
-from .india import India, IN, IND
-from .ireland import Ireland, IE, IRL
-from .isle_of_man import IsleOfMan, IM
-from .italy import Italy, IT, ITA
-from .israel import Israel, IL, ISR
-from .jamaica import Jamaica, JM, JAM
-from .japan import Japan, JP, JPN
-from .kazakhstan import Kazakhstan, KZ, KAZ
-from .kenya import Kenya, KE, KEN
-from .korea import Korea, KR, KOR
-from .latvia import Latvia, LV, LVA
-from .lesotho import Lesotho, LS, LSO
-from .lithuania import Lithuania, LT, LTU
-from .luxembourg import Luxembourg, LU, LUX
-from .madagascar import Madagascar, MG, MDG
-from .malawi import Malawi, MW, MWI
-from .malaysia import Malaysia, MY, MYS
-from .malta import Malta, MT, MLT
-from .mexico import Mexico, MX, MEX
-from .moldova import Moldova, MD
-from .morocco import Morocco, MA, MOR
-from .mozambique import Mozambique, MZ, MOZ
-from .namibia import Namibia, NA, NAM
-from .netherlands import Netherlands, NL, NLD
-from .new_zealand import NewZealand, NZ, NZL
-from .nicaragua import Nicaragua, NI, NIC
-from .nigeria import Nigeria, NG, NGA
-from .north_macedonia import NorthMacedonia, MK, MKD
-from .norway import Norway, NO, NOR
-from .paraguay import Paraguay, PY, PRY
-from .peru import Peru, PE, PER
-from .poland import Poland, PL, POL
-from .portugal import Portugal, PT, PRT
-from .romania import Romania, RO, ROU
-from .russia import Russia, RU, RUS
-from .saudi_arabia import SaudiArabia, SA, SAU
-from .serbia import Serbia, RS, SRB
-from .singapore import Singapore, SG, SGP
-from .slovakia import Slovakia, SK, SVK
-from .slovenia import Slovenia, SI, SVN
-from .south_africa import SouthAfrica, ZA, ZAF
-from .spain import Spain, ES, ESP
-from .sweden import Sweden, SE, SWE
-from .switzerland import Switzerland, CH, CHE
-from .taiwan import Taiwan, TW, TWN
-from .turkey import Turkey, TR, TUR
-from .tunisia import Tunisia, TUN, TN
-from .ukraine import Ukraine, UA, UKR
-from .united_arab_emirates import UnitedArabEmirates, AE, ARE
-from .united_kingdom import (
-    UnitedKingdom,
-    UK,
-    GB,
-    GBR,
-)
-from .united_states import UnitedStates, US, USA
-from .uruguay import Uruguay, UY, URY
-from .uzbekistan import Uzbekistan, UZ, UZB
-from .venezuela import Venezuela, VE, VEN
-from .vietnam import Vietnam, VN, VNM
-from .zambia import Zambia, ZM, ZMB
-from .zimbabwe import Zimbabwe, ZW, ZWE
->>>>>>> 12723b0e
+from .zimbabwe import ZW, ZWE, Zimbabwe