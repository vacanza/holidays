--- conflicted
+++ resolved
@@ -172,19 +172,12 @@
 from holidays.countries.saint_barthelemy import SaintBarthelemy, BL, BLM, HolidaysBL
 from holidays.countries.saint_kitts_and_nevis import SaintKittsAndNevis, KN, KNA
 from holidays.countries.saint_lucia import SaintLucia, LC, LCA
-<<<<<<< HEAD
-from holidays.countries.saint_vincent_and_the_grenadines import (
-    SaintVincentAndTheGrenadines,
-    VC,
-    VCT,
-=======
 from holidays.countries.saint_martin import SaintMartin, MF, MAF, HolidaysMF
 from holidays.countries.saint_pierre_and_miquelon import (
     SaintPierreAndMiquelon,
     PM,
     SPM,
     HolidaysPM,
->>>>>>> 7d11a217
 )
 from holidays.countries.samoa import Samoa, WS, WSM
 from holidays.countries.san_marino import SanMarino, SM, SMR
