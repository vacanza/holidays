#  holidays
#  --------
#  A fast, efficient Python library for generating country, province and state
#  specific sets of holidays on the fly. It aims to make determining whether a
#  specific date is a holiday as fast and flexible as possible.
#
#  Authors: Vacanza Team and individual contributors (see CONTRIBUTORS file)
#           dr-prodigy <dr.prodigy.github@gmail.com> (c) 2017-2023
#           ryanss <ryanssdev@icloud.com> (c) 2014-2017
#  Website: https://github.com/vacanza/holidays
#  License: MIT (see LICENSE file)

# ruff: noqa: F401

from holidays.countries.afghanistan import Afghanistan, AF, AFG
from holidays.countries.aland_islands import AlandIslands, AX, ALA, HolidaysAX
from holidays.countries.albania import Albania, AL, ALB
from holidays.countries.algeria import Algeria, DZ, DZA
from holidays.countries.american_samoa import AmericanSamoa, AS, ASM, HolidaysAS
from holidays.countries.andorra import Andorra, AD, AND
from holidays.countries.angola import Angola, AO, AGO
from holidays.countries.anguilla import Anguilla, AI, AIA
from holidays.countries.antigua_and_barbuda import AntiguaAndBarbuda, AG, ATG
from holidays.countries.argentina import Argentina, AR, ARG
from holidays.countries.armenia import Armenia, AM, ARM
from holidays.countries.aruba import Aruba, AW, ABW
from holidays.countries.australia import Australia, AU, AUS
from holidays.countries.austria import Austria, AT, AUT
from holidays.countries.azerbaijan import Azerbaijan, AZ, AZE
from holidays.countries.bahamas import Bahamas, BS, BHS
from holidays.countries.bahrain import Bahrain, BH, BAH
from holidays.countries.bangladesh import Bangladesh, BD, BGD
from holidays.countries.barbados import Barbados, BB, BRB
from holidays.countries.belarus import Belarus, BY, BLR
from holidays.countries.belgium import Belgium, BE, BEL
from holidays.countries.belize import Belize, BZ, BLZ
from holidays.countries.benin import Benin, BJ, BEN
from holidays.countries.bermuda import Bermuda, BM, BMU
from holidays.countries.bolivia import Bolivia, BO, BOL
from holidays.countries.bonaire_sint_eustatius_and_saba import BonaireSintEustatiusAndSaba, BQ, BES
from holidays.countries.bosnia_and_herzegovina import BosniaAndHerzegovina, BA, BIH
from holidays.countries.botswana import Botswana, BW, BWA
from holidays.countries.brazil import Brazil, BR, BRA
from holidays.countries.british_virgin_islands import BritishVirginIslands, VG, VGB
from holidays.countries.brunei import Brunei, BN, BRN
from holidays.countries.bulgaria import Bulgaria, BG, BLG
from holidays.countries.burkina_faso import BurkinaFaso, BF, BFA
from holidays.countries.burundi import Burundi, BI, BDI
from holidays.countries.cambodia import Cambodia, KH, KHM
from holidays.countries.cameroon import Cameroon, CM, CMR
from holidays.countries.canada import Canada, CA, CAN
<<<<<<< HEAD
from holidays.countries.central_african_republic import CentralAfricanRepublic, CF, CAF
=======
from holidays.countries.cayman_islands import CaymanIslands, KY, CYM
>>>>>>> 713bafec
from holidays.countries.chad import Chad, TD, TCD
from holidays.countries.chile import Chile, CL, CHL
from holidays.countries.china import China, CN, CHN
from holidays.countries.christmas_island import ChristmasIsland, CX, CXR
from holidays.countries.cocos_islands import CocosIslands, CC, CCK
from holidays.countries.colombia import Colombia, CO, COL
from holidays.countries.congo import Congo, CG, COG
from holidays.countries.cook_islands import CookIslands, CK, COK
from holidays.countries.costa_rica import CostaRica, CR, CRI
from holidays.countries.croatia import Croatia, HR, HRV
from holidays.countries.cuba import Cuba, CU, CUB
from holidays.countries.curacao import Curacao, CW, CUW
from holidays.countries.cyprus import Cyprus, CY, CYP
from holidays.countries.czechia import Czechia, CZ, CZE
from holidays.countries.denmark import Denmark, DK, DNK
from holidays.countries.djibouti import Djibouti, DJ, DJI
from holidays.countries.dominica import Dominica, DM, DMA
from holidays.countries.dominican_republic import DominicanRepublic, DO, DOM
from holidays.countries.ecuador import Ecuador, EC, ECU
from holidays.countries.egypt import Egypt, EG, EGY
from holidays.countries.el_salvador import ElSalvador, SV, SLV
from holidays.countries.equatorial_guinea import EquatorialGuinea, GQ, GNQ
from holidays.countries.estonia import Estonia, EE, EST
from holidays.countries.eswatini import Eswatini, SZ, SZW, Swaziland
from holidays.countries.ethiopia import Ethiopia, ET, ETH
from holidays.countries.falkland_islands import FalklandIslands, FK, FLK
from holidays.countries.fiji import Fiji, FJ, FJI
from holidays.countries.finland import Finland, FI, FIN
from holidays.countries.france import France, FR, FRA
from holidays.countries.french_guiana import FrenchGuiana, GF, GUF, HolidaysGF
from holidays.countries.french_polynesia import FrenchPolynesia, PF, PYF, HolidaysPF
from holidays.countries.french_southern_territories import (
    FrenchSouthernTerritories,
    TF,
    ATF,
    HolidaysTF,
)
from holidays.countries.gabon import Gabon, GA, GAB
from holidays.countries.georgia import Georgia, GE, GEO
from holidays.countries.germany import Germany, DE, DEU
from holidays.countries.ghana import Ghana, GH, GHA
from holidays.countries.greece import Greece, GR, GRC
from holidays.countries.greenland import Greenland, GL, GRL
from holidays.countries.grenada import Grenada, GD, GRD
from holidays.countries.guadeloupe import Guadeloupe, GP, GLP, HolidaysGP
from holidays.countries.guam import Guam, GU, GUM, HolidaysGU
from holidays.countries.guatemala import Guatemala, GT, GUA
from holidays.countries.guernsey import Guernsey, GG, GGY
from holidays.countries.guinea import Guinea, GN, GIN
from holidays.countries.guyana import Guyana, GY, GUY
from holidays.countries.haiti import Haiti, HT, HTI
from holidays.countries.honduras import Honduras, HN, HND
from holidays.countries.hongkong import HongKong, HK, HKG
from holidays.countries.hungary import Hungary, HU, HUN
from holidays.countries.iceland import Iceland, IS, ISL
from holidays.countries.india import India, IN, IND
from holidays.countries.indonesia import Indonesia, ID, IDN
from holidays.countries.iran import Iran, IR, IRN
from holidays.countries.ireland import Ireland, IE, IRL
from holidays.countries.isle_of_man import IsleOfMan, IM, IMN
from holidays.countries.israel import Israel, IL, ISR
from holidays.countries.italy import Italy, IT, ITA
from holidays.countries.ivory_coast import IvoryCoast, CI, CIV
from holidays.countries.jamaica import Jamaica, JM, JAM
from holidays.countries.japan import Japan, JP, JPN
from holidays.countries.jersey import Jersey, JE, JEY
from holidays.countries.jordan import Jordan, JO, JOR
from holidays.countries.kazakhstan import Kazakhstan, KZ, KAZ
from holidays.countries.kenya import Kenya, KE, KEN
from holidays.countries.kuwait import Kuwait, KW, KWT
from holidays.countries.kyrgyzstan import Kyrgyzstan, KG, KGZ
from holidays.countries.laos import Laos, LA, LAO
from holidays.countries.latvia import Latvia, LV, LVA
from holidays.countries.lesotho import Lesotho, LS, LSO
from holidays.countries.libya import Libya, LY, LBY
from holidays.countries.liechtenstein import Liechtenstein, LI, LIE
from holidays.countries.lithuania import Lithuania, LT, LTU
from holidays.countries.luxembourg import Luxembourg, LU, LUX
from holidays.countries.macau import Macau, MO, MAC
from holidays.countries.madagascar import Madagascar, MG, MDG
from holidays.countries.malawi import Malawi, MW, MWI
from holidays.countries.malaysia import Malaysia, MY, MYS
from holidays.countries.maldives import Maldives, MV, MDV
from holidays.countries.malta import Malta, MT, MLT
from holidays.countries.marshall_islands import MarshallIslands, MH, MHL, HolidaysMH
from holidays.countries.martinique import Martinique, MQ, MTQ, HolidaysMQ
from holidays.countries.mauritania import Mauritania, MR, MRT
from holidays.countries.mauritius import Mauritius, MU, MUS
from holidays.countries.mayotte import Mayotte, YT, MYT, HolidaysYT
from holidays.countries.mexico import Mexico, MX, MEX
from holidays.countries.micronesia import Micronesia, FM, FSM
from holidays.countries.moldova import Moldova, MD, MDA
from holidays.countries.monaco import Monaco, MC, MCO
from holidays.countries.mongolia import Mongolia, MN, MNG
from holidays.countries.montenegro import Montenegro, ME, MNE
from holidays.countries.morocco import Morocco, MA, MOR
from holidays.countries.mozambique import Mozambique, MZ, MOZ
from holidays.countries.namibia import Namibia, NA, NAM
from holidays.countries.nauru import Nauru, NR, NRU
from holidays.countries.nepal import Nepal, NP, NPL
from holidays.countries.netherlands import Netherlands, NL, NLD
from holidays.countries.new_caledonia import NewCaledonia, NC, NCL, HolidaysNC
from holidays.countries.new_zealand import NewZealand, NZ, NZL
from holidays.countries.nicaragua import Nicaragua, NI, NIC
from holidays.countries.niger import Niger, NE, NER
from holidays.countries.nigeria import Nigeria, NG, NGA
from holidays.countries.north_macedonia import NorthMacedonia, MK, MKD
from holidays.countries.northern_mariana_islands import NorthernMarianaIslands, MP, MNP, HolidaysMP
from holidays.countries.norway import Norway, NO, NOR
from holidays.countries.oman import Oman, OM, OMN
from holidays.countries.pakistan import Pakistan, PK, PAK
from holidays.countries.palau import Palau, PW, PLW
from holidays.countries.palestine import Palestine, PS, PSE
from holidays.countries.panama import Panama, PA, PAN
from holidays.countries.papua_new_guinea import PapuaNewGuinea, PG, PNG
from holidays.countries.paraguay import Paraguay, PY, PRY
from holidays.countries.peru import Peru, PE, PER
from holidays.countries.philippines import Philippines, PH, PHL
from holidays.countries.poland import Poland, PL, POL
from holidays.countries.portugal import Portugal, PT, PRT
from holidays.countries.puerto_rico import PuertoRico, PR, PRI, HolidaysPR
from holidays.countries.qatar import Qatar, QA, QAT
from holidays.countries.reunion import Reunion, RE, REU, HolidaysRE
from holidays.countries.romania import Romania, RO, ROU
from holidays.countries.russia import Russia, RU, RUS
from holidays.countries.saint_barthelemy import SaintBarthelemy, BL, BLM, HolidaysBL
from holidays.countries.saint_kitts_and_nevis import SaintKittsAndNevis, KN, KNA
from holidays.countries.saint_lucia import SaintLucia, LC, LCA
from holidays.countries.saint_martin import SaintMartin, MF, MAF, HolidaysMF
from holidays.countries.saint_pierre_and_miquelon import (
    SaintPierreAndMiquelon,
    PM,
    SPM,
    HolidaysPM,
)
from holidays.countries.saint_vincent_and_the_grenadines import (
    SaintVincentAndTheGrenadines,
    VC,
    VCT,
)
from holidays.countries.samoa import Samoa, WS, WSM
from holidays.countries.san_marino import SanMarino, SM, SMR
from holidays.countries.sao_tome_and_principe import SaoTomeAndPrincipe, ST, STP
from holidays.countries.saudi_arabia import SaudiArabia, SA, SAU
from holidays.countries.senegal import Senegal, SN, SEN
from holidays.countries.serbia import Serbia, RS, SRB
from holidays.countries.seychelles import Seychelles, SC, SYC
from holidays.countries.sierra_leone import SierraLeone, SL, SLE
from holidays.countries.singapore import Singapore, SG, SGP
from holidays.countries.sint_maarten import SintMaarten, SX, SXM
from holidays.countries.slovakia import Slovakia, SK, SVK
from holidays.countries.slovenia import Slovenia, SI, SVN
from holidays.countries.solomon_islands import SolomonIslands, SB, SLB
from holidays.countries.south_africa import SouthAfrica, ZA, ZAF
from holidays.countries.south_korea import SouthKorea, KR, KOR, Korea
from holidays.countries.spain import Spain, ES, ESP
from holidays.countries.sri_lanka import SriLanka, LK, LKA
from holidays.countries.suriname import Suriname, SR, SUR
from holidays.countries.svalbard_and_jan_mayen import SvalbardAndJanMayen, SJ, SJM, HolidaysSJ
from holidays.countries.sweden import Sweden, SE, SWE
from holidays.countries.switzerland import Switzerland, CH, CHE
from holidays.countries.taiwan import Taiwan, TW, TWN
from holidays.countries.tanzania import Tanzania, TZ, TZA
from holidays.countries.thailand import Thailand, TH, THA
from holidays.countries.timor_leste import TimorLeste, TL, TLS
from holidays.countries.togo import Togo, TG, TGO
from holidays.countries.tonga import Tonga, TO, TON
from holidays.countries.trinidad_and_tobago import TrinidadAndTobago, TT, TTO
from holidays.countries.tunisia import Tunisia, TN, TUN
from holidays.countries.turkey import Turkey, TR, TUR
from holidays.countries.turks_and_caicos_islands import TurksAndCaicosIslands, TC, TCA
from holidays.countries.tuvalu import Tuvalu, TV, TUV
from holidays.countries.ukraine import Ukraine, UA, UKR
from holidays.countries.united_arab_emirates import UnitedArabEmirates, AE, ARE
from holidays.countries.united_kingdom import UnitedKingdom, GB, GBR, UK
from holidays.countries.united_states import UnitedStates, US, USA
from holidays.countries.united_states_minor_outlying_islands import (
    UnitedStatesMinorOutlyingIslands,
    UM,
    UMI,
    HolidaysUM,
)
from holidays.countries.united_states_virgin_islands import (
    UnitedStatesVirginIslands,
    VI,
    VIR,
    HolidaysVI,
)
from holidays.countries.uruguay import Uruguay, UY, URY
from holidays.countries.uzbekistan import Uzbekistan, UZ, UZB
from holidays.countries.vanuatu import Vanuatu, VU, VTU
from holidays.countries.vatican_city import VaticanCity, VA, VAT
from holidays.countries.venezuela import Venezuela, VE, VEN
from holidays.countries.vietnam import Vietnam, VN, VNM
from holidays.countries.wallis_and_futuna import WallisAndFutuna, WF, WLF, HolidaysWF
from holidays.countries.yemen import Yemen, YE, YEM
from holidays.countries.zambia import Zambia, ZM, ZMB
from holidays.countries.zimbabwe import Zimbabwe, ZW, ZWE<|MERGE_RESOLUTION|>--- conflicted
+++ resolved
@@ -49,11 +49,7 @@
 from holidays.countries.cambodia import Cambodia, KH, KHM
 from holidays.countries.cameroon import Cameroon, CM, CMR
 from holidays.countries.canada import Canada, CA, CAN
-<<<<<<< HEAD
-from holidays.countries.central_african_republic import CentralAfricanRepublic, CF, CAF
-=======
 from holidays.countries.cayman_islands import CaymanIslands, KY, CYM
->>>>>>> 713bafec
 from holidays.countries.chad import Chad, TD, TCD
 from holidays.countries.chile import Chile, CL, CHL
 from holidays.countries.china import China, CN, CHN
