#  holidays
#  --------
#  A fast, efficient Python library for generating country, province and state
#  specific sets of holidays on the fly. It aims to make determining whether a
#  specific date is a holiday as fast and flexible as possible.
#
#  Authors: Vacanza Team and individual contributors (see CONTRIBUTORS file)
#           dr-prodigy <dr.prodigy.github@gmail.com> (c) 2017-2023
#           ryanss <ryanssdev@icloud.com> (c) 2014-2017
#  Website: https://github.com/vacanza/holidays
#  License: MIT (see LICENSE file)

# ruff: noqa: F401

<<<<<<< HEAD
from .afghanistan import Afghanistan, AF, AFG
from .aland_islands import AlandIslands, AX, ALA, HolidaysAX
from .albania import Albania, AL, ALB
from .algeria import Algeria, DZ, DZA
from .american_samoa import AmericanSamoa, AS, ASM, HolidaysAS
from .andorra import Andorra, AD, AND
from .angola import Angola, AO, AGO
from .antigua_and_barbuda import AntiguaAndBarbuda, AG, ATG
from .argentina import Argentina, AR, ARG
from .armenia import Armenia, AM, ARM
from .aruba import Aruba, AW, ABW
from .australia import Australia, AU, AUS
from .austria import Austria, AT, AUT
from .azerbaijan import Azerbaijan, AZ, AZE
from .bahamas import Bahamas, BS, BHS
from .bahrain import Bahrain, BH, BAH
from .bangladesh import Bangladesh, BD, BGD
from .barbados import Barbados, BB, BRB
from .belarus import Belarus, BY, BLR
from .belgium import Belgium, BE, BEL
from .belize import Belize, BZ, BLZ
from .benin import Benin, BJ, BEN
from .bermuda import Bermuda, BM, BMU
from .bolivia import Bolivia, BO, BOL
from .bosnia_and_herzegovina import BosniaAndHerzegovina, BA, BIH
from .botswana import Botswana, BW, BWA
from .brazil import Brazil, BR, BRA
from .british_virgin_islands import BritishVirginIslands, VG, VGB
from .brunei import Brunei, BN, BRN
from .bulgaria import Bulgaria, BG, BLG
from .burkina_faso import BurkinaFaso, BF, BFA
from .burundi import Burundi, BI, BDI
from .cambodia import Cambodia, KH, KHM
from .cameroon import Cameroon, CM, CMR
from .canada import Canada, CA, CAN
from .chad import Chad, TD, TCD
from .chile import Chile, CL, CHL
from .china import China, CN, CHN
from .cocos_islands import CocosIslands, CC, CCK
from .colombia import Colombia, CO, COL
from .congo import Congo, CG, COG
from .cook_islands import CookIslands, CK, COK
from .costa_rica import CostaRica, CR, CRI
from .croatia import Croatia, HR, HRV
from .cuba import Cuba, CU, CUB
from .curacao import Curacao, CW, CUW
from .cyprus import Cyprus, CY, CYP
from .czechia import Czechia, CZ, CZE
from .denmark import Denmark, DK, DNK
from .djibouti import Djibouti, DJ, DJI
from .dominica import Dominica, DM, DMA
from .dominican_republic import DominicanRepublic, DO, DOM
from .ecuador import Ecuador, EC, ECU
from .egypt import Egypt, EG, EGY
from .el_salvador import ElSalvador, SV, SLV
from .equatorial_guinea import EquatorialGuinea, GQ, GNQ
from .estonia import Estonia, EE, EST
from .eswatini import Eswatini, SZ, SZW, Swaziland
from .ethiopia import Ethiopia, ET, ETH
from .fiji import Fiji, FJ, FJI
from .finland import Finland, FI, FIN
from .france import France, FR, FRA
from .french_southern_territories import FrenchSouthernTerritories, TF, ATF, HolidaysTF
from .gabon import Gabon, GA, GAB
from .georgia import Georgia, GE, GEO
from .germany import Germany, DE, DEU
from .ghana import Ghana, GH, GHA
from .greece import Greece, GR, GRC
from .greenland import Greenland, GL, GRL
from .grenada import Grenada, GD, GRD
from .guam import Guam, GU, GUM, HolidaysGU
from .guatemala import Guatemala, GT, GUA
from .guernsey import Guernsey, GG, GGY
from .guinea import Guinea, GN, GIN
from .haiti import Haiti, HT, HTI
from .honduras import Honduras, HN, HND
from .hongkong import HongKong, HK, HKG
from .hungary import Hungary, HU, HUN
from .iceland import Iceland, IS, ISL
from .india import India, IN, IND
from .indonesia import Indonesia, ID, IDN
from .iran import Iran, IR, IRN
from .ireland import Ireland, IE, IRL
from .isle_of_man import IsleOfMan, IM, IMN
from .israel import Israel, IL, ISR
from .italy import Italy, IT, ITA
from .ivory_coast import IvoryCoast, CI, CIV
from .jamaica import Jamaica, JM, JAM
from .japan import Japan, JP, JPN
from .jersey import Jersey, JE, JEY
from .jordan import Jordan, JO, JOR
from .kazakhstan import Kazakhstan, KZ, KAZ
from .kenya import Kenya, KE, KEN
from .kuwait import Kuwait, KW, KWT
from .kyrgyzstan import Kyrgyzstan, KG, KGZ
from .laos import Laos, LA, LAO
from .latvia import Latvia, LV, LVA
from .lesotho import Lesotho, LS, LSO
from .liechtenstein import Liechtenstein, LI, LIE
from .lithuania import Lithuania, LT, LTU
from .luxembourg import Luxembourg, LU, LUX
from .macau import Macau, MO, MAC
from .madagascar import Madagascar, MG, MDG
from .malawi import Malawi, MW, MWI
from .malaysia import Malaysia, MY, MYS
from .maldives import Maldives, MV, MDV
from .malta import Malta, MT, MLT
from .marshall_islands import MarshallIslands, MH, MHL, HolidaysMH
from .mauritania import Mauritania, MR, MRT
from .mexico import Mexico, MX, MEX
from .moldova import Moldova, MD, MDA
from .monaco import Monaco, MC, MCO
from .montenegro import Montenegro, ME, MNE
from .morocco import Morocco, MA, MOR
from .mozambique import Mozambique, MZ, MOZ
from .namibia import Namibia, NA, NAM
from .nepal import Nepal, NP, NPL
from .netherlands import Netherlands, NL, NLD
from .new_zealand import NewZealand, NZ, NZL
from .nicaragua import Nicaragua, NI, NIC
from .niger import Niger, NE, NER
from .nigeria import Nigeria, NG, NGA
from .north_macedonia import NorthMacedonia, MK, MKD
from .northern_mariana_islands import NorthernMarianaIslands, MP, MNP, HolidaysMP
from .norway import Norway, NO, NOR
from .oman import Oman, OM, OMN
from .pakistan import Pakistan, PK, PAK
from .palau import Palau, PW, PLW
from .panama import Panama, PA, PAN
from .papua_new_guinea import PapuaNewGuinea, PG, PNG
from .paraguay import Paraguay, PY, PRY
from .peru import Peru, PE, PER
from .philippines import Philippines, PH, PHL
from .poland import Poland, PL, POL
from .portugal import Portugal, PT, PRT
from .puerto_rico import PuertoRico, PR, PRI, HolidaysPR
from .qatar import Qatar, QA, QAT
from .romania import Romania, RO, ROU
from .russia import Russia, RU, RUS
from .saint_kitts_and_nevis import SaintKittsAndNevis, KN, KNA
from .saint_lucia import SaintLucia, LC, LCA
from .samoa import Samoa, WS, WSM
from .san_marino import SanMarino, SM, SMR
from .sao_tome_and_principe import SaoTomeAndPrincipe, ST, STP
from .saudi_arabia import SaudiArabia, SA, SAU
from .senegal import Senegal, SN, SEN
from .serbia import Serbia, RS, SRB
from .seychelles import Seychelles, SC, SYC
from .sierra_leone import SierraLeone, SL, SLE
from .singapore import Singapore, SG, SGP
from .slovakia import Slovakia, SK, SVK
from .slovenia import Slovenia, SI, SVN
from .south_africa import SouthAfrica, ZA, ZAF
from .south_korea import SouthKorea, KR, KOR, Korea
from .spain import Spain, ES, ESP
from .sri_lanka import SriLanka, LK, LKA
from .suriname import Suriname, SR, SUR
from .sweden import Sweden, SE, SWE
from .switzerland import Switzerland, CH, CHE
from .taiwan import Taiwan, TW, TWN
from .tanzania import Tanzania, TZ, TZA
from .thailand import Thailand, TH, THA
from .timor_leste import TimorLeste, TL, TLS
from .togo import Togo, TG, TGO
from .tonga import Tonga, TO, TON
from .trinidad_and_tobago import TrinidadAndTobago, TT, TTO
from .tunisia import Tunisia, TN, TUN
from .turkey import Turkey, TR, TUR
from .tuvalu import Tuvalu, TV, TUV
from .ukraine import Ukraine, UA, UKR
from .united_arab_emirates import UnitedArabEmirates, AE, ARE
from .united_kingdom import UnitedKingdom, GB, GBR, UK
from .united_states import UnitedStates, US, USA
from .united_states_minor_outlying_islands import (
=======
from holidays.countries.afghanistan import Afghanistan, AF, AFG
from holidays.countries.aland_islands import AlandIslands, AX, ALA, HolidaysAX
from holidays.countries.albania import Albania, AL, ALB
from holidays.countries.algeria import Algeria, DZ, DZA
from holidays.countries.american_samoa import AmericanSamoa, AS, ASM, HolidaysAS
from holidays.countries.andorra import Andorra, AD, AND
from holidays.countries.angola import Angola, AO, AGO
from holidays.countries.antigua_and_barbuda import AntiguaAndBarbuda, AG, ATG
from holidays.countries.argentina import Argentina, AR, ARG
from holidays.countries.armenia import Armenia, AM, ARM
from holidays.countries.aruba import Aruba, AW, ABW
from holidays.countries.australia import Australia, AU, AUS
from holidays.countries.austria import Austria, AT, AUT
from holidays.countries.azerbaijan import Azerbaijan, AZ, AZE
from holidays.countries.bahamas import Bahamas, BS, BHS
from holidays.countries.bahrain import Bahrain, BH, BAH
from holidays.countries.bangladesh import Bangladesh, BD, BGD
from holidays.countries.barbados import Barbados, BB, BRB
from holidays.countries.belarus import Belarus, BY, BLR
from holidays.countries.belgium import Belgium, BE, BEL
from holidays.countries.belize import Belize, BZ, BLZ
from holidays.countries.benin import Benin, BJ, BEN
from holidays.countries.bermuda import Bermuda, BM, BMU
from holidays.countries.bolivia import Bolivia, BO, BOL
from holidays.countries.bosnia_and_herzegovina import BosniaAndHerzegovina, BA, BIH
from holidays.countries.botswana import Botswana, BW, BWA
from holidays.countries.brazil import Brazil, BR, BRA
from holidays.countries.british_virgin_islands import BritishVirginIslands, VG, VGB
from holidays.countries.brunei import Brunei, BN, BRN
from holidays.countries.bulgaria import Bulgaria, BG, BLG
from holidays.countries.burkina_faso import BurkinaFaso, BF, BFA
from holidays.countries.burundi import Burundi, BI, BDI
from holidays.countries.cambodia import Cambodia, KH, KHM
from holidays.countries.cameroon import Cameroon, CM, CMR
from holidays.countries.canada import Canada, CA, CAN
from holidays.countries.chad import Chad, TD, TCD
from holidays.countries.chile import Chile, CL, CHL
from holidays.countries.china import China, CN, CHN
from holidays.countries.cocos_islands import CocosIslands, CC, CCK
from holidays.countries.colombia import Colombia, CO, COL
from holidays.countries.congo import Congo, CG, COG
from holidays.countries.cook_islands import CookIslands, CK, COK
from holidays.countries.costa_rica import CostaRica, CR, CRI
from holidays.countries.croatia import Croatia, HR, HRV
from holidays.countries.cuba import Cuba, CU, CUB
from holidays.countries.curacao import Curacao, CW, CUW
from holidays.countries.cyprus import Cyprus, CY, CYP
from holidays.countries.czechia import Czechia, CZ, CZE
from holidays.countries.denmark import Denmark, DK, DNK
from holidays.countries.djibouti import Djibouti, DJ, DJI
from holidays.countries.dominica import Dominica, DM, DMA
from holidays.countries.dominican_republic import DominicanRepublic, DO, DOM
from holidays.countries.ecuador import Ecuador, EC, ECU
from holidays.countries.egypt import Egypt, EG, EGY
from holidays.countries.el_salvador import ElSalvador, SV, SLV
from holidays.countries.equatorial_guinea import EquatorialGuinea, GQ, GNQ
from holidays.countries.estonia import Estonia, EE, EST
from holidays.countries.eswatini import Eswatini, SZ, SZW, Swaziland
from holidays.countries.ethiopia import Ethiopia, ET, ETH
from holidays.countries.fiji import Fiji, FJ, FJI
from holidays.countries.finland import Finland, FI, FIN
from holidays.countries.france import France, FR, FRA
from holidays.countries.french_southern_territories import (
    FrenchSouthernTerritories,
    TF,
    ATF,
    HolidaysTF,
)
from holidays.countries.gabon import Gabon, GA, GAB
from holidays.countries.georgia import Georgia, GE, GEO
from holidays.countries.germany import Germany, DE, DEU
from holidays.countries.ghana import Ghana, GH, GHA
from holidays.countries.greece import Greece, GR, GRC
from holidays.countries.greenland import Greenland, GL, GRL
from holidays.countries.grenada import Grenada, GD, GRD
from holidays.countries.guam import Guam, GU, GUM, HolidaysGU
from holidays.countries.guatemala import Guatemala, GT, GUA
from holidays.countries.guernsey import Guernsey, GG, GGY
from holidays.countries.guinea import Guinea, GN, GIN
from holidays.countries.haiti import Haiti, HT, HTI
from holidays.countries.honduras import Honduras, HN, HND
from holidays.countries.hongkong import HongKong, HK, HKG
from holidays.countries.hungary import Hungary, HU, HUN
from holidays.countries.iceland import Iceland, IS, ISL
from holidays.countries.india import India, IN, IND
from holidays.countries.indonesia import Indonesia, ID, IDN
from holidays.countries.iran import Iran, IR, IRN
from holidays.countries.ireland import Ireland, IE, IRL
from holidays.countries.isle_of_man import IsleOfMan, IM, IMN
from holidays.countries.israel import Israel, IL, ISR
from holidays.countries.italy import Italy, IT, ITA
from holidays.countries.ivory_coast import IvoryCoast, CI, CIV
from holidays.countries.jamaica import Jamaica, JM, JAM
from holidays.countries.japan import Japan, JP, JPN
from holidays.countries.jersey import Jersey, JE, JEY
from holidays.countries.jordan import Jordan, JO, JOR
from holidays.countries.kazakhstan import Kazakhstan, KZ, KAZ
from holidays.countries.kenya import Kenya, KE, KEN
from holidays.countries.kuwait import Kuwait, KW, KWT
from holidays.countries.kyrgyzstan import Kyrgyzstan, KG, KGZ
from holidays.countries.laos import Laos, LA, LAO
from holidays.countries.latvia import Latvia, LV, LVA
from holidays.countries.lesotho import Lesotho, LS, LSO
from holidays.countries.liechtenstein import Liechtenstein, LI, LIE
from holidays.countries.lithuania import Lithuania, LT, LTU
from holidays.countries.luxembourg import Luxembourg, LU, LUX
from holidays.countries.macau import Macau, MO, MAC
from holidays.countries.madagascar import Madagascar, MG, MDG
from holidays.countries.malawi import Malawi, MW, MWI
from holidays.countries.malaysia import Malaysia, MY, MYS
from holidays.countries.maldives import Maldives, MV, MDV
from holidays.countries.malta import Malta, MT, MLT
from holidays.countries.marshall_islands import MarshallIslands, MH, MHL, HolidaysMH
from holidays.countries.mauritania import Mauritania, MR, MRT
from holidays.countries.mexico import Mexico, MX, MEX
from holidays.countries.micronesia import Micronesia, FM, FSM
from holidays.countries.moldova import Moldova, MD, MDA
from holidays.countries.monaco import Monaco, MC, MCO
from holidays.countries.montenegro import Montenegro, ME, MNE
from holidays.countries.morocco import Morocco, MA, MOR
from holidays.countries.mozambique import Mozambique, MZ, MOZ
from holidays.countries.namibia import Namibia, NA, NAM
from holidays.countries.nepal import Nepal, NP, NPL
from holidays.countries.netherlands import Netherlands, NL, NLD
from holidays.countries.new_zealand import NewZealand, NZ, NZL
from holidays.countries.nicaragua import Nicaragua, NI, NIC
from holidays.countries.niger import Niger, NE, NER
from holidays.countries.nigeria import Nigeria, NG, NGA
from holidays.countries.north_macedonia import NorthMacedonia, MK, MKD
from holidays.countries.northern_mariana_islands import NorthernMarianaIslands, MP, MNP, HolidaysMP
from holidays.countries.norway import Norway, NO, NOR
from holidays.countries.oman import Oman, OM, OMN
from holidays.countries.pakistan import Pakistan, PK, PAK
from holidays.countries.palau import Palau, PW, PLW
from holidays.countries.panama import Panama, PA, PAN
from holidays.countries.papua_new_guinea import PapuaNewGuinea, PG, PNG
from holidays.countries.paraguay import Paraguay, PY, PRY
from holidays.countries.peru import Peru, PE, PER
from holidays.countries.philippines import Philippines, PH, PHL
from holidays.countries.poland import Poland, PL, POL
from holidays.countries.portugal import Portugal, PT, PRT
from holidays.countries.puerto_rico import PuertoRico, PR, PRI, HolidaysPR
from holidays.countries.qatar import Qatar, QA, QAT
from holidays.countries.romania import Romania, RO, ROU
from holidays.countries.russia import Russia, RU, RUS
from holidays.countries.saint_kitts_and_nevis import SaintKittsAndNevis, KN, KNA
from holidays.countries.saint_lucia import SaintLucia, LC, LCA
from holidays.countries.samoa import Samoa, WS, WSM
from holidays.countries.san_marino import SanMarino, SM, SMR
from holidays.countries.sao_tome_and_principe import SaoTomeAndPrincipe, ST, STP
from holidays.countries.saudi_arabia import SaudiArabia, SA, SAU
from holidays.countries.serbia import Serbia, RS, SRB
from holidays.countries.seychelles import Seychelles, SC, SYC
from holidays.countries.sierra_leone import SierraLeone, SL, SLE
from holidays.countries.singapore import Singapore, SG, SGP
from holidays.countries.slovakia import Slovakia, SK, SVK
from holidays.countries.slovenia import Slovenia, SI, SVN
from holidays.countries.south_africa import SouthAfrica, ZA, ZAF
from holidays.countries.south_korea import SouthKorea, KR, KOR, Korea
from holidays.countries.spain import Spain, ES, ESP
from holidays.countries.sri_lanka import SriLanka, LK, LKA
from holidays.countries.suriname import Suriname, SR, SUR
from holidays.countries.sweden import Sweden, SE, SWE
from holidays.countries.switzerland import Switzerland, CH, CHE
from holidays.countries.taiwan import Taiwan, TW, TWN
from holidays.countries.tanzania import Tanzania, TZ, TZA
from holidays.countries.thailand import Thailand, TH, THA
from holidays.countries.timor_leste import TimorLeste, TL, TLS
from holidays.countries.togo import Togo, TG, TGO
from holidays.countries.tonga import Tonga, TO, TON
from holidays.countries.trinidad_and_tobago import TrinidadAndTobago, TT, TTO
from holidays.countries.tunisia import Tunisia, TN, TUN
from holidays.countries.turkey import Turkey, TR, TUR
from holidays.countries.tuvalu import Tuvalu, TV, TUV
from holidays.countries.ukraine import Ukraine, UA, UKR
from holidays.countries.united_arab_emirates import UnitedArabEmirates, AE, ARE
from holidays.countries.united_kingdom import UnitedKingdom, GB, GBR, UK
from holidays.countries.united_states import UnitedStates, US, USA
from holidays.countries.united_states_minor_outlying_islands import (
>>>>>>> 043f748d
    UnitedStatesMinorOutlyingIslands,
    UM,
    UMI,
    HolidaysUM,
)
from holidays.countries.united_states_virgin_islands import (
    UnitedStatesVirginIslands,
    VI,
    VIR,
    HolidaysVI,
)
from holidays.countries.uruguay import Uruguay, UY, URY
from holidays.countries.uzbekistan import Uzbekistan, UZ, UZB
from holidays.countries.vanuatu import Vanuatu, VU, VTU
from holidays.countries.vatican_city import VaticanCity, VA, VAT
from holidays.countries.venezuela import Venezuela, VE, VEN
from holidays.countries.vietnam import Vietnam, VN, VNM
from holidays.countries.yemen import Yemen, YE, YEM
from holidays.countries.zambia import Zambia, ZM, ZMB
from holidays.countries.zimbabwe import Zimbabwe, ZW, ZWE<|MERGE_RESOLUTION|>--- conflicted
+++ resolved
@@ -12,182 +12,6 @@
 
 # ruff: noqa: F401
 
-<<<<<<< HEAD
-from .afghanistan import Afghanistan, AF, AFG
-from .aland_islands import AlandIslands, AX, ALA, HolidaysAX
-from .albania import Albania, AL, ALB
-from .algeria import Algeria, DZ, DZA
-from .american_samoa import AmericanSamoa, AS, ASM, HolidaysAS
-from .andorra import Andorra, AD, AND
-from .angola import Angola, AO, AGO
-from .antigua_and_barbuda import AntiguaAndBarbuda, AG, ATG
-from .argentina import Argentina, AR, ARG
-from .armenia import Armenia, AM, ARM
-from .aruba import Aruba, AW, ABW
-from .australia import Australia, AU, AUS
-from .austria import Austria, AT, AUT
-from .azerbaijan import Azerbaijan, AZ, AZE
-from .bahamas import Bahamas, BS, BHS
-from .bahrain import Bahrain, BH, BAH
-from .bangladesh import Bangladesh, BD, BGD
-from .barbados import Barbados, BB, BRB
-from .belarus import Belarus, BY, BLR
-from .belgium import Belgium, BE, BEL
-from .belize import Belize, BZ, BLZ
-from .benin import Benin, BJ, BEN
-from .bermuda import Bermuda, BM, BMU
-from .bolivia import Bolivia, BO, BOL
-from .bosnia_and_herzegovina import BosniaAndHerzegovina, BA, BIH
-from .botswana import Botswana, BW, BWA
-from .brazil import Brazil, BR, BRA
-from .british_virgin_islands import BritishVirginIslands, VG, VGB
-from .brunei import Brunei, BN, BRN
-from .bulgaria import Bulgaria, BG, BLG
-from .burkina_faso import BurkinaFaso, BF, BFA
-from .burundi import Burundi, BI, BDI
-from .cambodia import Cambodia, KH, KHM
-from .cameroon import Cameroon, CM, CMR
-from .canada import Canada, CA, CAN
-from .chad import Chad, TD, TCD
-from .chile import Chile, CL, CHL
-from .china import China, CN, CHN
-from .cocos_islands import CocosIslands, CC, CCK
-from .colombia import Colombia, CO, COL
-from .congo import Congo, CG, COG
-from .cook_islands import CookIslands, CK, COK
-from .costa_rica import CostaRica, CR, CRI
-from .croatia import Croatia, HR, HRV
-from .cuba import Cuba, CU, CUB
-from .curacao import Curacao, CW, CUW
-from .cyprus import Cyprus, CY, CYP
-from .czechia import Czechia, CZ, CZE
-from .denmark import Denmark, DK, DNK
-from .djibouti import Djibouti, DJ, DJI
-from .dominica import Dominica, DM, DMA
-from .dominican_republic import DominicanRepublic, DO, DOM
-from .ecuador import Ecuador, EC, ECU
-from .egypt import Egypt, EG, EGY
-from .el_salvador import ElSalvador, SV, SLV
-from .equatorial_guinea import EquatorialGuinea, GQ, GNQ
-from .estonia import Estonia, EE, EST
-from .eswatini import Eswatini, SZ, SZW, Swaziland
-from .ethiopia import Ethiopia, ET, ETH
-from .fiji import Fiji, FJ, FJI
-from .finland import Finland, FI, FIN
-from .france import France, FR, FRA
-from .french_southern_territories import FrenchSouthernTerritories, TF, ATF, HolidaysTF
-from .gabon import Gabon, GA, GAB
-from .georgia import Georgia, GE, GEO
-from .germany import Germany, DE, DEU
-from .ghana import Ghana, GH, GHA
-from .greece import Greece, GR, GRC
-from .greenland import Greenland, GL, GRL
-from .grenada import Grenada, GD, GRD
-from .guam import Guam, GU, GUM, HolidaysGU
-from .guatemala import Guatemala, GT, GUA
-from .guernsey import Guernsey, GG, GGY
-from .guinea import Guinea, GN, GIN
-from .haiti import Haiti, HT, HTI
-from .honduras import Honduras, HN, HND
-from .hongkong import HongKong, HK, HKG
-from .hungary import Hungary, HU, HUN
-from .iceland import Iceland, IS, ISL
-from .india import India, IN, IND
-from .indonesia import Indonesia, ID, IDN
-from .iran import Iran, IR, IRN
-from .ireland import Ireland, IE, IRL
-from .isle_of_man import IsleOfMan, IM, IMN
-from .israel import Israel, IL, ISR
-from .italy import Italy, IT, ITA
-from .ivory_coast import IvoryCoast, CI, CIV
-from .jamaica import Jamaica, JM, JAM
-from .japan import Japan, JP, JPN
-from .jersey import Jersey, JE, JEY
-from .jordan import Jordan, JO, JOR
-from .kazakhstan import Kazakhstan, KZ, KAZ
-from .kenya import Kenya, KE, KEN
-from .kuwait import Kuwait, KW, KWT
-from .kyrgyzstan import Kyrgyzstan, KG, KGZ
-from .laos import Laos, LA, LAO
-from .latvia import Latvia, LV, LVA
-from .lesotho import Lesotho, LS, LSO
-from .liechtenstein import Liechtenstein, LI, LIE
-from .lithuania import Lithuania, LT, LTU
-from .luxembourg import Luxembourg, LU, LUX
-from .macau import Macau, MO, MAC
-from .madagascar import Madagascar, MG, MDG
-from .malawi import Malawi, MW, MWI
-from .malaysia import Malaysia, MY, MYS
-from .maldives import Maldives, MV, MDV
-from .malta import Malta, MT, MLT
-from .marshall_islands import MarshallIslands, MH, MHL, HolidaysMH
-from .mauritania import Mauritania, MR, MRT
-from .mexico import Mexico, MX, MEX
-from .moldova import Moldova, MD, MDA
-from .monaco import Monaco, MC, MCO
-from .montenegro import Montenegro, ME, MNE
-from .morocco import Morocco, MA, MOR
-from .mozambique import Mozambique, MZ, MOZ
-from .namibia import Namibia, NA, NAM
-from .nepal import Nepal, NP, NPL
-from .netherlands import Netherlands, NL, NLD
-from .new_zealand import NewZealand, NZ, NZL
-from .nicaragua import Nicaragua, NI, NIC
-from .niger import Niger, NE, NER
-from .nigeria import Nigeria, NG, NGA
-from .north_macedonia import NorthMacedonia, MK, MKD
-from .northern_mariana_islands import NorthernMarianaIslands, MP, MNP, HolidaysMP
-from .norway import Norway, NO, NOR
-from .oman import Oman, OM, OMN
-from .pakistan import Pakistan, PK, PAK
-from .palau import Palau, PW, PLW
-from .panama import Panama, PA, PAN
-from .papua_new_guinea import PapuaNewGuinea, PG, PNG
-from .paraguay import Paraguay, PY, PRY
-from .peru import Peru, PE, PER
-from .philippines import Philippines, PH, PHL
-from .poland import Poland, PL, POL
-from .portugal import Portugal, PT, PRT
-from .puerto_rico import PuertoRico, PR, PRI, HolidaysPR
-from .qatar import Qatar, QA, QAT
-from .romania import Romania, RO, ROU
-from .russia import Russia, RU, RUS
-from .saint_kitts_and_nevis import SaintKittsAndNevis, KN, KNA
-from .saint_lucia import SaintLucia, LC, LCA
-from .samoa import Samoa, WS, WSM
-from .san_marino import SanMarino, SM, SMR
-from .sao_tome_and_principe import SaoTomeAndPrincipe, ST, STP
-from .saudi_arabia import SaudiArabia, SA, SAU
-from .senegal import Senegal, SN, SEN
-from .serbia import Serbia, RS, SRB
-from .seychelles import Seychelles, SC, SYC
-from .sierra_leone import SierraLeone, SL, SLE
-from .singapore import Singapore, SG, SGP
-from .slovakia import Slovakia, SK, SVK
-from .slovenia import Slovenia, SI, SVN
-from .south_africa import SouthAfrica, ZA, ZAF
-from .south_korea import SouthKorea, KR, KOR, Korea
-from .spain import Spain, ES, ESP
-from .sri_lanka import SriLanka, LK, LKA
-from .suriname import Suriname, SR, SUR
-from .sweden import Sweden, SE, SWE
-from .switzerland import Switzerland, CH, CHE
-from .taiwan import Taiwan, TW, TWN
-from .tanzania import Tanzania, TZ, TZA
-from .thailand import Thailand, TH, THA
-from .timor_leste import TimorLeste, TL, TLS
-from .togo import Togo, TG, TGO
-from .tonga import Tonga, TO, TON
-from .trinidad_and_tobago import TrinidadAndTobago, TT, TTO
-from .tunisia import Tunisia, TN, TUN
-from .turkey import Turkey, TR, TUR
-from .tuvalu import Tuvalu, TV, TUV
-from .ukraine import Ukraine, UA, UKR
-from .united_arab_emirates import UnitedArabEmirates, AE, ARE
-from .united_kingdom import UnitedKingdom, GB, GBR, UK
-from .united_states import UnitedStates, US, USA
-from .united_states_minor_outlying_islands import (
-=======
 from holidays.countries.afghanistan import Afghanistan, AF, AFG
 from holidays.countries.aland_islands import AlandIslands, AX, ALA, HolidaysAX
 from holidays.countries.albania import Albania, AL, ALB
@@ -339,6 +163,7 @@
 from holidays.countries.san_marino import SanMarino, SM, SMR
 from holidays.countries.sao_tome_and_principe import SaoTomeAndPrincipe, ST, STP
 from holidays.countries.saudi_arabia import SaudiArabia, SA, SAU
+from holidays.countries.senegal import Senegal, SN, SEN
 from holidays.countries.serbia import Serbia, RS, SRB
 from holidays.countries.seychelles import Seychelles, SC, SYC
 from holidays.countries.sierra_leone import SierraLeone, SL, SLE
@@ -367,7 +192,6 @@
 from holidays.countries.united_kingdom import UnitedKingdom, GB, GBR, UK
 from holidays.countries.united_states import UnitedStates, US, USA
 from holidays.countries.united_states_minor_outlying_islands import (
->>>>>>> 043f748d
     UnitedStatesMinorOutlyingIslands,
     UM,
     UMI,
