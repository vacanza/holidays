--- conflicted
+++ resolved
@@ -223,11 +223,7 @@
         if self.subdiv == "MA" and year >= 1901:
             name = "Evacuation Day"
             self[date(year, MAR, 17)] = name
-<<<<<<< HEAD
-            if self.observed and date(year, MAR, 17).weekday() in WEEKEND:
-=======
-            if self._is_weekend(year, MAR, 17):
->>>>>>> a4dab537
+            if self.observed and self._is_weekend(year, MAR, 17):
                 self[date(year, MAR, 17) + rd(weekday=MO)] = (
                     name + " (Observed)"
                 )
