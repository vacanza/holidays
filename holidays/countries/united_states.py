# -*- coding: utf-8 -*-

#  python-holidays
#  ---------------
#  A fast, efficient Python library for generating country, province and state
#  specific sets of holidays on the fly. It aims to make determining whether a
#  specific date is a holiday as fast and flexible as possible.
#
#  Authors: dr-prodigy <maurizio.montel@gmail.com> (c) 2017-2022
#           ryanss <ryanssdev@icloud.com> (c) 2014-2017
#  Website: https://github.com/dr-prodigy/python-holidays
#  License: MIT (see LICENSE file)

from datetime import date

from dateutil.easter import easter
from dateutil.relativedelta import relativedelta as rd, MO, FR, TH, TU

from holidays.constants import (
    JAN,
    FEB,
    MAR,
    APR,
    MAY,
    JUN,
    JUL,
    AUG,
    SEP,
    OCT,
    NOV,
    DEC,
)
from holidays.constants import MON, WED, FRI, SAT, SUN, WEEKEND
from holidays.holiday_base import HolidayBase


class UnitedStates(HolidayBase):
    # https://en.wikipedia.org/wiki/Public_holidays_in_the_United_States

    country = "US"
    subdivisions = [
        "AL",
        "AK",
        "AS",
        "AZ",
        "AR",
        "CA",
        "CO",
        "CT",
        "DE",
        "DC",
        "FL",
        "GA",
        "GU",
        "HI",
        "ID",
        "IL",
        "IN",
        "IA",
        "KS",
        "KY",
        "LA",
        "ME",
        "MD",
        "MH",
        "MA",
        "MI",
        "FM",
        "MN",
        "MS",
        "MO",
        "MT",
        "NE",
        "NV",
        "NH",
        "NJ",
        "NM",
        "NY",
        "NC",
        "ND",
        "MP",
        "OH",
        "OK",
        "OR",
        "PW",
        "PA",
        "PR",
        "RI",
        "SC",
        "SD",
        "TN",
        "TX",
        "UT",
        "VT",
        "VA",
        "VI",
        "WA",
        "WV",
        "WI",
        "WY",
    ]

    def __init__(self, **kwargs):
        HolidayBase.__init__(self, **kwargs)

    def _populate(self, year):
        # New Year's Day
        if year > 1870:
            name = "New Year's Day"
            self[date(year, JAN, 1)] = name
            if self.observed and date(year, JAN, 1).weekday() == SUN:
                self[date(year, JAN, 1) + rd(days=+1)] = name + " (Observed)"
            # The following year's observed New Year's Day can be in this year
            # when it falls on a Friday (Jan 1st is a Saturday).
            if self.observed and date(year, DEC, 31).weekday() == FRI:
                self[date(year, DEC, 31)] = name + " (Observed)"

        # Epiphany
        if self.subdiv == "PR":
            self[date(year, JAN, 6)] = "Epiphany"

        # Three King's Day
        if self.subdiv == "VI":
            self[date(year, JAN, 6)] = "Three King's Day"

        # Lee Jackson Day
        name = "Lee Jackson Day"
        if self.subdiv == "VA":
            if 2000 <= year <= 2020:
                dt = (
                    date(year, JAN, 1)
                    + rd(weekday=MO(+3))
                    + rd(weekday=FR(-1))
                )
                self[dt] = name
            elif 1983 <= year <= 2020:
                self[date(year, JAN, 1) + rd(weekday=MO(+3))] = name
            elif 1889 <= year <= 2020:
                self[date(year, JAN, 19)] = name

        # Inauguration Day
        if self.subdiv in ("DC", "LA", "MD", "VA") and year >= 1789:
            name = "Inauguration Day"
            if (year - 1789) % 4 == 0 and year >= 1937:
                self[date(year, JAN, 20)] = name
                if date(year, JAN, 20).weekday() == SUN:
                    self[date(year, JAN, 21)] = name + " (Observed)"
            elif (year - 1789) % 4 == 0:
                self[date(year, MAR, 4)] = name
                if date(year, MAR, 4).weekday() == SUN:
                    self[date(year, MAR, 5)] = name + " (Observed)"

        # Martin Luther King Jr. Day
        if year >= 1986:
            name = "Martin Luther King Jr. Day"
            if self.subdiv == "AL":
                name = "Robert E. Lee/Martin Luther King Birthday"
            elif (self.subdiv == "MS") or (
                (self.subdiv == "AR") and (year <= 2017)
            ):
                name = (
                    "Dr. Martin Luther King Jr. "
                    "and Robert E. Lee's Birthdays"
                )
            elif self.subdiv in ("AZ", "NH"):
                name = "Dr. Martin Luther King Jr./Civil Rights Day"
            elif self.subdiv == "GA" and year < 2012:
                name = "Robert E. Lee's Birthday"
            elif self.subdiv == "ID" and year >= 2006:
                name = "Martin Luther King Jr. - Idaho Human Rights Day"
            self[date(year, JAN, 1) + rd(weekday=MO(+3))] = name

        # Lincoln's Birthday
        name = "Lincoln's Birthday"
        if (
            self.subdiv in ("CT", "IL", "IA", "NJ", "NY") and year >= 1971
        ) or (self.subdiv == "CA" and 1971 <= year <= 2009):
            self[date(year, FEB, 12)] = name
            if self.observed and date(year, FEB, 12).weekday() == SAT:
                self[date(year, FEB, 11)] = name + " (Observed)"
            elif self.observed and date(year, FEB, 12).weekday() == SUN:
                self[date(year, FEB, 13)] = name + " (Observed)"

        # Susan B. Anthony Day
        if (
            (self.subdiv == "CA" and year >= 2014)
            or (self.subdiv == "FL" and year >= 2011)
            or (self.subdiv == "NY" and year >= 2004)
            or (self.subdiv == "WI" and year >= 1976)
        ):
            self[date(year, FEB, 15)] = "Susan B. Anthony Day"

        # Washington's Birthday
        name = "Washington's Birthday"
        if self.subdiv == "AL":
            name = "George Washington/Thomas Jefferson Birthday"
        elif self.subdiv == "AR":
            name = "George Washington's Birthday and Daisy Gatson Bates Day"
        elif self.subdiv in ("PR", "VI"):
            name = "Presidents' Day"
        if self.subdiv not in ("DE", "FL", "GA", "NM", "PR"):
            if year > 1970:
                self[date(year, FEB, 1) + rd(weekday=MO(+3))] = name
            elif year >= 1879:
                self[date(year, FEB, 22)] = name
        elif self.subdiv == "GA":
            if date(year, DEC, 24).weekday() != WED:
                self[date(year, DEC, 24)] = name
            else:
                self[date(year, DEC, 26)] = name
        elif self.subdiv in ("PR", "VI"):
            self[date(year, FEB, 1) + rd(weekday=MO(+3))] = name

        # Mardi Gras
        if self.subdiv == "LA" and year >= 1857:
            self[easter(year) + rd(days=-47)] = "Mardi Gras"

        # Guam Discovery Day
        if self.subdiv == "GU" and year >= 1970:
            self[date(year, MAR, 1) + rd(weekday=MO)] = "Guam Discovery Day"

        # Casimir Pulaski Day
        if self.subdiv == "IL" and year >= 1978:
            self[date(year, MAR, 1) + rd(weekday=MO)] = "Casimir Pulaski Day"

        # Texas Independence Day
        if self.subdiv == "TX" and year >= 1874:
            self[date(year, MAR, 2)] = "Texas Independence Day"

        # Town Meeting Day
        if self.subdiv == "VT" and year >= 1800:
            self[date(year, MAR, 1) + rd(weekday=TU)] = "Town Meeting Day"

        # Evacuation Day
        if self.subdiv == "MA" and year >= 1901:
            name = "Evacuation Day"
            self[date(year, MAR, 17)] = name
            if date(year, MAR, 17).weekday() in WEEKEND:
                self[date(year, MAR, 17) + rd(weekday=MO)] = (
                    name + " (Observed)"
                )

        # Emancipation Day
        if self.subdiv == "PR":
            self[date(year, MAR, 22)] = "Emancipation Day"
            if self.observed and date(year, MAR, 22).weekday() == SUN:
                self[date(year, MAR, 23)] = "Emancipation Day (Observed)"

        # Prince Jonah Kuhio Kalanianaole Day
        if self.subdiv == "HI" and year >= 1949:
            name = "Prince Jonah Kuhio Kalanianaole Day"
            self[date(year, MAR, 26)] = name
            if self.observed and date(year, MAR, 26).weekday() == SAT:
                self[date(year, MAR, 25)] = name + " (Observed)"
            elif self.observed and date(year, MAR, 26).weekday() == SUN:
                self[date(year, MAR, 27)] = name + " (Observed)"

        # Steward's Day
        name = "Steward's Day"
        if self.subdiv == "AK" and year >= 1955:
            self[date(year, APR, 1) + rd(days=-1, weekday=MO(-1))] = name
        elif self.subdiv == "AK" and year >= 1918:
            self[date(year, MAR, 30)] = name

        # César Chávez Day
        name = "César Chávez Day"
        if self.subdiv == "CA" and year >= 1995:
            self[date(year, MAR, 31)] = name
            if self.observed and date(year, MAR, 31).weekday() == SUN:
                self[date(year, APR, 1)] = name + " (Observed)"
        elif self.subdiv == "TX" and year >= 2000:
            self[date(year, MAR, 31)] = name

        # Transfer Day
        if self.subdiv == "VI":
            self[date(year, MAR, 31)] = "Transfer Day"

        # Emancipation Day
        if self.subdiv == "DC" and year >= 2005:
            name = "Emancipation Day"
            self[date(year, APR, 16)] = name
            if self.observed and date(year, APR, 16).weekday() == SAT:
                self[date(year, APR, 15)] = name + " (Observed)"
            elif self.observed and date(year, APR, 16).weekday() == SUN:
                self[date(year, APR, 17)] = name + " (Observed)"

        # Patriots' Day
        if self.subdiv in ("ME", "MA") and year >= 1969:
            self[date(year, APR, 1) + rd(weekday=MO(+3))] = "Patriots' Day"
        elif self.subdiv in ("ME", "MA") and year >= 1894:
            self[date(year, APR, 19)] = "Patriots' Day"

        # Holy Thursday
        if self.subdiv == "VI":
            self[easter(year) + rd(weekday=TH(-1))] = "Holy Thursday"

        # Good Friday
        if self.subdiv in (
            "CT",
            "DE",
            "GU",
            "IN",
            "KY",
            "LA",
            "NJ",
            "NC",
            "PR",
            "TN",
            "TX",
            "VI",
        ):
            self[easter(year) + rd(weekday=FR(-1))] = "Good Friday"

        # Easter Monday
        if self.subdiv == "VI":
            self[easter(year) + rd(weekday=MO)] = "Easter Monday"

        # Confederate Memorial Day
        name = "Confederate Memorial Day"
        if self.subdiv in ("AL", "GA", "MS", "SC") and year >= 1866:
            if self.subdiv == "GA" and year >= 2016:
                name = "State Holiday"
            if self.subdiv == "GA" and year == 2020:
                self[date(year, APR, 10)] = name
            else:
                self[date(year, APR, 1) + rd(weekday=MO(+4))] = name
        elif self.subdiv == "TX" and year >= 1931:
            self[date(year, JAN, 19)] = name

        # San Jacinto Day
        if self.subdiv == "TX" and year >= 1875:
            self[date(year, APR, 21)] = "San Jacinto Day"

        # Arbor Day
        if self.subdiv == "NE" and year >= 1989:
            self[date(year, APR, 30) + rd(weekday=FR(-1))] = "Arbor Day"
        elif self.subdiv == "NE" and year >= 1875:
            self[date(year, APR, 22)] = "Arbor Day"

        # Primary Election Day
        if self.subdiv == "IN" and (
            (year >= 2006 and year % 2 == 0) or year >= 2015
        ):
            dt = date(year, MAY, 1) + rd(weekday=MO)
            self[dt + rd(days=+1)] = "Primary Election Day"

        # Truman Day
        if self.subdiv == "MO" and year >= 1949:
            name = "Truman Day"
            self[date(year, MAY, 8)] = name
            if self.observed and date(year, MAY, 8).weekday() == SAT:
                self[date(year, MAY, 7)] = name + " (Observed)"
            elif self.observed and date(year, MAY, 8).weekday() == SUN:
                self[date(year, MAY, 10)] = name + " (Observed)"

        # Memorial Day
        if year > 1970:
            self[date(year, MAY, 31) + rd(weekday=MO(-1))] = "Memorial Day"
        elif year >= 1888:
            self[date(year, MAY, 30)] = "Memorial Day"

        # Juneteenth Day
        if year > 2020:
            name = "Juneteenth National Independence Day"
            self[date(year, JUN, 19)] = name
            if self.observed and date(year, JUN, 19).weekday() == SAT:
                self[date(year, JUN, 18)] = name + " (Observed)"
            elif self.observed and date(year, JUN, 19).weekday() == SUN:
                self[date(year, JUN, 20)] = name + " (Observed)"

        # Jefferson Davis Birthday
        name = "Jefferson Davis Birthday"
        if self.subdiv == "AL" and year >= 1890:
            self[date(year, JUN, 1) + rd(weekday=MO)] = name

        # Kamehameha Day
        if self.subdiv == "HI" and year >= 1872:
            name = "Kamehameha Day"
            self[date(year, JUN, 11)] = name
            if self.observed and year >= 2011:
                if date(year, JUN, 11).weekday() == SAT:
                    self[date(year, JUN, 10)] = name + " (Observed)"
                elif date(year, JUN, 11).weekday() == SUN:
                    self[date(year, JUN, 12)] = name + " (Observed)"
        # Emancipation Day In Texas
        if self.subdiv == "TX" and year >= 1980:
            self[date(year, JUN, 19)] = "Emancipation Day In Texas"

        # West Virginia Day
        name = "West Virginia Day"
        if self.subdiv == "WV" and year >= 1927:
            self[date(year, JUN, 20)] = name
            if self.observed and date(year, JUN, 20).weekday() == SAT:
                self[date(year, JUN, 19)] = name + " (Observed)"
            elif self.observed and date(year, JUN, 20).weekday() == SUN:
                self[date(year, JUN, 21)] = name + " (Observed)"

        # Emancipation Day in US Virgin Islands
        if self.subdiv == "VI":
            self[date(year, JUL, 3)] = "Emancipation Day"

        # Independence Day
        if year > 1870:
            name = "Independence Day"
            self[date(year, JUL, 4)] = name
            if self.observed and date(year, JUL, 4).weekday() == SAT:
                self[date(year, JUL, 4) + rd(days=-1)] = name + " (Observed)"
            elif self.observed and date(year, JUL, 4).weekday() == SUN:
                self[date(year, JUL, 4) + rd(days=+1)] = name + " (Observed)"

        # Liberation Day (Guam)
        if self.subdiv == "GU" and year >= 1945:
            self[date(year, JUL, 21)] = "Liberation Day (Guam)"

        # Pioneer Day
        if self.subdiv == "UT" and year >= 1849:
            name = "Pioneer Day"
            self[date(year, JUL, 24)] = name
            if self.observed and date(year, JUL, 24).weekday() == SAT:
                self[date(year, JUL, 24) + rd(days=-1)] = name + " (Observed)"
            elif self.observed and date(year, JUL, 24).weekday() == SUN:
                self[date(year, JUL, 24) + rd(days=+1)] = name + " (Observed)"

        # Constitution Day
        if self.subdiv == "PR":
            self[date(year, JUL, 25)] = "Constitution Day"
            if self.observed and date(year, JUL, 25).weekday() == SUN:
                self[date(year, JUL, 26)] = "Constitution Day (Observed)"

        # Victory Day
        if self.subdiv == "RI" and year >= 1948:
            self[date(year, AUG, 1) + rd(weekday=MO(+2))] = "Victory Day"

        # Statehood Day (Hawaii)
        if self.subdiv == "HI" and year >= 1959:
            self[date(year, AUG, 1) + rd(weekday=FR(+3))] = "Statehood Day"

        # Bennington Battle Day
        if self.subdiv == "VT" and year >= 1778:
            name = "Bennington Battle Day"
            self[date(year, AUG, 16)] = name
            if self.observed and date(year, AUG, 16).weekday() == SAT:
                self[date(year, AUG, 15)] = name + " (Observed)"
            elif self.observed and date(year, AUG, 16).weekday() == SUN:
                self[date(year, AUG, 17)] = name + " (Observed)"

        # Lyndon Baines Johnson Day
        if self.subdiv == "TX" and year >= 1973:
            self[date(year, AUG, 27)] = "Lyndon Baines Johnson Day"

        # Labor Day
        if year >= 1894:
            self[date(year, SEP, 1) + rd(weekday=MO)] = "Labor Day"

        # Columbus Day
        if self.subdiv not in ("AK", "AR", "DE", "FL", "HI", "NV"):
            if self.subdiv == "SD":
                name = "Native American Day"
            elif self.subdiv == "VI":
                name = "Columbus Day and Puerto Rico Friendship Day"
            else:
                name = "Columbus Day"
            if year >= 1970:
                self[date(year, OCT, 1) + rd(weekday=MO(+2))] = name
            elif year >= 1937:
                self[date(year, OCT, 12)] = name

        # Alaska Day
        if self.subdiv == "AK" and year >= 1867:
            name = "Alaska Day"
            self[date(year, OCT, 18)] = name
            if self.observed and date(year, OCT, 18).weekday() == SAT:
                self[date(year, OCT, 18) + rd(days=-1)] = name + " (Observed)"
            elif self.observed and date(year, OCT, 18).weekday() == SUN:
                self[date(year, OCT, 18) + rd(days=+1)] = name + " (Observed)"

        # Nevada Day
        if self.subdiv == "NV" and year >= 1933:
            dt = date(year, OCT, 31)
            if year >= 2000:
                dt += rd(weekday=FR(-1))
            self[dt] = "Nevada Day"
            if self.observed and dt.weekday() == SAT:
                self[dt + rd(days=-1)] = "Nevada Day (Observed)"
            elif self.observed and dt.weekday() == SUN:
                self[dt + rd(days=+1)] = "Nevada Day (Observed)"

        # Liberty Day
        if self.subdiv == "VI":
            self[date(year, NOV, 1)] = "Liberty Day"

        # Election Day
        if (
            self.subdiv
            in ("DE", "HI", "IL", "IN", "LA", "MT", "NH", "NJ", "NY", "WV")
            and year >= 2008
            and year % 2 == 0
        ) or (self.subdiv in ("IN", "NY") and year >= 2015):
            dt = date(year, NOV, 1) + rd(weekday=MO)
            self[dt + rd(days=+1)] = "Election Day"

        # All Souls' Day
        if self.subdiv == "GU":
            self[date(year, NOV, 2)] = "All Souls' Day"

        # Veterans Day
        if year > 1953:
            name = "Veterans Day"
        else:
            name = "Armistice Day"
        if 1978 > year > 1970:
            self[date(year, OCT, 1) + rd(weekday=MO(+4))] = name
        elif year >= 1938:
            self[date(year, NOV, 11)] = name
            if self.observed and date(year, NOV, 11).weekday() == SAT:
                self[date(year, NOV, 11) + rd(days=-1)] = name + " (Observed)"
            elif self.observed and date(year, NOV, 11).weekday() == SUN:
                self[date(year, NOV, 11) + rd(days=+1)] = name + " (Observed)"

        # Discovery Day
        if self.subdiv == "PR":
            self[date(year, NOV, 19)] = "Discovery Day"
            if self.observed and date(year, NOV, 19).weekday() == SUN:
                self[date(year, NOV, 20)] = "Discovery Day (Observed)"

        # Thanksgiving
        if year > 1870:
            self[date(year, NOV, 1) + rd(weekday=TH(+4))] = "Thanksgiving"

        # Day After Thanksgiving
        # Friday After Thanksgiving
        # Lincoln's Birthday
        # American Indian Heritage Day
        # Family Day
        # New Mexico Presidents' Day
        if (
            (
                self.subdiv in ("CA", "DE", "FL", "NH", "NC", "OK", "TX", "WV")
                and year >= 1975
            )
            or (self.subdiv == "IN" and year >= 2010)
            or (self.subdiv == "MD" and year >= 2008)
            or self.subdiv in ("NV", "NM")
        ):
            if self.subdiv in ("CA", "DE", "NH", "NC", "OK", "WV"):
                name = "Day After Thanksgiving"
<<<<<<< HEAD
            if self.state in ("FL", "TX"):
                name = "Friday After Thanksgiving"
            if self.state == "IN":
                name = "Lincoln's Birthday"
            if self.state == "MD" and year >= 2008:
                name = "American Indian Heritage Day"
            if self.state == "NV":
                name = "Family Day"
            if self.state == "NM":
=======
            elif self.subdiv in ("FL", "TX"):
                name = "Friday After Thanksgiving"
            elif self.subdiv == "IN":
                name = "Lincoln's Birthday"
            elif self.subdiv == "MD" and year >= 2008:
                name = "American Indian Heritage Day"
            elif self.subdiv == "NV":
                name = "Family Day"
            elif self.subdiv == "NM":
>>>>>>> 3f183141
                name = "Presidents' Day"
            dt = date(year, NOV, 1) + rd(weekday=TH(+4))
            self[dt + rd(days=+1)] = name

        # Robert E. Lee's Birthday
        if self.subdiv == "GA" and year >= 1986:
            if year >= 2016:
                name = "State Holiday"
            else:
                name = "Robert E. Lee's Birthday"
            self[date(year, NOV, 29) + rd(weekday=FR(-1))] = name

        # Lady of Camarin Day
        if self.subdiv == "GU":
            self[date(year, DEC, 8)] = "Lady of Camarin Day"

        # Christmas Eve
        if (
            self.subdiv == "AS"
            or (self.subdiv in ("KS", "MI", "NC") and year >= 2013)
            or (self.subdiv == "TX" and year >= 1981)
            or (self.subdiv == "WI" and year >= 2012)
        ):
            name = "Christmas Eve"
            self[date(year, DEC, 24)] = name
            name = name + " (Observed)"
            # If on Friday, observed on Thursday
            if self.observed and date(year, DEC, 24).weekday() == FRI:
                self[date(year, DEC, 24) + rd(days=-1)] = name
            # If on Saturday or Sunday, observed on Friday
            elif self.observed and date(year, DEC, 24).weekday() in WEEKEND:
                self[date(year, DEC, 24) + rd(weekday=FR(-1))] = name

        # Christmas Day
        if year > 1870:
            name = "Christmas Day"
            self[date(year, DEC, 25)] = "Christmas Day"
            if self.observed and date(year, DEC, 25).weekday() == SAT:
                self[date(year, DEC, 25) + rd(days=-1)] = name + " (Observed)"
            elif self.observed and date(year, DEC, 25).weekday() == SUN:
                self[date(year, DEC, 25) + rd(days=+1)] = name + " (Observed)"

        # Day After Christmas
        if self.subdiv == "NC" and year >= 2013:
            name = "Day After Christmas"
            self[date(year, DEC, 26)] = name
            name = name + " (Observed)"
            # If on Saturday or Sunday, observed on Monday
            if self.observed and date(year, DEC, 26).weekday() in WEEKEND:
                self[date(year, DEC, 26) + rd(weekday=MO)] = name
            # If on Monday, observed on Tuesday
            elif self.observed and date(year, DEC, 26).weekday() == MON:
                self[date(year, DEC, 26) + rd(days=+1)] = name
        elif self.subdiv == "TX" and year >= 1981:
            self[date(year, DEC, 26)] = "Day After Christmas"
        elif self.subdiv == "VI":
            self[date(year, DEC, 26)] = "Christmas Second Day"

        # New Year's Eve
        if (self.subdiv in ("KY", "MI") and year >= 2013) or (
            self.subdiv == "WI" and year >= 2012
        ):
            name = "New Year's Eve"
            self[date(year, DEC, 31)] = name
            if self.observed and date(year, DEC, 31).weekday() == SAT:
                self[date(year, DEC, 30)] = name + " (Observed)"


class US(UnitedStates):
    pass


class USA(UnitedStates):
    pass<|MERGE_RESOLUTION|>--- conflicted
+++ resolved
@@ -544,27 +544,15 @@
         ):
             if self.subdiv in ("CA", "DE", "NH", "NC", "OK", "WV"):
                 name = "Day After Thanksgiving"
-<<<<<<< HEAD
-            if self.state in ("FL", "TX"):
+            if self.subdiv in ("FL", "TX"):
                 name = "Friday After Thanksgiving"
-            if self.state == "IN":
+            if self.subdiv == "IN":
                 name = "Lincoln's Birthday"
-            if self.state == "MD" and year >= 2008:
+            if self.subdiv == "MD" and year >= 2008:
                 name = "American Indian Heritage Day"
-            if self.state == "NV":
+            if self.subdiv == "NV":
                 name = "Family Day"
-            if self.state == "NM":
-=======
-            elif self.subdiv in ("FL", "TX"):
-                name = "Friday After Thanksgiving"
-            elif self.subdiv == "IN":
-                name = "Lincoln's Birthday"
-            elif self.subdiv == "MD" and year >= 2008:
-                name = "American Indian Heritage Day"
-            elif self.subdiv == "NV":
-                name = "Family Day"
-            elif self.subdiv == "NM":
->>>>>>> 3f183141
+            if self.subdiv == "NM":
                 name = "Presidents' Day"
             dt = date(year, NOV, 1) + rd(weekday=TH(+4))
             self[dt + rd(days=+1)] = name
