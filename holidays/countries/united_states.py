--- conflicted
+++ resolved
@@ -13,12 +13,6 @@
 from datetime import timedelta as td
 from typing import Tuple, Union
 
-<<<<<<< HEAD
-from holidays.calendars import _get_nth_weekday_from, _get_nth_weekday_of_month
-=======
-from dateutil.easter import easter
-
->>>>>>> 5af641ef
 from holidays.constants import (
     JAN,
     FEB,
@@ -143,7 +137,7 @@
         if year >= 1888:
             self._add_holiday(
                 "Memorial Day",
-                _get_nth_weekday_of_month(-1, MON, MAY, year)
+                self._get_nth_weekday_of_month(-1, MON, MAY)
                 if year >= 1971
                 else date(year, MAY, 30),
             )
@@ -152,38 +146,25 @@
         if year >= 2021:
             self._add_observed(self._add_holiday("Juneteenth National Independence Day", JUN, 19))
 
-<<<<<<< HEAD
         # Independence Day
         if year >= 1871:
             self._add_observed(self._add_holiday("Independence Day", JUL, 4))
-=======
-        # Lee Jackson Day
-        if self.subdiv == "VA" and year <= 2020:
-            name = "Lee Jackson Day"
-            if year >= 2000:
-                dt = self._get_nth_weekday_of_month(3, MON, JAN) + td(days=-3)
-                self[dt] = name
-            elif year >= 1983:
-                self[self._get_nth_weekday_of_month(3, MON, JAN)] = name
-            elif year >= 1889:
-                self[date(year, JAN, 19)] = name
->>>>>>> 5af641ef
 
         # Labor Day
         if year >= 1894:
-            self._add_holiday("Labor Day", _get_nth_weekday_of_month(1, MON, SEP, year))
+            self._add_holiday("Labor Day", self._get_nth_weekday_of_month(1, MON, SEP))
 
         # Veterans Day
         if year >= 1938:
             name = "Veterans Day" if year >= 1954 else "Armistice Day"
             if 1971 <= year <= 1977:
-                self._add_holiday(name, _get_nth_weekday_of_month(4, MON, OCT, year))
+                self._add_holiday(name, self._get_nth_weekday_of_month(4, MON, OCT))
             else:
                 self._add_observed(self._add_remembrance_day(name))
 
         # Thanksgiving
         if year >= 1871:
-            self._add_holiday("Thanksgiving", _get_nth_weekday_of_month(4, THU, NOV, year))
+            self._add_holiday("Thanksgiving", self._get_nth_weekday_of_month(4, THU, NOV))
 
         # Christmas Day
         if year >= 1871:
@@ -199,30 +180,14 @@
                 self._add_holiday("%s (Observed)" % name, dt + td(days=-1))
             # If on Saturday or Sunday, observed on Friday
             elif self._is_weekend(dt):
-                self._add_holiday("%s (Observed)" % name, _get_nth_weekday_from(-1, FRI, dt))
+                self._add_holiday("%s (Observed)" % name, self._get_nth_weekday_from(-1, FRI, dt))
 
     def _add_subdiv_holidays(self):
         # Martin Luther King Jr. Day
-<<<<<<< HEAD
         if self._year >= 1986 and self.subdiv not in {"AL", "AR", "AZ", "GA", "ID", "MS", "NH"}:
             self._add_holiday(
-                "Martin Luther King Jr. Day", _get_nth_weekday_of_month(3, MON, JAN, self._year)
-            )
-=======
-        if year >= 1986:
-            name = "Martin Luther King Jr. Day"
-            if self.subdiv == "AL":
-                name = "Robert E. Lee/Martin Luther King Birthday"
-            elif (self.subdiv == "MS") or ((self.subdiv == "AR") and (year <= 2017)):
-                name = "Dr. Martin Luther King Jr. and Robert E. Lee's Birthdays"
-            elif self.subdiv in {"AZ", "NH"}:
-                name = "Dr. Martin Luther King Jr./Civil Rights Day"
-            elif self.subdiv == "GA" and year <= 2011:
-                name = "Robert E. Lee's Birthday"
-            elif self.subdiv == "ID" and year >= 2006:
-                name = "Martin Luther King Jr. - Idaho Human Rights Day"
-            self[self._get_nth_weekday_of_month(3, MON, JAN)] = name
->>>>>>> 5af641ef
+                "Martin Luther King Jr. Day", self._get_nth_weekday_of_month(3, MON, JAN)
+            )
 
         # Washington's Birthday
         if self._year >= 1879 and self.subdiv not in {
@@ -237,7 +202,7 @@
         }:
             self._add_holiday(
                 "Washington's Birthday",
-                _get_nth_weekday_of_month(3, MON, FEB, self._year)
+                self._get_nth_weekday_of_month(3, MON, FEB)
                 if self._year >= 1971
                 else date(self._year, FEB, 22),
             )
@@ -255,7 +220,7 @@
         }:
             name = "Columbus Day"
             if self._year >= 1970:
-                self._add_holiday(name, _get_nth_weekday_of_month(2, MON, OCT, self._year))
+                self._add_holiday(name, self._get_nth_weekday_of_month(2, MON, OCT))
             else:
                 self._add_columbus_day(name)
 
@@ -266,7 +231,7 @@
         if self._year >= 1918:
             self._add_holiday(
                 "Seward's Day",
-                _get_nth_weekday_of_month(-1, MON, MAR, self._year)
+                self._get_nth_weekday_of_month(-1, MON, MAR)
                 if self._year >= 1955
                 else date(self._year, MAR, 30),
             )
@@ -280,13 +245,13 @@
         if self._year >= 1986:
             self._add_holiday(
                 "Martin Luther King, Jr & Robert E. Lee's Birthday",
-                _get_nth_weekday_of_month(3, MON, JAN, self._year),
+                self._get_nth_weekday_of_month(3, MON, JAN),
             )
 
         # Washington's Birthday
         self._add_holiday(
             "George Washington & Thomas Jefferson's Birthday",
-            _get_nth_weekday_of_month(3, MON, FEB, self._year)
+            self._get_nth_weekday_of_month(3, MON, FEB)
             if self._year >= 1971
             else date(self._year, FEB, 22),
         )
@@ -294,13 +259,13 @@
         # Confederate Memorial Day
         if self._year >= 1866:
             self._add_holiday(
-                "Confederate Memorial Day", _get_nth_weekday_of_month(4, MON, APR, self._year)
+                "Confederate Memorial Day", self._get_nth_weekday_of_month(4, MON, APR)
             )
 
         # Jefferson Davis Birthday
         if self._year >= 1890:
             self._add_holiday(
-                "Jefferson Davis Birthday", _get_nth_weekday_of_month(1, MON, JUN, self._year)
+                "Jefferson Davis Birthday", self._get_nth_weekday_of_month(1, MON, JUN)
             )
 
     def _add_subdiv_ar_holidays(self):
@@ -310,13 +275,13 @@
                 "Martin Luther King Jr. Day"
                 if self._year >= 2018
                 else "Dr. Martin Luther King Jr. " "and Robert E. Lee's Birthdays",
-                _get_nth_weekday_of_month(3, MON, JAN, self._year),
+                self._get_nth_weekday_of_month(3, MON, JAN),
             )
 
         # Washington's Birthday
         self._add_holiday(
             "George Washington's Birthday and Daisy Gatson Bates Day",
-            _get_nth_weekday_of_month(3, MON, FEB, self._year)
+            self._get_nth_weekday_of_month(3, MON, FEB)
             if self._year >= 1971
             else date(self._year, FEB, 22),
         )
@@ -330,7 +295,7 @@
         if self._year >= 1986:
             self._add_holiday(
                 "Dr. Martin Luther King Jr. / Civil Rights Day",
-                _get_nth_weekday_of_month(3, MON, JAN, self._year),
+                self._get_nth_weekday_of_month(3, MON, JAN),
             )
 
     def _add_subdiv_ca_holidays(self):
@@ -342,38 +307,15 @@
         if self._year >= 2014:
             self._add_holiday("Susan B. Anthony Day", FEB, 15)
 
-<<<<<<< HEAD
         # Cesar Chavez Day
         if self._year >= 1995:
             self._add_observed(self._add_holiday("Cesar Chavez Day", MAR, 31), before=False)
-=======
-        # Washington's Birthday
-        name = "Washington's Birthday"
-        if self.subdiv == "AL":
-            name = "George Washington/Thomas Jefferson Birthday"
-        elif self.subdiv == "AR":
-            name = "George Washington's Birthday and Daisy Gatson Bates Day"
-        elif self.subdiv in {"PR", "VI"}:
-            name = "Presidents' Day"
-        if self.subdiv not in {"DE", "FL", "GA", "NM", "PR"}:
-            if year >= 1971:
-                self[self._get_nth_weekday_of_month(3, MON, FEB)] = name
-            elif year >= 1879:
-                self[date(year, FEB, 22)] = name
-        elif self.subdiv == "GA":
-            if not self._is_wednesday(DEC, 24):
-                self[date(year, DEC, 24)] = name
-            else:
-                self[date(year, DEC, 26)] = name
-        elif self.subdiv in {"PR", "VI"}:
-            self[self._get_nth_weekday_of_month(3, MON, FEB)] = name
->>>>>>> 5af641ef
 
         # Day After Thanksgiving
         if self._year >= 1975:
             self._add_holiday(
                 "Day After Thanksgiving",
-                _get_nth_weekday_of_month(4, THU, NOV, self._year) + td(days=+1),
+                self._get_nth_weekday_of_month(4, THU, NOV) + td(days=+1),
             )
 
     def _add_subdiv_co_holidays(self):
@@ -404,14 +346,15 @@
         # Election Day
         if self._year >= 2008 and self._year % 2 == 0:
             self._add_holiday(
-                "Election Day", _get_nth_weekday_of_month(1, MON, NOV, self._year) + td(days=+1)
+                "Election Day",
+                self._get_nth_weekday_of_month(1, MON, NOV) + td(days=+1),
             )
 
         # Day After Thanksgiving
         if self._year >= 1975:
             self._add_holiday(
                 "Day After Thanksgiving",
-                _get_nth_weekday_of_month(4, THU, NOV, self._year) + td(days=+1),
+                self._get_nth_weekday_of_month(4, THU, NOV) + td(days=+1),
             )
 
     def _add_subdiv_fl_holidays(self):
@@ -423,7 +366,7 @@
         if self._year >= 1975:
             self._add_holiday(
                 "Friday After Thanksgiving",
-                _get_nth_weekday_of_month(4, THU, NOV, self._year) + td(days=+1),
+                self._get_nth_weekday_of_month(4, THU, NOV) + td(days=+1),
             )
 
     def _add_subdiv_fm_holidays(self):
@@ -434,7 +377,7 @@
         if self._year >= 1986:
             self._add_holiday(
                 "Martin Luther King Jr. Day" if self._year >= 2012 else "Robert E. Lee's Birthday",
-                _get_nth_weekday_of_month(3, MON, JAN, self._year),
+                self._get_nth_weekday_of_month(3, MON, JAN),
             )
 
         # Confederate Memorial Day
@@ -443,14 +386,14 @@
                 "State Holiday" if self._year >= 2016 else "Confederate Memorial Day",
                 date(self._year, APR, 10)
                 if self._year == 2020
-                else _get_nth_weekday_of_month(4, MON, APR, self._year),
+                else self._get_nth_weekday_of_month(4, MON, APR),
             )
 
         # Robert E. Lee's Birthday
         if self._year >= 1986:
             self._add_holiday(
                 "State Holiday" if self._year >= 2016 else "Robert E. Lee's Birthday",
-                _get_nth_weekday_of_month(4, THU, NOV, self._year) + td(days=+1),
+                self._get_nth_weekday_of_month(4, THU, NOV) + td(days=+1),
             )
 
         # Washington's Birthday
@@ -461,11 +404,8 @@
 
     def _add_subdiv_gu_holidays(self):
         # Guam Discovery Day
-<<<<<<< HEAD
         if self._year >= 1970:
-            self._add_holiday(
-                "Guam Discovery Day", _get_nth_weekday_of_month(1, MON, MAR, self._year)
-            )
+            self._add_holiday("Guam Discovery Day", self._get_nth_weekday_of_month(1, MON, MAR))
 
         # Good Friday
         self._add_good_friday("Good Friday")
@@ -493,12 +433,13 @@
 
         # Statehood Day
         if self._year >= 1959:
-            self._add_holiday("Statehood Day", _get_nth_weekday_of_month(3, FRI, AUG, self._year))
+            self._add_holiday("Statehood Day", self._get_nth_weekday_of_month(3, FRI, AUG))
 
         # Election Day
         if self._year >= 2008 and self._year % 2 == 0:
             self._add_holiday(
-                "Election Day", _get_nth_weekday_of_month(1, MON, NOV, self._year) + td(days=+1)
+                "Election Day",
+                self._get_nth_weekday_of_month(1, MON, NOV) + td(days=+1),
             )
 
     def _add_subdiv_ia_holidays(self):
@@ -513,7 +454,7 @@
                 "Martin Luther King Jr. / Idaho Human Rights Day"
                 if self._year >= 2006
                 else "Martin Luther King Jr. Day",
-                _get_nth_weekday_of_month(3, MON, JAN, self._year),
+                self._get_nth_weekday_of_month(3, MON, JAN),
             )
 
     def _add_subdiv_il_holidays(self):
@@ -523,25 +464,15 @@
 
         # Casimir Pulaski Day
         if self._year >= 1978:
-            self._add_holiday(
-                "Casimir Pulaski Day", _get_nth_weekday_of_month(1, MON, MAR, self._year)
-            )
-=======
-        if self.subdiv == "GU" and year >= 1970:
-            self[self._get_nth_weekday_of_month(1, MON, MAR)] = "Guam Discovery Day"
-
-        # Casimir Pulaski Day
-        if self.subdiv == "IL" and year >= 1978:
-            self[self._get_nth_weekday_of_month(1, MON, MAR)] = "Casimir Pulaski Day"
->>>>>>> 5af641ef
+            self._add_holiday("Casimir Pulaski Day", self._get_nth_weekday_of_month(1, MON, MAR))
 
         # Election Day
         if self._year >= 2008 and self._year % 2 == 0:
             self._add_holiday(
-                "Election Day", _get_nth_weekday_of_month(1, MON, NOV, self._year) + td(days=+1)
-            )
-
-<<<<<<< HEAD
+                "Election Day",
+                self._get_nth_weekday_of_month(1, MON, NOV) + td(days=+1),
+            )
+
     def _add_subdiv_in_holidays(self):
         # Good Friday
         self._add_good_friday("Good Friday")
@@ -550,33 +481,21 @@
         if self._year >= 2015 or (self._year >= 2006 and self._year % 2 == 0):
             self._add_holiday(
                 "Primary Election Day",
-                _get_nth_weekday_of_month(1, MON, MAY, self._year) + td(days=+1),
-            )
-=======
-        # Town Meeting Day
-        if self.subdiv == "VT" and year >= 1800:
-            self[self._get_nth_weekday_of_month(1, TUE, MAR)] = "Town Meeting Day"
-
-        # Evacuation Day
-        if self.subdiv == "MA" and year >= 1901:
-            name = "Evacuation Day"
-            dt = date(year, MAR, 17)
-            self[dt] = name
-            if self.observed and self._is_weekend(dt):
-                self[self._get_nth_weekday_from(1, MON, dt)] = f"{name} (Observed)"
->>>>>>> 5af641ef
+                self._get_nth_weekday_of_month(1, MON, MAY) + td(days=+1),
+            )
 
         # Election Day
         if self._year >= 2015 or (self._year >= 2008 and self._year % 2 == 0):
             self._add_holiday(
-                "Election Day", _get_nth_weekday_of_month(1, MON, NOV, self._year) + td(days=+1)
+                "Election Day",
+                self._get_nth_weekday_of_month(1, MON, NOV) + td(days=+1),
             )
 
         # Lincoln's Birthday
         if self._year >= 2010:
             self._add_holiday(
                 "Lincoln's Birthday",
-                _get_nth_weekday_of_month(4, THU, NOV, self._year) + td(days=+1),
+                self._get_nth_weekday_of_month(4, THU, NOV) + td(days=+1),
             )
 
     def _add_subdiv_ks_holidays(self):
@@ -584,27 +503,9 @@
         if self._year >= 2013:
             self._add_christmas_eve_holiday()
 
-<<<<<<< HEAD
     def _add_subdiv_ky_holidays(self):
         # Good Friday
         self._add_good_friday("Good Friday")
-=======
-        # Seward's Day
-        if self.subdiv == "AK":
-            name = "Seward's Day"
-            if year >= 1955:
-                self[self._get_nth_weekday_of_month(-1, MON, MAR)] = name
-            elif year >= 1918:
-                self[date(year, MAR, 30)] = name
-
-        # César Chávez Day
-        name = "César Chávez Day"
-        dt = date(year, MAR, 31)
-        if self.subdiv == "CA" and year >= 1995:
-            self._add_with_observed(dt, name, before=False)
-        elif self.subdiv == "TX" and year >= 2000:
-            self[dt] = name
->>>>>>> 5af641ef
 
         # New Year's Eve
         if self._year >= 2013:
@@ -626,7 +527,8 @@
         # Election Day
         if self._year >= 2008 and self._year % 2 == 0:
             self._add_holiday(
-                "Election Day", _get_nth_weekday_of_month(1, MON, NOV, self._year) + td(days=+1)
+                "Election Day",
+                self._get_nth_weekday_of_month(1, MON, NOV) + td(days=+1),
             )
 
     def _add_subdiv_ma_holidays(self):
@@ -635,26 +537,17 @@
             mar_17 = self._add_holiday("Evacuation Day", MAR, 17)
             if self.observed and self._is_weekend(mar_17):
                 self._add_holiday(
-                    "%s (Observed)" % self[mar_17], _get_nth_weekday_from(1, MON, mar_17)
+                    "%s (Observed)" % self[mar_17], self._get_nth_weekday_from(1, MON, mar_17)
                 )
 
         # Patriots' Day
-<<<<<<< HEAD
         if self._year >= 1894:
             self._add_holiday(
                 "Patriots' Day",
-                _get_nth_weekday_of_month(3, MON, APR, self._year)
+                self._get_nth_weekday_of_month(3, MON, APR)
                 if self._year >= 1969
                 else date(self._year, APR, 19),
             )
-=======
-        if self.subdiv in {"MA", "ME"}:
-            name = "Patriots' Day"
-            if year >= 1969:
-                self[self._get_nth_weekday_of_month(3, MON, APR)] = name
-            elif year >= 1894:
-                self[date(year, APR, 19)] = name
->>>>>>> 5af641ef
 
     def _add_subdiv_md_holidays(self):
         # Inauguration Day
@@ -666,7 +559,7 @@
         if self._year >= 2008:
             self._add_holiday(
                 "American Indian Heritage Day",
-                _get_nth_weekday_of_month(4, THU, NOV, self._year) + td(days=+1),
+                self._get_nth_weekday_of_month(4, THU, NOV) + td(days=+1),
             )
 
     def _add_subdiv_me_holidays(self):
@@ -674,7 +567,7 @@
         if self._year >= 1894:
             self._add_holiday(
                 "Patriots' Day",
-                _get_nth_weekday_of_month(3, MON, APR, self._year)
+                self._get_nth_weekday_of_month(3, MON, APR)
                 if self._year >= 1969
                 else date(self._year, APR, 19),
             )
@@ -706,14 +599,13 @@
         self._add_good_friday("Good Friday")
 
         # Commonwealth Cultural Day in Northern Mariana Islands
-        self._add_holiday(
-            "Commonwealth Cultural Day", _get_nth_weekday_of_month(2, MON, OCT, self._year)
-        )
+        self._add_holiday("Commonwealth Cultural Day", self._get_nth_weekday_of_month(2, MON, OCT))
 
         # Election Day
         if self._year >= 2008 and self._year % 2 == 0:
             self._add_holiday(
-                "Election Day", _get_nth_weekday_of_month(1, MON, NOV, self._year) + td(days=+1)
+                "Election Day",
+                self._get_nth_weekday_of_month(1, MON, NOV) + td(days=+1),
             )
 
         # Citizenship Day in Northern Mariana Islands
@@ -727,33 +619,21 @@
         if self._year >= 1986:
             self._add_holiday(
                 "Dr. Martin Luther King Jr. and Robert E. Lee's Birthdays",
-                _get_nth_weekday_of_month(3, MON, JAN, self._year),
+                self._get_nth_weekday_of_month(3, MON, JAN),
             )
 
         # Confederate Memorial Day
-<<<<<<< HEAD
         if self._year >= 1866:
             self._add_holiday(
-                "Confederate Memorial Day", _get_nth_weekday_of_month(4, MON, APR, self._year)
-            )
-=======
-        name = "Confederate Memorial Day"
-        if self.subdiv in {"AL", "GA", "MS", "SC"} and year >= 1866:
-            if self.subdiv == "GA" and year >= 2016:
-                name = "State Holiday"
-            if self.subdiv == "GA" and year == 2020:
-                self[date(year, APR, 10)] = name
-            else:
-                self[self._get_nth_weekday_of_month(4, MON, APR)] = name
-        elif self.subdiv == "TX" and year >= 1931:
-            self[date(year, JAN, 19)] = name
->>>>>>> 5af641ef
+                "Confederate Memorial Day", self._get_nth_weekday_of_month(4, MON, APR)
+            )
 
     def _add_subdiv_mt_holidays(self):
         # Election Day
         if self._year >= 2008 and self._year % 2 == 0:
             self._add_holiday(
-                "Election Day", _get_nth_weekday_of_month(1, MON, NOV, self._year) + td(days=+1)
+                "Election Day",
+                self._get_nth_weekday_of_month(1, MON, NOV) + td(days=+1),
             )
 
     def _add_subdiv_nc_holidays(self):
@@ -764,7 +644,7 @@
         if self._year >= 1975:
             self._add_holiday(
                 "Day After Thanksgiving",
-                _get_nth_weekday_of_month(4, THU, NOV, self._year) + td(days=+1),
+                self._get_nth_weekday_of_month(4, THU, NOV) + td(days=+1),
             )
 
         # Christmas Eve
@@ -778,7 +658,9 @@
             if self.observed:
                 # If on Saturday or Sunday, observed on Monday
                 if self._is_weekend(dt):
-                    self._add_holiday("%s (Observed)" % name, _get_nth_weekday_from(1, MON, dt))
+                    self._add_holiday(
+                        "%s (Observed)" % name, self._get_nth_weekday_from(1, MON, dt)
+                    )
                 # If on Monday, observed on Tuesday
                 elif self._is_monday(dt):
                     self._add_holiday("%s (Observed)" % name, dt + td(days=+1))
@@ -788,11 +670,10 @@
 
     def _add_subdiv_ne_holidays(self):
         # Arbor Day
-<<<<<<< HEAD
         if self._year >= 1875:
             self._add_holiday(
                 "Arbor Day",
-                _get_nth_weekday_of_month(-1, FRI, APR, self._year)
+                self._get_nth_weekday_of_month(-1, FRI, APR)
                 if self._year >= 1989
                 else date(self._year, APR, 22),
             )
@@ -802,69 +683,43 @@
         if self._year >= 1986:
             self._add_holiday(
                 "Dr. Martin Luther King Jr. / Civil Rights Day",
-                _get_nth_weekday_of_month(3, MON, JAN, self._year),
-            )
-=======
-        if self.subdiv == "NE":
-            name = "Arbor Day"
-            if year >= 1989:
-                self[self._get_nth_weekday_of_month(-1, FRI, APR)] = name
-            elif year >= 1875:
-                self[date(year, APR, 22)] = name
-
-        # Primary Election Day
-        if self.subdiv == "IN" and ((year >= 2006 and year % 2 == 0) or year >= 2015):
-            self[
-                self._get_nth_weekday_of_month(1, MON, MAY) + td(days=+1)
-            ] = "Primary Election Day"
->>>>>>> 5af641ef
+                self._get_nth_weekday_of_month(3, MON, JAN),
+            )
 
         # Election Day
         if self._year >= 2008 and self._year % 2 == 0:
             self._add_holiday(
-                "Election Day", _get_nth_weekday_of_month(1, MON, NOV, self._year) + td(days=+1)
-            )
-
-<<<<<<< HEAD
+                "Election Day",
+                self._get_nth_weekday_of_month(1, MON, NOV) + td(days=+1),
+            )
+
         # Day After Thanksgiving
         if self._year >= 1975:
             self._add_holiday(
                 "Day After Thanksgiving",
-                _get_nth_weekday_of_month(4, THU, NOV, self._year) + td(days=+1),
-            )
-=======
-        # Memorial Day
-        if year >= 1971:
-            self[self._get_nth_weekday_of_month(-1, MON, MAY)] = "Memorial Day"
-        elif year >= 1888:
-            self[date(year, MAY, 30)] = "Memorial Day"
->>>>>>> 5af641ef
+                self._get_nth_weekday_of_month(4, THU, NOV) + td(days=+1),
+            )
 
     def _add_subdiv_nj_holidays(self):
         # Lincoln's Birthday
         if self._year >= 1971:
             self._add_observed(self._add_holiday("Lincoln's Birthday", FEB, 12))
 
-<<<<<<< HEAD
-        # Good Friday
-        self._add_good_friday("Good Friday")
-=======
-        # Jefferson Davis Birthday
-        name = "Jefferson Davis Birthday"
-        if self.subdiv == "AL" and year >= 1890:
-            self[self._get_nth_weekday_of_month(1, MON, JUN)] = name
->>>>>>> 5af641ef
+        # Good Friday
+        self._add_good_friday("Good Friday")
 
         # Election Day
         if self._year >= 2008 and self._year % 2 == 0:
             self._add_holiday(
-                "Election Day", _get_nth_weekday_of_month(1, MON, NOV, self._year) + td(days=+1)
+                "Election Day",
+                self._get_nth_weekday_of_month(1, MON, NOV) + td(days=+1),
             )
 
     def _add_subdiv_nm_holidays(self):
         # Presidents' Day
         self._add_holiday(
-            "Presidents' Day", _get_nth_weekday_of_month(4, THU, NOV, self._year) + td(days=+1)
+            "Presidents' Day",
+            self._get_nth_weekday_of_month(4, THU, NOV) + td(days=+1),
         )
 
     def _add_subdiv_nv_holidays(self):
@@ -873,16 +728,14 @@
             self._add_observed(
                 self._add_holiday(
                     "Nevada Day",
-                    _get_nth_weekday_of_month(-1, FRI, OCT, self._year)
+                    self._get_nth_weekday_of_month(-1, FRI, OCT)
                     if self._year >= 2000
                     else date(self._year, OCT, 31),
                 )
             )
 
         # Family Day
-        self._add_holiday(
-            "Family Day", _get_nth_weekday_of_month(4, THU, NOV, self._year) + td(days=+1)
-        )
+        self._add_holiday("Family Day", self._get_nth_weekday_of_month(4, THU, NOV) + td(days=+1))
 
     def _add_subdiv_ny_holidays(self):
         # Lincoln's Birthday
@@ -896,7 +749,8 @@
         # Election Day
         if self._year >= 2015 or (self._year >= 2008 and self._year % 2 == 0):
             self._add_holiday(
-                "Election Day", _get_nth_weekday_of_month(1, MON, NOV, self._year) + td(days=+1)
+                "Election Day",
+                self._get_nth_weekday_of_month(1, MON, NOV) + td(days=+1),
             )
 
     def _add_subdiv_oh_holidays(self):
@@ -907,7 +761,7 @@
         if self._year >= 1975:
             self._add_holiday(
                 "Day After Thanksgiving",
-                _get_nth_weekday_of_month(4, THU, NOV, self._year) + td(days=+1),
+                self._get_nth_weekday_of_month(4, THU, NOV) + td(days=+1),
             )
 
     def _add_subdiv_or_holidays(self):
@@ -917,7 +771,7 @@
         # Day After Thanksgiving
         self._add_holiday(
             "Day After Thanksgiving",
-            _get_nth_weekday_of_month(4, THU, NOV, self._year) + td(days=+1),
+            self._get_nth_weekday_of_month(4, THU, NOV) + td(days=+1),
         )
 
     def _add_subdiv_pr_holidays(self):
@@ -925,7 +779,7 @@
         self._add_epiphany_day("Epiphany")
 
         # Washington's Birthday
-        self._add_holiday("Presidents' Day", _get_nth_weekday_of_month(3, MON, FEB, self._year))
+        self._add_holiday("Presidents' Day", self._get_nth_weekday_of_month(3, MON, FEB))
 
         # Emancipation Day
         self._add_observed(self._add_holiday("Emancipation Day", MAR, 22), before=False)
@@ -944,31 +798,22 @@
 
     def _add_subdiv_ri_holidays(self):
         # Victory Day
-<<<<<<< HEAD
         if self._year >= 1948:
-            self._add_holiday("Victory Day", _get_nth_weekday_of_month(2, MON, AUG, self._year))
+            self._add_holiday("Victory Day", self._get_nth_weekday_of_month(2, MON, AUG))
 
     def _add_subdiv_sc_holidays(self):
         # Confederate Memorial Day
         if self._year >= 1866:
             self._add_holiday(
-                "Confederate Memorial Day", _get_nth_weekday_of_month(4, MON, APR, self._year)
-            )
-=======
-        if self.subdiv == "RI" and year >= 1948:
-            self[self._get_nth_weekday_of_month(2, MON, AUG)] = "Victory Day"
-
-        # Statehood Day (Hawaii)
-        if self.subdiv == "HI" and year >= 1959:
-            self[self._get_nth_weekday_of_month(3, FRI, AUG)] = "Statehood Day"
->>>>>>> 5af641ef
+                "Confederate Memorial Day", self._get_nth_weekday_of_month(4, MON, APR)
+            )
 
     def _add_subdiv_sd_holidays(self):
         # Columbus Day
         if self._year >= 1937:
             name = "Native American Day"
             if self._year >= 1970:
-                self._add_holiday(name, _get_nth_weekday_of_month(2, MON, OCT, self._year))
+                self._add_holiday(name, self._get_nth_weekday_of_month(2, MON, OCT))
             else:
                 self._add_columbus_day(name)
 
@@ -1004,12 +849,11 @@
         if self._year >= 1973:
             self._add_holiday("Lyndon Baines Johnson Day", AUG, 27)
 
-<<<<<<< HEAD
         # Friday After Thanksgiving
         if self._year >= 1975:
             self._add_holiday(
                 "Friday After Thanksgiving",
-                _get_nth_weekday_of_month(4, THU, NOV, self._year) + td(days=+1),
+                self._get_nth_weekday_of_month(4, THU, NOV) + td(days=+1),
             )
 
         # Christmas Eve
@@ -1019,84 +863,30 @@
         # Day After Christmas
         if self._year >= 1981:
             self._add_christmas_day_two("Day After Christmas")
-=======
-        # Labor Day
-        if year >= 1894:
-            self[self._get_nth_weekday_of_month(1, MON, SEP)] = "Labor Day"
-
-        # Columbus Day
-        if self.subdiv not in {"AK", "AR", "DE", "FL", "HI", "NV"}:
-            if self.subdiv == "SD":
-                name = "Native American Day"
-            elif self.subdiv == "VI":
-                name = "Columbus Day and Puerto Rico Friendship Day"
-            else:
-                name = "Columbus Day"
-            if year >= 1970:
-                self[self._get_nth_weekday_of_month(2, MON, OCT)] = name
-            elif year >= 1937:
-                self[date(year, OCT, 12)] = name
-
-        # Commonwealth Cultural Day in Northern Mariana Islands
-        if self.subdiv == "MP":
-            self[self._get_nth_weekday_of_month(2, MON, OCT)] = "Commonwealth Cultural Day"
->>>>>>> 5af641ef
 
     def _add_subdiv_um_holidays(self):
         pass
 
-<<<<<<< HEAD
     def _add_subdiv_ut_holidays(self):
         # Pioneer Day
         if self._year >= 1849:
             self._add_observed(self._add_holiday("Pioneer Day", JUL, 24))
-=======
-        # Nevada Day
-        if self.subdiv == "NV" and year >= 1933:
-            dt = date(year, OCT, 31)
-            if year >= 2000:
-                dt = self._get_nth_weekday_of_month(-1, FRI, OCT)
-            self._add_with_observed(dt, "Nevada Day")
->>>>>>> 5af641ef
 
     def _add_subdiv_va_holidays(self):
         # Lee Jackson Day
         if 1889 <= self._year <= 2020:
             if self._year >= 2000:
-                dt = _get_nth_weekday_of_month(3, MON, JAN, self._year) + td(days=-3)
+                dt = self._get_nth_weekday_of_month(3, MON, JAN) + td(days=-3)
             elif self._year >= 1983:
-                dt = _get_nth_weekday_of_month(3, MON, JAN, self._year)
+                dt = self._get_nth_weekday_of_month(3, MON, JAN)
             else:
                 dt = date(self._year, JAN, 19)
             self._add_holiday("Lee Jackson Day", dt)
 
-<<<<<<< HEAD
         # Inauguration Day
         if self._year >= 1789 and (self._year - 1789) % 4 == 0:
             dt = (JAN, 20) if self._year >= 1937 else (MAR, 4)
             self._add_observed(self._add_holiday("Inauguration Day", *dt), before=False)
-=======
-        # Election Day
-        if (
-            self.subdiv
-            in {
-                "DE",
-                "HI",
-                "IL",
-                "IN",
-                "LA",
-                "MP",
-                "MT",
-                "NH",
-                "NJ",
-                "NY",
-                "WV",
-            }
-            and year >= 2008
-            and year % 2 == 0
-        ) or (self.subdiv in {"IN", "NY"} and year >= 2015):
-            self[self._get_nth_weekday_of_month(1, MON, NOV) + td(days=+1)] = "Election Day"
->>>>>>> 5af641ef
 
     def _add_subdiv_vi_holidays(self):
         # Three Kings Day
@@ -1105,66 +895,22 @@
         # Washington's Birthday
         self._add_holiday(
             "Presidents' Day",
-            _get_nth_weekday_of_month(3, MON, FEB, self._year)
+            self._get_nth_weekday_of_month(3, MON, FEB)
             if self._year >= 1971
             else date(self._year, FEB, 22),
         )
 
-<<<<<<< HEAD
         # Transfer Day
         self._add_holiday("Transfer Day", MAR, 31)
-=======
-        # Veterans Day
-        if year >= 1954:
-            name = "Veterans Day"
-        else:
-            name = "Armistice Day"
-        if 1971 <= year <= 1977:
-            self[self._get_nth_weekday_of_month(4, MON, OCT)] = name
-        elif year >= 1938:
-            self._add_with_observed(date(year, NOV, 11), name)
->>>>>>> 5af641ef
 
         # Holy Thursday
         self._add_holy_thursday("Holy Thursday")
 
-<<<<<<< HEAD
         # Good Friday
         self._add_good_friday("Good Friday")
 
         # Easter Monday
         self._add_easter_monday("Easter Monday")
-=======
-        # Thanksgiving
-        if year >= 1871:
-            self[self._get_nth_weekday_of_month(4, THU, NOV)] = "Thanksgiving"
-
-        # Day After Thanksgiving
-        # Friday After Thanksgiving
-        # Lincoln's Birthday
-        # American Indian Heritage Day
-        # Family Day
-        # New Mexico Presidents' Day
-        if (
-            (self.subdiv in {"CA", "DE", "FL", "NC", "NH", "OK", "TX", "WV"} and year >= 1975)
-            or (self.subdiv == "IN" and year >= 2010)
-            or (self.subdiv == "MD" and year >= 2008)
-            or self.subdiv in {"NM", "NV", "PA"}
-        ):
-            if self.subdiv in {"CA", "DE", "NC", "NH", "OK", "PA", "WV"}:
-                name = "Day After Thanksgiving"
-            if self.subdiv in {"FL", "TX"}:
-                name = "Friday After Thanksgiving"
-            if self.subdiv == "IN":
-                name = "Lincoln's Birthday"
-            if self.subdiv == "MD":
-                name = "American Indian Heritage Day"
-            if self.subdiv == "NV":
-                name = "Family Day"
-            if self.subdiv == "NM":
-                name = "Presidents' Day"
-            self[self._get_nth_weekday_of_month(4, THU, NOV) + td(days=+1)] = name
->>>>>>> 5af641ef
 
         # Emancipation Day in US Virgin Islands
         self._add_holiday("Emancipation Day", JUL, 3)
@@ -1173,14 +919,9 @@
         if self._year >= 1937:
             name = "Columbus Day and Puerto Rico Friendship Day"
             if self._year >= 1970:
-                self._add_holiday(name, _get_nth_weekday_of_month(2, MON, OCT, self._year))
+                self._add_holiday(name, self._get_nth_weekday_of_month(2, MON, OCT))
             else:
-<<<<<<< HEAD
                 self._add_columbus_day(name)
-=======
-                name = "Robert E. Lee's Birthday"
-            self[self._get_nth_weekday_of_month(4, THU, NOV) + td(days=+1)] = name
->>>>>>> 5af641ef
 
         # Liberty Day
         self._add_holiday("Liberty Day", NOV, 1)
@@ -1188,56 +929,17 @@
         # Christmas Second Day
         self._add_christmas_day_two("Christmas Second Day")
 
-<<<<<<< HEAD
     def _add_subdiv_vt_holidays(self):
         # Town Meeting Day
         if self._year >= 1800:
-            self._add_holiday(
-                "Town Meeting Day", _get_nth_weekday_of_month(1, TUE, MAR, self._year)
-            )
-=======
-        # Christmas Eve
-        if (
-            self.subdiv == "AS"
-            or (self.subdiv in {"KS", "MI", "NC"} and year >= 2013)
-            or (self.subdiv == "TX" and year >= 1981)
-            or (self.subdiv == "WI" and year >= 2012)
-        ):
-            name = "Christmas Eve"
-            dt = date(year, DEC, 24)
-            self[dt] = name
-            # If on Friday, observed on Thursday
-            if self.observed and self._is_friday(dt):
-                self[dt + td(days=-1)] = f"{name} (Observed)"
-            # If on Saturday or Sunday, observed on Friday
-            elif self.observed and self._is_weekend(dt):
-                self[self._get_nth_weekday_from(-1, FRI, dt)] = f"{name} (Observed)"
->>>>>>> 5af641ef
+            self._add_holiday("Town Meeting Day", self._get_nth_weekday_of_month(1, TUE, MAR))
 
         # Bennington Battle Day
         if self._year >= 1778:
             self._add_observed(self._add_holiday("Bennington Battle Day", AUG, 16))
 
-<<<<<<< HEAD
     def _add_subdiv_wa_holidays(self):
         pass
-=======
-        # Day After Christmas
-        dt = date(year, DEC, 26)
-        if self.subdiv == "NC" and year >= 2013:
-            name = "Day After Christmas"
-            self[dt] = name
-            # If on Saturday or Sunday, observed on Monday
-            if self.observed and self._is_weekend(dt):
-                self[self._get_nth_weekday_from(1, MON, dt)] = f"{name} (Observed)"
-            # If on Monday, observed on Tuesday
-            elif self.observed and self._is_monday(dt):
-                self[dt + td(days=+1)] = f"{name} (Observed)"
-        elif self.subdiv == "TX" and year >= 1981:
-            self[dt] = "Day After Christmas"
-        elif self.subdiv == "VI":
-            self[dt] = "Christmas Second Day"
->>>>>>> 5af641ef
 
     def _add_subdiv_wi_holidays(self):
         # Susan B. Anthony Day
@@ -1259,14 +961,15 @@
         # Election Day
         if self._year >= 2008 and self._year % 2 == 0:
             self._add_holiday(
-                "Election Day", _get_nth_weekday_of_month(1, MON, NOV, self._year) + td(days=+1)
+                "Election Day",
+                self._get_nth_weekday_of_month(1, MON, NOV) + td(days=+1),
             )
 
         # Day After Thanksgiving
         if self._year >= 1975:
             self._add_holiday(
                 "Day After Thanksgiving",
-                _get_nth_weekday_of_month(4, THU, NOV, self._year) + td(days=+1),
+                self._get_nth_weekday_of_month(4, THU, NOV) + td(days=+1),
             )
 
     def _add_subdiv_wy_holidays(self):
