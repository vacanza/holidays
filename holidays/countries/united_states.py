--- conflicted
+++ resolved
@@ -16,26 +16,8 @@
 from dateutil.relativedelta import MO, TU, TH, FR
 from dateutil.relativedelta import relativedelta as rd
 
-<<<<<<< HEAD
-from holidays.constants import (
-    JAN,
-    FEB,
-    MAR,
-    APR,
-    MAY,
-    JUN,
-    JUL,
-    AUG,
-    SEP,
-    OCT,
-    NOV,
-    DEC,
-    WEEKEND,
-)
-=======
 from holidays.constants import JAN, FEB, MAR, APR, MAY, JUN, JUL, AUG, SEP
-from holidays.constants import OCT, NOV, DEC, MON, WED, FRI, SAT, SUN
->>>>>>> ee5c45ac
+from holidays.constants import OCT, NOV, DEC
 from holidays.holiday_base import HolidayBase
 
 
@@ -119,9 +101,9 @@
         if not self.observed:
             return None
 
-        if dt.weekday() == SAT and before:
+        if self._is_saturday(dt) and before:
             self[dt + td(days=-1)] = f"{name} (Observed)"
-        elif dt.weekday() == SUN and after:
+        elif self._is_sunday(dt) and after:
             self[dt + td(days=+1)] = f"{name} (Observed)"
 
     def _populate(self, year):
@@ -130,21 +112,11 @@
         # New Year's Day
         if year >= 1871:
             name = "New Year's Day"
-<<<<<<< HEAD
-            self[date(year, JAN, 1)] = name
-            if self.observed and self._is_sunday(year, JAN, 1):
-                self[date(year, JAN, 1) + rd(days=+1)] = name + " (Observed)"
-            # The following year's observed New Year's Day can be in this year
-            # when it falls on a Friday (Jan 1st is a Saturday).
-            if self.observed and self._is_friday(year, DEC, 31):
-                self[date(year, DEC, 31)] = name + " (Observed)"
-=======
             self._add_with_observed(date(year, JAN, 1), name, before=False)
             # The following year's observed New Year's Day can be in this year
             # when it falls on a Friday (Jan 1st is a Saturday).
-            if self.observed and date(year, DEC, 31).weekday() == FRI:
+            if self.observed and self._is_friday(date(year, DEC, 31)):
                 self[date(year, DEC, 31)] = f"{name} (Observed)"
->>>>>>> ee5c45ac
 
         # Epiphany
         if self.subdiv == "PR":
@@ -166,18 +138,6 @@
                 self[date(year, JAN, 19)] = name
 
         # Inauguration Day
-<<<<<<< HEAD
-        if self.subdiv in {"DC", "LA", "MD", "VA"} and year >= 1789:
-            name = "Inauguration Day"
-            if (year - 1789) % 4 == 0 and year >= 1937:
-                self[date(year, JAN, 20)] = name
-                if self._is_sunday(year, JAN, 20):
-                    self[date(year, JAN, 21)] = name + " (Observed)"
-            elif (year - 1789) % 4 == 0:
-                self[date(year, MAR, 4)] = name
-                if self._is_sunday(year, MAR, 4):
-                    self[date(year, MAR, 5)] = name + " (Observed)"
-=======
         if (
             self.subdiv in {"DC", "LA", "MD", "VA"}
             and year >= 1789
@@ -188,7 +148,6 @@
             else:
                 dt = date(year, MAR, 4)
             self._add_with_observed(dt, "Inauguration Day", before=False)
->>>>>>> ee5c45ac
 
         # Martin Luther King Jr. Day
         if year >= 1986:
@@ -214,15 +173,7 @@
         if (
             self.subdiv in {"CT", "IA", "IL", "NJ", "NY"} and year >= 1971
         ) or (self.subdiv == "CA" and 1971 <= year <= 2009):
-<<<<<<< HEAD
-            self[date(year, FEB, 12)] = name
-            if self.observed and self._is_saturday(year, FEB, 12):
-                self[date(year, FEB, 11)] = name + " (Observed)"
-            elif self.observed and self._is_sunday(year, FEB, 12):
-                self[date(year, FEB, 13)] = name + " (Observed)"
-=======
             self._add_with_observed(date(year, FEB, 12), "Lincoln's Birthday")
->>>>>>> ee5c45ac
 
         # Susan B. Anthony Day
         if (
@@ -285,36 +236,21 @@
 
         # Emancipation Day
         if self.subdiv == "PR":
-<<<<<<< HEAD
-            self[date(year, MAR, 22)] = "Emancipation Day"
-            if self.observed and self._is_sunday(year, MAR, 22):
-                self[date(year, MAR, 23)] = "Emancipation Day (Observed)"
+            self._add_with_observed(
+                date(year, MAR, 22), "Emancipation Day", before=False
+            )
+
+        # Commonwealth Covenant Day in Northern Mariana Islands
+        if self.subdiv == "MP":
+            self._add_with_observed(
+                date(year, MAR, 24), "Commonwealth Covenant Day"
+            )
 
         # Prince Jonah Kuhio Kalanianaole Day
         if self.subdiv == "HI" and year >= 1949:
-            name = "Prince Jonah Kuhio Kalanianaole Day"
-            self[date(year, MAR, 26)] = name
-            if self.observed and self._is_saturday(year, MAR, 26):
-                self[date(year, MAR, 25)] = name + " (Observed)"
-            elif self.observed and self._is_sunday(year, MAR, 26):
-                self[date(year, MAR, 27)] = name + " (Observed)"
-=======
-            self._add_with_observed(
-                date(year, MAR, 22), "Emancipation Day", before=False
-            )
-
-        # Commonwealth Covenant Day in Northern Mariana Islands
-        if self.subdiv == "MP":
-            self._add_with_observed(
-                date(year, MAR, 24), "Commonwealth Covenant Day"
-            )
-
-        # Prince Jonah Kuhio Kalanianaole Day
-        if self.subdiv == "HI" and year >= 1949:
             self._add_with_observed(
                 date(year, MAR, 26), "Prince Jonah Kuhio Kalanianaole Day"
             )
->>>>>>> ee5c45ac
 
         # Seward's Day
         if self.subdiv == "AK":
@@ -328,13 +264,7 @@
         name = "César Chávez Day"
         dt = date(year, MAR, 31)
         if self.subdiv == "CA" and year >= 1995:
-<<<<<<< HEAD
-            self[date(year, MAR, 31)] = name
-            if self.observed and self._is_sunday(year, MAR, 31):
-                self[date(year, APR, 1)] = name + " (Observed)"
-=======
             self._add_with_observed(dt, name, before=False)
->>>>>>> ee5c45ac
         elif self.subdiv == "TX" and year >= 2000:
             self[dt] = name
 
@@ -344,16 +274,7 @@
 
         # Emancipation Day
         if self.subdiv == "DC" and year >= 2005:
-<<<<<<< HEAD
-            name = "Emancipation Day"
-            self[date(year, APR, 16)] = name
-            if self.observed and self._is_saturday(year, APR, 16):
-                self[date(year, APR, 15)] = name + " (Observed)"
-            elif self.observed and self._is_sunday(year, APR, 16):
-                self[date(year, APR, 17)] = name + " (Observed)"
-=======
             self._add_with_observed(date(year, APR, 16), "Emancipation Day")
->>>>>>> ee5c45ac
 
         # Patriots' Day
         if self.subdiv in {"MA", "ME"}:
@@ -423,16 +344,7 @@
 
         # Truman Day
         if self.subdiv == "MO" and year >= 1949:
-<<<<<<< HEAD
-            name = "Truman Day"
-            self[date(year, MAY, 8)] = name
-            if self.observed and self._is_saturday(year, MAY, 8):
-                self[date(year, MAY, 7)] = name + " (Observed)"
-            elif self.observed and self._is_sunday(year, MAY, 8):
-                self[date(year, MAY, 10)] = name + " (Observed)"
-=======
             self._add_with_observed(date(year, MAY, 8), "Truman Day")
->>>>>>> ee5c45ac
 
         # Memorial Day
         if year >= 1971:
@@ -441,20 +353,10 @@
             self[date(year, MAY, 30)] = "Memorial Day"
 
         # Juneteenth Day
-<<<<<<< HEAD
-        if year > 2020:
-            name = "Juneteenth National Independence Day"
-            self[date(year, JUN, 19)] = name
-            if self.observed and self._is_saturday(year, JUN, 19):
-                self[date(year, JUN, 18)] = name + " (Observed)"
-            elif self.observed and self._is_sunday(year, JUN, 19):
-                self[date(year, JUN, 20)] = name + " (Observed)"
-=======
         if year >= 2021:
             self._add_with_observed(
                 date(year, JUN, 19), "Juneteenth National Independence Day"
             )
->>>>>>> ee5c45ac
 
         # Jefferson Davis Birthday
         name = "Jefferson Davis Birthday"
@@ -464,54 +366,27 @@
         # Kamehameha Day
         if self.subdiv == "HI" and year >= 1872:
             name = "Kamehameha Day"
-<<<<<<< HEAD
-            self[date(year, JUN, 11)] = name
-            if self.observed and year >= 2011:
-                if self._is_saturday(year, JUN, 11):
-                    self[date(year, JUN, 10)] = name + " (Observed)"
-                elif self._is_sunday(year, JUN, 11):
-                    self[date(year, JUN, 12)] = name + " (Observed)"
-=======
             dt = date(year, JUN, 11)
             if year >= 2011:
                 self._add_with_observed(dt, name)
             else:
                 self[dt] = name
 
->>>>>>> ee5c45ac
         # Emancipation Day In Texas
         if self.subdiv == "TX" and year >= 1980:
             self[date(year, JUN, 19)] = "Emancipation Day In Texas"
 
         # West Virginia Day
         if self.subdiv == "WV" and year >= 1927:
-<<<<<<< HEAD
-            self[date(year, JUN, 20)] = name
-            if self.observed and self._is_saturday(year, JUN, 20):
-                self[date(year, JUN, 19)] = name + " (Observed)"
-            elif self.observed and self._is_sunday(year, JUN, 20):
-                self[date(year, JUN, 21)] = name + " (Observed)"
-=======
             self._add_with_observed(date(year, JUN, 20), "West Virginia Day")
->>>>>>> ee5c45ac
 
         # Emancipation Day in US Virgin Islands
         if self.subdiv == "VI":
             self[date(year, JUL, 3)] = "Emancipation Day"
 
         # Independence Day
-<<<<<<< HEAD
-        if year > 1870:
-            name = "Independence Day"
-            self[date(year, JUL, 4)] = name
-            if self.observed and self._is_saturday(year, JUL, 4):
-                self[date(year, JUL, 4) + rd(days=-1)] = name + " (Observed)"
-            elif self.observed and self._is_sunday(year, JUL, 4):
-                self[date(year, JUL, 4) + rd(days=+1)] = name + " (Observed)"
-=======
         if year >= 1871:
             self._add_with_observed(date(year, JUL, 4), "Independence Day")
->>>>>>> ee5c45ac
 
         # Liberation Day (Guam)
         if self.subdiv == "GU" and year >= 1945:
@@ -519,28 +394,13 @@
 
         # Pioneer Day
         if self.subdiv == "UT" and year >= 1849:
-<<<<<<< HEAD
-            name = "Pioneer Day"
-            self[date(year, JUL, 24)] = name
-            if self.observed and self._is_saturday(year, JUL, 24):
-                self[date(year, JUL, 24) + rd(days=-1)] = name + " (Observed)"
-            elif self.observed and self._is_sunday(year, JUL, 24):
-                self[date(year, JUL, 24) + rd(days=+1)] = name + " (Observed)"
+            self._add_with_observed(date(year, JUL, 24), "Pioneer Day")
 
         # Constitution Day
         if self.subdiv == "PR":
-            self[date(year, JUL, 25)] = "Constitution Day"
-            if self.observed and self._is_sunday(year, JUL, 25):
-                self[date(year, JUL, 26)] = "Constitution Day (Observed)"
-=======
-            self._add_with_observed(date(year, JUL, 24), "Pioneer Day")
-
-        # Constitution Day
-        if self.subdiv == "PR":
             self._add_with_observed(
                 date(year, JUL, 25), "Constitution Day", before=False
             )
->>>>>>> ee5c45ac
 
         # Victory Day
         if self.subdiv == "RI" and year >= 1948:
@@ -552,18 +412,9 @@
 
         # Bennington Battle Day
         if self.subdiv == "VT" and year >= 1778:
-<<<<<<< HEAD
-            name = "Bennington Battle Day"
-            self[date(year, AUG, 16)] = name
-            if self.observed and self._is_saturday(year, AUG, 16):
-                self[date(year, AUG, 15)] = name + " (Observed)"
-            elif self.observed and self._is_sunday(year, AUG, 16):
-                self[date(year, AUG, 17)] = name + " (Observed)"
-=======
             self._add_with_observed(
                 date(year, AUG, 16), "Bennington Battle Day"
             )
->>>>>>> ee5c45ac
 
         # Lyndon Baines Johnson Day
         if self.subdiv == "TX" and year >= 1973:
@@ -594,31 +445,14 @@
 
         # Alaska Day
         if self.subdiv == "AK" and year >= 1867:
-<<<<<<< HEAD
-            name = "Alaska Day"
-            self[date(year, OCT, 18)] = name
-            if self.observed and self._is_saturday(year, OCT, 18):
-                self[date(year, OCT, 18) + rd(days=-1)] = name + " (Observed)"
-            elif self.observed and self._is_sunday(year, OCT, 18):
-                self[date(year, OCT, 18) + rd(days=+1)] = name + " (Observed)"
-=======
             self._add_with_observed(date(year, OCT, 18), "Alaska Day")
->>>>>>> ee5c45ac
 
         # Nevada Day
         if self.subdiv == "NV" and year >= 1933:
             dt = date(year, OCT, 31)
             if year >= 2000:
                 dt += rd(weekday=FR(-1))
-<<<<<<< HEAD
-            self[dt] = "Nevada Day"
-            if self.observed and self._is_saturday(dt):
-                self[dt + rd(days=-1)] = "Nevada Day (Observed)"
-            elif self.observed and self._is_sunday(dt):
-                self[dt + rd(days=+1)] = "Nevada Day (Observed)"
-=======
             self._add_with_observed(dt, "Nevada Day")
->>>>>>> ee5c45ac
 
         # Liberty Day
         if self.subdiv == "VI":
@@ -663,27 +497,13 @@
         if 1971 <= year <= 1977:
             self[date(year, OCT, 1) + rd(weekday=MO(+4))] = name
         elif year >= 1938:
-<<<<<<< HEAD
-            self[date(year, NOV, 11)] = name
-            if self.observed and self._is_saturday(year, NOV, 11):
-                self[date(year, NOV, 11) + rd(days=-1)] = name + " (Observed)"
-            elif self.observed and self._is_sunday(year, NOV, 11):
-                self[date(year, NOV, 11) + rd(days=+1)] = name + " (Observed)"
+            self._add_with_observed(date(year, NOV, 11), name)
 
         # Discovery Day
         if self.subdiv == "PR":
-            self[date(year, NOV, 19)] = "Discovery Day"
-            if self.observed and self._is_sunday(year, NOV, 19):
-                self[date(year, NOV, 20)] = "Discovery Day (Observed)"
-=======
-            self._add_with_observed(date(year, NOV, 11), name)
-
-        # Discovery Day
-        if self.subdiv == "PR":
             self._add_with_observed(
                 date(year, NOV, 19), "Discovery Day", before=False
             )
->>>>>>> ee5c45ac
 
         # Thanksgiving
         if year >= 1871:
@@ -745,30 +565,15 @@
             dt = date(year, DEC, 24)
             self[dt] = name
             # If on Friday, observed on Thursday
-<<<<<<< HEAD
-            if self.observed and self._is_friday(year, DEC, 24):
-                self[date(year, DEC, 24) + rd(days=-1)] = name
-=======
-            if self.observed and dt.weekday() == FRI:
+            if self.observed and self._is_friday(dt):
                 self[dt + td(days=-1)] = f"{name} (Observed)"
->>>>>>> ee5c45ac
             # If on Saturday or Sunday, observed on Friday
             elif self.observed and self._is_weekend(dt):
                 self[dt + rd(weekday=FR(-1))] = f"{name} (Observed)"
 
         # Christmas Day
-<<<<<<< HEAD
-        if year > 1870:
-            name = "Christmas Day"
-            self[date(year, DEC, 25)] = "Christmas Day"
-            if self.observed and self._is_saturday(year, DEC, 25):
-                self[date(year, DEC, 25) + rd(days=-1)] = name + " (Observed)"
-            elif self.observed and self._is_sunday(year, DEC, 25):
-                self[date(year, DEC, 25) + rd(days=+1)] = name + " (Observed)"
-=======
         if year >= 1871:
             self._add_with_observed(date(year, DEC, 25), "Christmas Day")
->>>>>>> ee5c45ac
 
         # Day After Christmas
         dt = date(year, DEC, 26)
@@ -779,13 +584,8 @@
             if self.observed and self._is_weekend(dt):
                 self[dt + rd(weekday=MO)] = f"{name} (Observed)"
             # If on Monday, observed on Tuesday
-<<<<<<< HEAD
-            elif self.observed and self._is_monday(year, DEC, 26):
-                self[date(year, DEC, 26) + rd(days=+1)] = name
-=======
-            elif self.observed and dt.weekday() == MON:
+            elif self.observed and self._is_monday(dt):
                 self[dt + td(days=+1)] = f"{name} (Observed)"
->>>>>>> ee5c45ac
         elif self.subdiv == "TX" and year >= 1981:
             self[dt] = "Day After Christmas"
         elif self.subdiv == "VI":
@@ -795,16 +595,9 @@
         if (self.subdiv in {"KY", "MI"} and year >= 2013) or (
             self.subdiv == "WI" and year >= 2012
         ):
-<<<<<<< HEAD
-            name = "New Year's Eve"
-            self[date(year, DEC, 31)] = name
-            if self.observed and self._is_saturday(year, DEC, 31):
-                self[date(year, DEC, 30)] = name + " (Observed)"
-=======
             self._add_with_observed(
                 date(year, DEC, 31), "New Year's Eve", before=True, after=False
             )
->>>>>>> ee5c45ac
 
 
 class US(UnitedStates):
