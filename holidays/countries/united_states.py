--- conflicted
+++ resolved
@@ -228,19 +228,10 @@
 
         # Evacuation Day
         if self.subdiv == "MA" and year >= 1901:
-            name = "Evacuation Day"
-<<<<<<< HEAD
-            self[date(year, MAR, 17)] = name
-            if self._is_weekend(MAR, 17):
-                self[date(year, MAR, 17) + rd(weekday=MO)] = (
-                    name + " (Observed)"
-                )
-=======
             dt = date(year, MAR, 17)
-            self[dt] = name
+            self._add_holiday("Evacuation Day", dt)
             if self.observed and self._is_weekend(dt):
-                self[dt + rd(weekday=MO)] = f"{name} (Observed)"
->>>>>>> b34ba9af
+                self._add_holiday(f"{name} (Observed)", dt + rd(weekday=MO))
 
         # Emancipation Day
         if self.subdiv == "PR":
@@ -576,13 +567,10 @@
             if self.observed and self._is_friday(dt):
                 self[dt + td(days=-1)] = f"{name} (Observed)"
             # If on Saturday or Sunday, observed on Friday
-<<<<<<< HEAD
-            elif self.observed and self._is_weekend(DEC, 24):
-                self[date(year, DEC, 24) + rd(weekday=FR(-1))] = name
-=======
             elif self.observed and self._is_weekend(dt):
-                self[dt + rd(weekday=FR(-1))] = f"{name} (Observed)"
->>>>>>> b34ba9af
+                self._add_holiday(
+                    f"{name} (Observed)", dt + rd(weekday=FR(-1))
+                )
 
         # Christmas Day
         if year >= 1871:
@@ -592,22 +580,17 @@
         dt = date(year, DEC, 26)
         if self.subdiv == "NC" and year >= 2013:
             name = "Day After Christmas"
-            self[dt] = name
+            self._add_holiday(name, dt)
             # If on Saturday or Sunday, observed on Monday
-<<<<<<< HEAD
-            if self.observed and self._is_weekend(DEC, 26):
-                self[date(year, DEC, 26) + rd(weekday=MO)] = name
-=======
             if self.observed and self._is_weekend(dt):
-                self[dt + rd(weekday=MO)] = f"{name} (Observed)"
->>>>>>> b34ba9af
+                self._add_holiday(f"{name} (Observed)", dt + rd(weekday=MO))
             # If on Monday, observed on Tuesday
             elif self.observed and self._is_monday(dt):
-                self[dt + td(days=+1)] = f"{name} (Observed)"
+                self._add_holiday(f"{name} (Observed)", dt + td(days=+1))
         elif self.subdiv == "TX" and year >= 1981:
-            self[dt] = "Day After Christmas"
+            self._add_holiday("Day After Christmas", dt)
         elif self.subdiv == "VI":
-            self[dt] = "Christmas Second Day"
+            self._add_holiday("Christmas Second Day", dt)
 
         # New Year's Eve
         if (self.subdiv in {"KY", "MI"} and year >= 2013) or (
