--- conflicted
+++ resolved
@@ -70,17 +70,10 @@
             * [WV](https://web.archive.org/web/20250328050144/http://code.wvlegislature.gov/2-2-1/)
             * [WY](https://web.archive.org/web/20250405094801/https://ai.wyo.gov/about-us/state-holidays-and-office-closures)
         * Columbus Day / Indigenous Peoples' Day history:
-<<<<<<< HEAD
             * <https://web.archive.org/web/20250315203844/https://www.pewresearch.org/short-reads/2023/10/05/working-on-columbus-day-or-indigenous-peoples-day-it-depends-on-where-your-job-is/>
             * <https://web.archive.org/web/20240715051215/https://www.officeholidays.com/holidays/usa/columbus-day-state-guide>
-            * <https://en.wikipedia.org/wiki/Indigenous_Peoples%27_Day_(United_States)>
+            * <https://en.wikipedia.org/wiki/Indigenous_Peoples'_Day_(United_States)>
             * <https://web.archive.org/web/20250416043551/https://www.sos.ri.gov/divisions/civics-and-education/reference-desk/ri-state-holidays>
-=======
-            * <https://www.pewresearch.org/short-reads/2023/10/05/working-on-columbus-day-or-indigenous-peoples-day-it-depends-on-where-your-job-is/>
-            * <https://www.officeholidays.com/holidays/usa/columbus-day-state-guide>
-            * <https://en.wikipedia.org/wiki/Indigenous_Peoples'_Day_(United_States)>
-            * <https://www.sos.ri.gov/divisions/civics-and-education/reference-desk/ri-state-holidays>
->>>>>>> d2fde708
             * <https://web.archive.org/web/20080831103521/http://www.dpa.ca.gov/personnel-policies/holidays.htm>
         * [Frances Xavier Cabrini Day](https://web.archive.org/web/20250405014031/https://leg.colorado.gov/sites/default/files/2020a_1031_signed.pdf)
         * Northern Mariana Islands (subdivision MP):
