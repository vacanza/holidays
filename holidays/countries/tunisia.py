#  python-holidays
#  ---------------
#  A fast, efficient Python library for generating country, province and state
#  specific sets of holidays on the fly. It aims to make determining whether a
#  specific date is a holiday as fast and flexible as possible.
#
#  Authors: dr-prodigy <dr.prodigy.github@gmail.com> (c) 2017-2023
#           ryanss <ryanssdev@icloud.com> (c) 2014-2017
#  Website: https://github.com/dr-prodigy/python-holidays
#  License: MIT (see LICENSE file)

<<<<<<< HEAD
from gettext import gettext as tr

from holidays.constants import JAN, MAR, APR, JUL, AUG, OCT
=======
from holidays.calendars.gregorian import JAN, MAR, APR, JUL, AUG, OCT
>>>>>>> 85b377dd
from holidays.holiday_base import HolidayBase
from holidays.holiday_groups import InternationalHolidays, IslamicHolidays


class Tunisia(HolidayBase, InternationalHolidays, IslamicHolidays):
    """
    Holidays here are estimates, it is common for the day to be pushed
    if falls in a weekend, although not a rule that can be implemented.
    Holidays after 2020: the following four moving date holidays whose exact
    date is announced yearly are estimated (and so denoted):
    - Eid El Fetr
    - Eid El Adha
    - Arafat Day
    - Moulad El Naby
    """

    country = "TN"
    default_language = "ar"
    estimated_label = tr("(تقدير*) *%s")
    supported_languages = ("ar", "en_US")

    def __init__(self, *args, **kwargs):
        InternationalHolidays.__init__(self)
        IslamicHolidays.__init__(self)
        super().__init__(*args, **kwargs)

    def _populate(self, year):
        super()._populate(year)

        # New Year's Day
        self._add_new_years_day(tr("رأس السنة الميلادية"))

        # Revolution and Youth Day - January 14
        self._add_holiday(tr("عيد الثورة والشباب"), JAN, 14)

        # Independence Day
        self._add_holiday(tr("عيد الإستقلال"), MAR, 20)

        # Martyrs' Day
        self._add_holiday(tr("عيد الشهداء"), APR, 9)

        # Labour Day
        self._add_labor_day(tr("عيد العمال"))

        # Republic Day
        self._add_holiday(tr("عيد الجمهورية"), JUL, 25)

        # Women's Day
        self._add_holiday(tr("عيد المرأة"), AUG, 13)

        # Evacuation Day
        self._add_holiday(tr("عيد الجلاء"), OCT, 15)

        # Eid al-Fitr - Feast Festive
        # date of observance is announced yearly, This is an estimate since
        # having the Holiday on Weekend does change the number of days,
        # deceided to leave it since marking a Weekend as a holiday
        # wouldn't do much harm.
        name = tr("عيد الفطر")
        self._add_eid_al_fitr_day(name)
        self._add_eid_al_fitr_day_two(tr("عطلة عيد الفطر"))
        self._add_eid_al_fitr_day_three(tr("عطلة عيد الفطر"))

        # Arafat Day & Eid al-Adha - Scarfice Festive
        # date of observance is announced yearly
        name = tr("عيد الأضحى")
        self._add_arafah_day(tr("يوم عرفة"))
        self._add_eid_al_adha_day(name)
        self._add_eid_al_adha_day_two(tr("عطلة عيد الأضحى"))
        self._add_eid_al_adha_day_three(tr("عطلة عيد الأضحى"))

        # Islamic New Year - (hijari_year, 1, 1)
        self._add_islamic_new_year_day(tr("رأس السنة الهجرية"))

        # Prophet Muhammad's Birthday - (hijari_year, 3, 12)
        self._add_mawlid_day(tr("عيد المولد النبوي"))


class TN(Tunisia):
    pass


class TUN(Tunisia):
    pass<|MERGE_RESOLUTION|>--- conflicted
+++ resolved
@@ -9,13 +9,10 @@
 #  Website: https://github.com/dr-prodigy/python-holidays
 #  License: MIT (see LICENSE file)
 
-<<<<<<< HEAD
+
 from gettext import gettext as tr
 
-from holidays.constants import JAN, MAR, APR, JUL, AUG, OCT
-=======
 from holidays.calendars.gregorian import JAN, MAR, APR, JUL, AUG, OCT
->>>>>>> 85b377dd
 from holidays.holiday_base import HolidayBase
 from holidays.holiday_groups import InternationalHolidays, IslamicHolidays
 
