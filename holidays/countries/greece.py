--- conflicted
+++ resolved
@@ -9,13 +9,6 @@
 #  Website: https://github.com/dr-prodigy/python-holidays
 #  License: MIT (see LICENSE file)
 
-<<<<<<< HEAD
-from dateutil.relativedelta import MO, TU
-from dateutil.relativedelta import relativedelta as rd
-
-from holidays.calendars import GREGORIAN_CALENDAR, JULIAN_CALENDAR
-from holidays.constants import MAR, OCT
-=======
 from datetime import date
 from datetime import timedelta as td
 
@@ -23,7 +16,6 @@
 
 from holidays.calendars import _get_nth_weekday_from
 from holidays.constants import JAN, MAR, MAY, AUG, OCT, DEC, MON
->>>>>>> d34e0b3e
 from holidays.holiday_base import HolidayBase
 from holidays.holiday_groups import ChristianHolidays, InternationalHolidays
 
@@ -67,20 +59,6 @@
         self._add_whit_monday(_("Δευτέρα του Αγίου Πνεύματος"))
 
         # Labour Day.
-<<<<<<< HEAD
-        name = _("Εργατική Πρωτομαγιά")
-        may_1 = self._add_labour_day(name)
-        if self.observed and self._is_weekend(may_1):
-            # https://en.wikipedia.org/wiki/Public_holidays_in_Greece
-            labour_day_observed_date = may_1 + rd(weekday=MO)
-            # In 2016 and 2021, Labour Day coincided with other holidays
-            # https://www.timeanddate.com/holidays/greece/labor-day
-            if self.get(labour_day_observed_date):
-                labour_day_observed_date += rd(weekday=TU)
-            self._add_holiday(
-                _("%s (παρατηρήθηκε)") % name, labour_day_observed_date
-            )
-=======
         name = self.tr("Εργατική Πρωτομαγιά")
         name_observed = self.tr("%s (παρατηρήθηκε)")
 
@@ -94,7 +72,6 @@
             if self.get(labour_day_observed_date):
                 labour_day_observed_date += td(days=+1)
             self[labour_day_observed_date] = name_observed % name
->>>>>>> d34e0b3e
 
         # Assumption of Mary.
         self._add_assumption_of_mary_day(_("Κοίμηση της Θεοτόκου"))
