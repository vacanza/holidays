--- conflicted
+++ resolved
@@ -14,23 +14,9 @@
 from dateutil.easter import easter
 from dateutil.relativedelta import relativedelta as rd
 
-<<<<<<< HEAD
-from holidays.constants import (
-    APR,
-    AUG,
-    DEC,
-    JAN,
-    JUL,
-    JUN,
-    MAR,
-    MAY,
-    NOV,
-    OCT,
-    SEP,
-)
-=======
-from holidays.constants import JAN, APR, MAY, JUN, AUG, OCT, NOV, DEC
->>>>>>> 7b383b84
+from holidays.constants import \
+    JAN, MAR, APR, MAY, JUN, JUL,\
+    AUG, SEP, OCT, NOV, DEC
 from holidays.holiday_base import HolidayBase
 
 
