#  python-holidays
#  ---------------
#  A fast, efficient Python library for generating country, province and state
#  specific sets of holidays on the fly. It aims to make determining whether a
#  specific date is a holiday as fast and flexible as possible.
#
#  Authors: dr-prodigy <dr.prodigy.github@gmail.com> (c) 2017-2023
#           ryanss <ryanssdev@icloud.com> (c) 2014-2017
#  Website: https://github.com/dr-prodigy/python-holidays
#  License: MIT (see LICENSE file)

from datetime import date, datetime, timezone
from datetime import timedelta as td
from gettext import gettext as tr

<<<<<<< HEAD
from dateutil.relativedelta import MO
from dateutil.relativedelta import relativedelta as rd
=======
>>>>>>> d34e0b3e
from pymeeus.Epoch import Epoch
from pymeeus.Sun import Sun

from holidays.calendars import _get_nth_weekday_of_month
from holidays.constants import JAN, FEB, APR, MAY, JUN, JUL, AUG, SEP, OCT
from holidays.constants import NOV, DEC, MON
from holidays.holiday_base import HolidayBase

# use standard library for timezone
try:
    from zoneinfo import ZoneInfo
except ImportError:  # pragma: no cover
    from backports.zoneinfo import ZoneInfo  # type: ignore[no-redef]


class Japan(HolidayBase):
    """
    https://en.wikipedia.org/wiki/Public_holidays_in_Japan
    """

    country = "JP"
    default_language = "ja"
    special_holidays = {
        1959: ((APR, 10, tr("結婚の儀")),),  # The Crown Prince marriage ceremony.
        1989: ((FEB, 24, tr("大喪の礼")),),  # State Funeral of Emperor Shōwa.
        1990: ((NOV, 12, tr("即位礼正殿の儀")),),  # Enthronement ceremony.
        1993: ((JUN, 9, tr("結婚の儀")),),  # The Crown Prince marriage ceremony.
        2019: (
            (MAY, 1, tr("天皇の即位の日")),  # Enthronement day.
            (OCT, 22, tr("即位礼正殿の儀が行われる日")),  # Enthronement ceremony.
        ),
    }

    def _populate(self, year):
        if year < 1949 or year > 2099:
            raise NotImplementedError

        super()._populate(year)

        # New Year's Day.
        self[date(year, JAN, 1)] = self.tr("元日")

        # Coming of Age Day.
        self[
            date(year, JAN, 15)
            if year <= 1999
            else _get_nth_weekday_of_month(2, MON, JAN, year)
            # Coming of Age Day.
        ] = self.tr("成人の日")

        # Foundation Day.
        if year >= 1967:
            self[date(year, FEB, 11)] = self.tr("建国記念の日")

        # Reiwa Emperor's Birthday.
        if year >= 2020:
            self[date(year, FEB, 23)] = self.tr("天皇誕生日")

        # Vernal Equinox Day.
        epoch = Sun.get_equinox_solstice(year, target="spring")
        equinox = map(int, Epoch(epoch).get_full_date())
        adjusted_date = datetime(*equinox, tzinfo=timezone.utc).astimezone(
            ZoneInfo("Asia/Tokyo")
        )
        self[adjusted_date.date()] = self.tr("春分の日")

        # Showa Emperor's Birthday, Greenery Day or Showa Day.
        if year <= 1988:
            self[date(year, APR, 29)] = self.tr("天皇誕生日")
        elif year <= 2006:
            self[date(year, APR, 29)] = self.tr("みどりの日")
        else:
            self[date(year, APR, 29)] = self.tr("昭和の日")

        # Constitution Memorial Day.
        self[date(year, MAY, 3)] = self.tr("憲法記念日")

        # Greenery Day.
        if year >= 2007:
            self[date(year, MAY, 4)] = self.tr("みどりの日")

        # Children's Day.
        self[date(year, MAY, 5)] = self.tr("こどもの日")

        # Marine Day.
        if 1996 <= year <= 2002:
            self[date(year, JUL, 20)] = self.tr("海の日")
        elif year == 2020:
            self[date(year, JUL, 23)] = self.tr("海の日")
        elif year == 2021:
            self[date(year, JUL, 22)] = self.tr("海の日")
        elif year >= 2003:
            self[_get_nth_weekday_of_month(3, MON, JUL, year)] = self.tr("海の日")

        # Mountain Day.
        if year == 2020:
            self[date(year, AUG, 10)] = self.tr("山の日")
        elif year == 2021:
            self[date(year, AUG, 8)] = self.tr("山の日")
        elif year >= 2016:
            self[date(year, AUG, 11)] = self.tr("山の日")

        # Respect for the Aged Day.
        if 1966 <= year <= 2002:
            self[date(year, SEP, 15)] = self.tr("敬老の日")
        elif year >= 2003:
            self[_get_nth_weekday_of_month(3, MON, SEP, year)] = self.tr(
                "敬老の日"
            )

        # Autumnal Equinox Day.
        epoch = Sun.get_equinox_solstice(year, target="autumn")
        equinox = map(int, Epoch(epoch).get_full_date())
        adjusted_date = datetime(*equinox, tzinfo=timezone.utc).astimezone(
            ZoneInfo("Asia/Tokyo")
        )
        self[adjusted_date.date()] = self.tr("秋分の日")

        # Health and Sports Day.
        if 1966 <= year <= 1999:
            self[date(year, OCT, 10)] = self.tr("体育の日")
        elif 2000 <= year <= 2019:
            self[_get_nth_weekday_of_month(2, MON, OCT, year)] = self.tr(
                "体育の日"
            )
        elif year == 2020:
            self[date(year, JUL, 24)] = self.tr("スポーツの日")
        elif year == 2021:
            self[date(year, JUL, 23)] = self.tr("スポーツの日")
        elif 2022 <= year:
            self[_get_nth_weekday_of_month(2, MON, OCT, year)] = self.tr(
                "スポーツの日"
            )

        # Culture Day.
        self[date(year, NOV, 3)] = self.tr("文化の日")

        # Labour Thanksgiving Day.
        self[date(year, NOV, 23)] = self.tr("勤労感謝の日")

        # Regarding the Emperor of Heisei.
        if 1989 <= year <= 2018:
            self[date(year, DEC, 23)] = self.tr("天皇誕生日")

        if self.observed:
            # When a national holiday falls on Sunday, next working day
            # shall become a public holiday (振替休日) - substitute holidays.
            for dt in list(self.keys()):
                if dt.year == year and self._is_sunday(dt):
                    hol_date = dt + td(days=+1)
                    while hol_date in self:
                        hol_date += td(days=+1)
                    self[hol_date] = self.tr("振替休日")

            # A weekday between national holidays becomes
            # a holiday too (国民の休日) - citizens' holidays.
            for dt in list(self.keys()):
                if dt.year == year and dt + td(days=+2) in self:
                    hol_date = dt + td(days=+1)
                    if not self._is_sunday(hol_date) and hol_date not in self:
                        self[hol_date] = self.tr("国民の休日")


class JP(Japan):
    pass


class JPN(Japan):
    pass<|MERGE_RESOLUTION|>--- conflicted
+++ resolved
@@ -13,11 +13,6 @@
 from datetime import timedelta as td
 from gettext import gettext as tr
 
-<<<<<<< HEAD
-from dateutil.relativedelta import MO
-from dateutil.relativedelta import relativedelta as rd
-=======
->>>>>>> d34e0b3e
 from pymeeus.Epoch import Epoch
 from pymeeus.Sun import Sun
 
