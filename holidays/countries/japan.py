#  python-holidays
#  ---------------
#  A fast, efficient Python library for generating country, province and state
#  specific sets of holidays on the fly. It aims to make determining whether a
#  specific date is a holiday as fast and flexible as possible.
#
#  Authors: dr-prodigy <dr.prodigy.github@gmail.com> (c) 2017-2023
#           ryanss <ryanssdev@icloud.com> (c) 2014-2017
#  Website: https://github.com/dr-prodigy/python-holidays
#  License: MIT (see LICENSE file)

from datetime import date, datetime, timezone
from datetime import timedelta as td
from gettext import gettext as tr

<<<<<<< HEAD
from dateutil.relativedelta import MO
from dateutil.relativedelta import relativedelta as rd
=======
>>>>>>> d34e0b3e
from pymeeus.Epoch import Epoch
from pymeeus.Sun import Sun

from holidays.calendars import _get_nth_weekday_of_month
from holidays.constants import JAN, FEB, APR, MAY, JUN, JUL, AUG, SEP, OCT
from holidays.constants import NOV, DEC, MON
from holidays.holiday_base import HolidayBase

# use standard library for timezone
try:
    from zoneinfo import ZoneInfo
except ImportError:  # pragma: no cover
    from backports.zoneinfo import ZoneInfo  # type: ignore[no-redef]


class Japan(HolidayBase):
    """
    https://en.wikipedia.org/wiki/Public_holidays_in_Japan
    """

    country = "JP"
    default_language = "ja"
    special_holidays = {
        1959: ((APR, 10, tr("結婚の儀")),),  # The Crown Prince marriage ceremony.
        1989: ((FEB, 24, tr("大喪の礼")),),  # State Funeral of Emperor Shōwa.
        1990: ((NOV, 12, tr("即位礼正殿の儀")),),  # Enthronement ceremony.
        1993: ((JUN, 9, tr("結婚の儀")),),  # The Crown Prince marriage ceremony.
        2019: (
            (MAY, 1, tr("天皇の即位の日")),  # Enthronement day.
            (OCT, 22, tr("即位礼正殿の儀が行われる日")),  # Enthronement ceremony.
        ),
    }

    def _populate(self, year):
        if year < 1949 or year > 2099:
            raise NotImplementedError

        super()._populate(year)

        # New Year's Day.
        self[date(year, JAN, 1)] = _("元日")

        # Coming of Age Day.
        self[
            date(year, JAN, 15)
            if year <= 1999
            else _get_nth_weekday_of_month(2, MON, JAN, year)
            # Coming of Age Day.
        ] = _("成人の日")

        # Foundation Day.
        if year >= 1967:
            self[date(year, FEB, 11)] = _("建国記念の日")

        # Reiwa Emperor's Birthday.
        if year >= 2020:
            self[date(year, FEB, 23)] = _("天皇誕生日")

        # Vernal Equinox Day.
        epoch = Sun.get_equinox_solstice(year, target="spring")
        equinox = map(int, Epoch(epoch).get_full_date())
        adjusted_date = datetime(*equinox, tzinfo=timezone.utc).astimezone(
            ZoneInfo("Asia/Tokyo")
        )
        self[adjusted_date.date()] = _("春分の日")

        # Showa Emperor's Birthday, Greenery Day or Showa Day.
        if year <= 1988:
            self[date(year, APR, 29)] = _("天皇誕生日")
        elif year <= 2006:
            self[date(year, APR, 29)] = _("みどりの日")
        else:
            self[date(year, APR, 29)] = _("昭和の日")

        # Constitution Memorial Day.
        self[date(year, MAY, 3)] = _("憲法記念日")

        # Greenery Day.
        if year >= 2007:
            self[date(year, MAY, 4)] = _("みどりの日")

        # Children's Day.
        self[date(year, MAY, 5)] = _("こどもの日")

        # Marine Day.
        if 1996 <= year <= 2002:
            self[date(year, JUL, 20)] = _("海の日")
        elif year == 2020:
            self[date(year, JUL, 23)] = _("海の日")
        elif year == 2021:
            self[date(year, JUL, 22)] = _("海の日")
        elif year >= 2003:
<<<<<<< HEAD
            self[date(year, JUL, 1) + rd(weekday=MO(+3))] = _("海の日")
=======
            self[_get_nth_weekday_of_month(3, MON, JUL, year)] = self.tr("海の日")
>>>>>>> d34e0b3e

        # Mountain Day.
        if year == 2020:
            self[date(year, AUG, 10)] = _("山の日")
        elif year == 2021:
            self[date(year, AUG, 8)] = _("山の日")
        elif year >= 2016:
            self[date(year, AUG, 11)] = _("山の日")

        # Respect for the Aged Day.
        if 1966 <= year <= 2002:
            self[date(year, SEP, 15)] = _("敬老の日")
        elif year >= 2003:
<<<<<<< HEAD
            self[date(year, SEP, 1) + rd(weekday=MO(+3))] = _("敬老の日")
=======
            self[_get_nth_weekday_of_month(3, MON, SEP, year)] = self.tr(
                "敬老の日"
            )
>>>>>>> d34e0b3e

        # Autumnal Equinox Day.
        epoch = Sun.get_equinox_solstice(year, target="autumn")
        equinox = map(int, Epoch(epoch).get_full_date())
        adjusted_date = datetime(*equinox, tzinfo=timezone.utc).astimezone(
            ZoneInfo("Asia/Tokyo")
        )
        self[adjusted_date.date()] = _("秋分の日")

        # Health and Sports Day.
        if 1966 <= year <= 1999:
            self[date(year, OCT, 10)] = _("体育の日")
        elif 2000 <= year <= 2019:
<<<<<<< HEAD
            self[date(year, OCT, 1) + rd(weekday=MO(+2))] = _("体育の日")
=======
            self[_get_nth_weekday_of_month(2, MON, OCT, year)] = self.tr(
                "体育の日"
            )
>>>>>>> d34e0b3e
        elif year == 2020:
            self[date(year, JUL, 24)] = _("スポーツの日")
        elif year == 2021:
            self[date(year, JUL, 23)] = _("スポーツの日")
        elif 2022 <= year:
<<<<<<< HEAD
            self[date(year, OCT, 1) + rd(weekday=MO(+2))] = _("スポーツの日")
=======
            self[_get_nth_weekday_of_month(2, MON, OCT, year)] = self.tr(
                "スポーツの日"
            )
>>>>>>> d34e0b3e

        # Culture Day.
        self[date(year, NOV, 3)] = _("文化の日")

        # Labour Thanksgiving Day.
        self[date(year, NOV, 23)] = _("勤労感謝の日")

        # Regarding the Emperor of Heisei.
        if 1989 <= year <= 2018:
            self[date(year, DEC, 23)] = _("天皇誕生日")

        if self.observed:
            # When a national holiday falls on Sunday, next working day
            # shall become a public holiday (振替休日) - substitute holidays.
            for dt in list(self.keys()):
                if dt.year == year and self._is_sunday(dt):
                    hol_date = dt + td(days=+1)
                    while hol_date in self:
                        hol_date += td(days=+1)
                    self[hol_date] = _("振替休日")

            # A weekday between national holidays becomes
            # a holiday too (国民の休日) - citizens' holidays.
            for dt in list(self.keys()):
                if dt.year == year and dt + td(days=+2) in self:
                    hol_date = dt + td(days=+1)
                    if not self._is_sunday(hol_date) and hol_date not in self:
                        self[hol_date] = _("国民の休日")


class JP(Japan):
    pass


class JPN(Japan):
    pass<|MERGE_RESOLUTION|>--- conflicted
+++ resolved
@@ -13,11 +13,6 @@
 from datetime import timedelta as td
 from gettext import gettext as tr
 
-<<<<<<< HEAD
-from dateutil.relativedelta import MO
-from dateutil.relativedelta import relativedelta as rd
-=======
->>>>>>> d34e0b3e
 from pymeeus.Epoch import Epoch
 from pymeeus.Sun import Sun
 
@@ -110,11 +105,7 @@
         elif year == 2021:
             self[date(year, JUL, 22)] = _("海の日")
         elif year >= 2003:
-<<<<<<< HEAD
-            self[date(year, JUL, 1) + rd(weekday=MO(+3))] = _("海の日")
-=======
             self[_get_nth_weekday_of_month(3, MON, JUL, year)] = self.tr("海の日")
->>>>>>> d34e0b3e
 
         # Mountain Day.
         if year == 2020:
@@ -128,13 +119,9 @@
         if 1966 <= year <= 2002:
             self[date(year, SEP, 15)] = _("敬老の日")
         elif year >= 2003:
-<<<<<<< HEAD
-            self[date(year, SEP, 1) + rd(weekday=MO(+3))] = _("敬老の日")
-=======
             self[_get_nth_weekday_of_month(3, MON, SEP, year)] = self.tr(
                 "敬老の日"
             )
->>>>>>> d34e0b3e
 
         # Autumnal Equinox Day.
         epoch = Sun.get_equinox_solstice(year, target="autumn")
@@ -148,25 +135,17 @@
         if 1966 <= year <= 1999:
             self[date(year, OCT, 10)] = _("体育の日")
         elif 2000 <= year <= 2019:
-<<<<<<< HEAD
-            self[date(year, OCT, 1) + rd(weekday=MO(+2))] = _("体育の日")
-=======
             self[_get_nth_weekday_of_month(2, MON, OCT, year)] = self.tr(
                 "体育の日"
             )
->>>>>>> d34e0b3e
         elif year == 2020:
             self[date(year, JUL, 24)] = _("スポーツの日")
         elif year == 2021:
             self[date(year, JUL, 23)] = _("スポーツの日")
         elif 2022 <= year:
-<<<<<<< HEAD
-            self[date(year, OCT, 1) + rd(weekday=MO(+2))] = _("スポーツの日")
-=======
             self[_get_nth_weekday_of_month(2, MON, OCT, year)] = self.tr(
                 "スポーツの日"
             )
->>>>>>> d34e0b3e
 
         # Culture Day.
         self[date(year, NOV, 3)] = _("文化の日")
