#  python-holidays
#  ---------------
#  A fast, efficient Python library for generating country, province and state
#  specific sets of holidays on the fly. It aims to make determining whether a
#  specific date is a holiday as fast and flexible as possible.
#
#  Authors: dr-prodigy <maurizio.montel@gmail.com> (c) 2017-2022
#           ryanss <ryanssdev@icloud.com> (c) 2014-2017
#  Website: https://github.com/dr-prodigy/python-holidays
#  License: MIT (see LICENSE file)

from datetime import date

from dateutil.relativedelta import relativedelta as rd
from dateutil.relativedelta import MO

from holidays.constants import (
    JAN,
    FEB,
    MAR,
    APR,
    MAY,
    JUN,
    JUL,
    AUG,
    SEP,
    OCT,
    NOV,
    DEC,
)
from holidays.holiday_base import HolidayBase


class Japan(HolidayBase):
    """
    https://en.wikipedia.org/wiki/Public_holidays_in_Japan
    """

    country = "JP"
    special_holidays = {
        1959: ((APR, 10, "結婚の儀"),),  # The Crown Prince marriage ceremony.
        1989: ((FEB, 24, "大喪の礼"),),  # State Funeral of Emperor Shōwa.
        1990: ((NOV, 12, "即位礼正殿の儀"),),  # Enthronement ceremony.
        1993: ((JUN, 9, "結婚の儀"),),  # The Crown Prince marriage ceremony.
        2019: (
            (MAY, 1, "天皇の即位の日"),  # Enthronement day.
            (OCT, 22, "即位礼正殿の儀が行われる日"),  # Enthronement ceremony.
        ),
    }

    def _populate(self, year):
        if year < 1949 or year > 2099:
            raise NotImplementedError

        super()._populate(year)

        # New Year's Day
        self[date(year, JAN, 1)] = "元日"

        # Coming of Age Day
        if year <= 1999:
            self[date(year, JAN, 15)] = "成人の日"
        else:
            self[date(year, JAN, 1) + rd(weekday=MO(+2))] = "成人の日"

        # Foundation Day
        if year >= 1967:
            self[date(year, FEB, 11)] = "建国記念の日"

        # Reiwa Emperor's Birthday
        if year >= 2020:
            self[date(year, FEB, 23)] = "天皇誕生日"

        # Vernal Equinox Day
        self[self._vernal_equinox_day(year)] = "春分の日"

        # Showa Emperor's Birthday, Greenery Day or Showa Day
        if year <= 1988:
            self[date(year, APR, 29)] = "天皇誕生日"
        elif year <= 2006:
            self[date(year, APR, 29)] = "みどりの日"
        else:
            self[date(year, APR, 29)] = "昭和の日"

        # Constitution Memorial Day
        self[date(year, MAY, 3)] = "憲法記念日"

        # Greenery Day
        if year >= 2007:
            self[date(year, MAY, 4)] = "みどりの日"

        # Children's Day
        self[date(year, MAY, 5)] = "こどもの日"

        # Marine Day
        if 1996 <= year <= 2002:
            self[date(year, JUL, 20)] = "海の日"
        elif year == 2020:
            self[date(year, JUL, 23)] = "海の日"
        elif year == 2021:
            self[date(year, JUL, 22)] = "海の日"
        elif year >= 2003:
            self[date(year, JUL, 1) + rd(weekday=MO(+3))] = "海の日"

        # Mountain Day
        if year == 2020:
            self[date(year, AUG, 10)] = "山の日"
        elif year == 2021:
            self[date(year, AUG, 8)] = "山の日"
        elif year >= 2016:
            self[date(year, AUG, 11)] = "山の日"

        # Respect for the Aged Day
        if 1966 <= year <= 2002:
            self[date(year, SEP, 15)] = "敬老の日"
        elif year >= 2003:
            self[date(year, SEP, 1) + rd(weekday=MO(+3))] = "敬老の日"

        # Autumnal Equinox Day
        self[self._autumnal_equinox_day(year)] = "秋分の日"

        # Health and Sports Day
        if 1966 <= year <= 1999:
            self[date(year, OCT, 10)] = "体育の日"
        elif 2000 <= year <= 2019:
            self[date(year, OCT, 1) + rd(weekday=MO(+2))] = "体育の日"
        elif year == 2020:
            self[date(year, JUL, 24)] = "スポーツの日"
        elif year == 2021:
            self[date(year, JUL, 23)] = "スポーツの日"
        elif 2022 <= year:
            self[date(year, OCT, 1) + rd(weekday=MO(+2))] = "スポーツの日"

        # Culture Day
        self[date(year, NOV, 3)] = "文化の日"

        # Labour Thanksgiving Day
        self[date(year, NOV, 23)] = "勤労感謝の日"

        # Regarding the Emperor of Heisei
        if 1989 <= year <= 2018:
            # Heisei Emperor's Birthday
            self[date(year, DEC, 23)] = "天皇誕生日"

        # A weekday between national holidays becomes a holiday too (国民の休日)
        self._add_national_holidays(year)

        # Substitute holidays
        self._add_substitute_holidays(year)

    def _vernal_equinox_day(self, year):
        day = 20
        if year % 4 == 0:
            if year <= 1956:
                day = 21
            elif year >= 2092:
                day = 19
        elif (
            (year % 4 == 1 and year <= 1989)
            or (year % 4 == 2 and year <= 2022)
            or (year % 4 == 3 and year <= 2055)
        ):
            day = 21

        return date(year, MAR, day)

    def _autumnal_equinox_day(self, year):
        day = 22
        if (
            (year % 4 == 0 and year <= 2008)
            or (year % 4 == 1 and year <= 2041)
            or (year % 4 == 2 and year <= 2074)
        ):
            day = 23
        elif year % 4 == 3:
            day = 23
            if year <= 1979:
                day = 24

        return date(year, SEP, day)

    def _add_national_holidays(self, year):
        if year in {
            1988,
            1989,
            1990,
            1991,
            1993,
            1994,
            1995,
            1996,
            1999,
            2000,
            2001,
            2002,
            2004,
            2005,
            2006,
        }:
            self[date(year, MAY, 4)] = "国民の休日"

        if year in {2032, 2049, 2060, 2077, 2088, 2094}:
            self[date(year, SEP, 21)] = "国民の休日"
<<<<<<< HEAD
        elif year in (2009, 2015, 2026, 2037, 2043, 2054, 2065, 2071, 2099):
=======

        if year in {2009, 2015, 2026, 2037, 2043, 2054, 2065, 2071, 2099}:
>>>>>>> c0dec880
            self[date(year, SEP, 22)] = "国民の休日"
        elif year == 2019:
            self[date(year, APR, 30)] = "国民の休日"
            self[date(year, MAY, 2)] = "国民の休日"

    def _add_substitute_holidays(self, year):
        table = (
            (
                1,
                2,
                {
                    1978,
                    1984,
                    1989,
                    1995,
                    2006,
                    2012,
                    2017,
                    2023,
                    2034,
                    2040,
                    2045,
                },
            ),
            (1, 16, {1978, 1984, 1989, 1995}),
            (
                2,
                12,
                {1979, 1990, 1996, 2001, 2007, 2018, 2024, 2029, 2035, 2046},
            ),
            (2, 24, {2020, 2025, 2031, 2042, 2048}),
            (3, 21, {1988, 2005, 2016, 2033, 2044, 2050}),
            (3, 22, {1982, 1999, 2010, 2027}),
            (
                4,
                30,
                {
                    1973,
                    1979,
                    1984,
                    1990,
                    2001,
                    2007,
                    2012,
                    2018,
                    2029,
                    2035,
                    2040,
                    2046,
                },
            ),
            (5, 4, {1981, 1987, 1992, 1998}),
            (
                5,
                6,
                {
                    1974,
                    1985,
                    1991,
                    1996,
                    2002,
                    2013,
                    2019,
                    2024,
                    2030,
                    2041,
                    2047,
                    2008,
                    2014,
                    2025,
                    2031,
                    2036,
                    2042,
                    2009,
                    2015,
                    2020,
                    2026,
                    2037,
                    2043,
                    2048,
                },
            ),
            (7, 21, {1997}),
            (8, 9, {2021}),
            (8, 12, {2019, 2024, 2030, 2041, 2047}),
            (9, 16, {1974, 1985, 1991, 1996, 2002}),
            (9, 23, {2024}),
            (9, 24, {1973, 1984, 1990, 2001, 2007, 2018, 2029, 2035, 2046}),
            (10, 11, {1976, 1982, 1993, 1999}),
            (
                11,
                4,
                {
                    1974,
                    1985,
                    1991,
                    1996,
                    2002,
                    2013,
                    2019,
                    2024,
                    2030,
                    2041,
                    2047,
                },
            ),
            (
                11,
                24,
                {
                    1975,
                    1980,
                    1986,
                    1997,
                    2003,
                    2008,
                    2014,
                    2025,
                    2031,
                    2036,
                    2042,
                },
            ),
            (12, 24, {1990, 2001, 2007, 2012, 2018}),
        )
        for holiday in table:
            month = holiday[0]
            day = holiday[1]
            years = holiday[2]
            if year in years:
                self[date(year, month, day)] = "振替休日"


class JP(Japan):
    pass


class JPN(Japan):
    pass<|MERGE_RESOLUTION|>--- conflicted
+++ resolved
@@ -201,12 +201,7 @@
 
         if year in {2032, 2049, 2060, 2077, 2088, 2094}:
             self[date(year, SEP, 21)] = "国民の休日"
-<<<<<<< HEAD
-        elif year in (2009, 2015, 2026, 2037, 2043, 2054, 2065, 2071, 2099):
-=======
-
-        if year in {2009, 2015, 2026, 2037, 2043, 2054, 2065, 2071, 2099}:
->>>>>>> c0dec880
+        elif year in {2009, 2015, 2026, 2037, 2043, 2054, 2065, 2071, 2099}:
             self[date(year, SEP, 22)] = "国民の休日"
         elif year == 2019:
             self[date(year, APR, 30)] = "国民の休日"
