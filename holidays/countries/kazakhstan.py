--- conflicted
+++ resolved
@@ -31,15 +31,9 @@
 
     References:
         * <https://en.wikipedia.org/wiki/Public_holidays_in_Kazakhstan>
-<<<<<<< HEAD
         * <https://web.archive.org/web/20241225060133/https://egov.kz/cms/en/articles/holidays-calend>
         * <https://web.archive.org/web/20240828112119/https://adilet.zan.kz/kaz/docs/Z010000267_/history>
-        * <https://web.archive.org/web/20240918145208/https://adilet.zan.kz/kaz/docs/Z990000493_>
-=======
-        * <https://egov.kz/cms/en/articles/holidays-calend>
-        * <https://adilet.zan.kz/kaz/docs/Z010000267_/history>
-        * <https://adilet.zan.kz/kaz/docs/Z990000493_#z63>
->>>>>>> d2fde708
+        * <https://web.archive.org/web/20240918145208/https://adilet.zan.kz/kaz/docs/Z990000493_#z63>
 
     Islamic holidays:
         * [2025](https://web.archive.org/web/20250429084936/https://qazinform.com/news/first-day-of-ramadan-to-fall-on-march-1-2025-ca393f)
@@ -180,8 +174,7 @@
     """Kazakhstan special holidays.
 
     References:
-<<<<<<< HEAD
-        * [2000](https://web.archive.org/web/20250428203427/https://adilet.zan.kz/kaz/docs/P000000642%5F)
+        * [2000](https://web.archive.org/web/20250428203427/https://adilet.zan.kz/kaz/docs/P000000642_)
         * 2001:
             * <https://web.archive.org/web/20200221115328/http://adilet.zan.kz:80/kaz/docs/P010000282_>
             * <https://web.archive.org/web/20250428203415/https://adilet.zan.kz/kaz/docs/P010000515_>
@@ -208,35 +201,6 @@
         * 2010:
             * <https://web.archive.org/web/20250428204638/https://adilet.zan.kz/kaz/docs/P090002216_>
             * <https://web.archive.org/web/20250428204659/https://adilet.zan.kz/kaz/docs/P100000637_>
-=======
-        * [2000](https://adilet.zan.kz/kaz/docs/P000000642_)
-        * 2001:
-            * <https://adilet.zan.kz/kaz/docs/P010000282_>
-            * <https://adilet.zan.kz/kaz/docs/P010000515_>
-            * <https://adilet.zan.kz/kaz/docs/P010001604_>
-        * [2002](https://adilet.zan.kz/kaz/docs/P020000466_)
-        * 2003:
-            * <https://adilet.zan.kz/kaz/docs/P030000338_>
-            * <https://adilet.zan.kz/kaz/docs/P030001166_>
-        * 2005:
-            * <https://adilet.zan.kz/kaz/docs/P050000142_>
-            * <https://adilet.zan.kz/kaz/docs/P050000751_>
-            * <https://adilet.zan.kz/kaz/docs/P050000949_>
-        * 2006:
-            * <https://adilet.zan.kz/kaz/docs/P050001309_>
-            * <https://adilet.zan.kz/kaz/docs/P060000277_>
-        * 2007:
-            * <https://adilet.zan.kz/kaz/docs/P070000148_>
-            * <https://adilet.zan.kz/kaz/docs/P070000165_>
-            * <https://adilet.zan.kz/kaz/docs/P070000713_>
-            * <https://adilet.zan.kz/kaz/docs/P070000925_>
-            * <https://adilet.zan.kz/kaz/docs/P070001113_>
-        * [2008](https://adilet.zan.kz/kaz/docs/P080000364_)
-        * [2009](https://adilet.zan.kz/kaz/docs/P090001936_)
-        * 2010:
-            * <https://adilet.zan.kz/kaz/docs/P090002216_>
-            * <https://adilet.zan.kz/kaz/docs/P100000637_>
->>>>>>> d2fde708
         * 2011:
             * <https://web.archive.org/web/20170602150014/http://adilet.zan.kz:80/kaz/docs/P1100000167>
             * <https://web.archive.org/web/20250428204646/https://adilet.zan.kz/kaz/docs/P1100000948>
