--- conflicted
+++ resolved
@@ -9,12 +9,6 @@
 #  Website: https://github.com/dr-prodigy/python-holidays
 #  License: MIT (see LICENSE file)
 
-<<<<<<< HEAD
-from holidays.constants import SUN, FEB, APR, MAY, JUL, OCT, NOV
-from holidays.holiday_base import HolidayBase
-from holidays.holiday_groups import ChristianHolidays, IslamicHolidays
-from holidays.holiday_groups import InternationalHolidays
-=======
 from datetime import date
 from datetime import timedelta as td
 
@@ -23,7 +17,8 @@
 from holidays.calendars import _islamic_to_gre
 from holidays.constants import JAN, FEB, APR, MAY, JUN, JUL, AUG, OCT, NOV, DEC
 from holidays.holiday_base import HolidayBase
->>>>>>> b34ba9af
+from holidays.holiday_groups import ChristianHolidays, IslamicHolidays
+from holidays.holiday_groups import InternationalHolidays
 
 
 class Burundi(
@@ -49,130 +44,76 @@
 
         super().__init__(*args, **kwargs)
 
+    def _add_holiday_observed(self, hol_date: date, hol_name: str) -> None:
+        self._add_holiday(hol_name, hol_date)
+        if self.observed and self._is_sunday(hol_date):
+            obs_date = hol_date + td(days=+1)
+            if obs_date.year == self._year:
+                self._add_holiday(f"{hol_name} (Observed)", obs_date)
+
     def _populate(self, year):
-        def _add_with_observed(hol_date: date, hol_name: str) -> None:
-            self[hol_date] = hol_name
-            if self.observed and self._is_sunday(hol_date):
-                obs_date = hol_date + td(days=+1)
-                if obs_date.year == year:
-                    self[obs_date] = f"{hol_name} (Observed)"
-
         if year <= 1961:
             return None
 
-<<<<<<< HEAD
-        # New Year's Day
-        self._add_new_years_day("New Year's Day")
-
-        # Unity Day
-        name = "Unity Day"
-        feb_5 = self._add_holiday(name, FEB, 5)
-        if feb_5.weekday() == SUN:
-            self._add_holiday(name + " (Observed)", FEB, 6)
-
-        # President Ntaryamira Day
-        name = "President Ntaryamira Day"
-        apr_6 = self._add_holiday("President Ntaryamira Day", APR, 6)
-        if apr_6.weekday() == SUN:
-            self._add_holiday(name + " (Observed)", APR, 7)
-
-        # Labour Day
-        name = "Labour Day"
-        may_1 = self._add_labour_day(name)
-        if may_1.weekday() == SUN:
-            self._add_holiday(name + " (Observed)", MAY, 2)
-
-        # Ascension Day
-        self._add_ascension_thursday("Ascension Day")
-
-        # Independence Day post 1962
-        name = "Independence Day"
-        if year > 1961:
-            jul_1 = self._add_holiday(name, JUL, 1)
-            if jul_1.weekday() == SUN:
-                self._add_holiday(name + " (Observed)", JUL, 2)
-
-        # Eid Al Adha- Feast of the Sacrifice
-        holiday_name = "Eid Al Adha"
-        self._add_eid_al_adha_day(holiday_name)
-        self._add_eid_al_adha_day_two(holiday_name)
-
-        # Assumption Day
-        self._add_assumption_of_mary_day("Assumption Day")
-
-        # Prince Louis Rwagasore Day
-        name = "Prince Louis Rwagasore Day"
-        oct_13 = self._add_holiday(name, OCT, 13)
-        if oct_13.weekday() == SUN:
-            self._add_holiday(name + " (Observed)", OCT, 14)
-
-        # President Ndadaye's Day
-        name = "President Ndadaye's Day"
-        oct_21 = self._add_holiday(name, OCT, 21)
-        if oct_21.weekday() == SUN:
-            self._add_holiday(name + " (Observed)", OCT, 22)
-
-        # All Saints' Day
-        holiday_name = "All Saints' Day"
-        holiday_date = self._add_all_saints_day(holiday_name)
-        if holiday_date.weekday() == SUN:
-            self._add_holiday(holiday_name + " (Observed)", NOV, 2)
-
-        # Christmas Day
-        self._add_christmas_day("Christmas Day")
-=======
         super()._populate(year)
 
         # New Year's Day
-        _add_with_observed(date(year, JAN, 1), "New Year's Day")
+        self._add_holiday_observed(date(year, JAN, 1), "New Year's Day")
 
         # Unity Day
         if year >= 1992:
-            _add_with_observed(date(year, FEB, 5), "Unity Day")
+            self._add_holiday_observed(date(year, FEB, 5), "Unity Day")
 
         # President Ntaryamira Day
         if year >= 1995:
-            _add_with_observed(date(year, APR, 6), "President Ntaryamira Day")
+            self._add_holiday_observed(
+                date(year, APR, 6), "President Ntaryamira Day"
+            )
 
         # Labour Day
-        _add_with_observed(date(year, MAY, 1), "Labour Day")
+        self._add_holiday_observed(date(year, MAY, 1), "Labour Day")
 
         # Ascension Day
         self[easter(year) + td(days=+39)] = "Ascension Day"
 
         # President Nkurunziza Day
         if year >= 2022:
-            _add_with_observed(date(year, JUN, 8), "President Nkurunziza Day")
+            self._add_holiday_observed(
+                date(year, JUN, 8), "President Nkurunziza Day"
+            )
 
         # Independence Day
-        _add_with_observed(date(year, JUL, 1), "Independence Day")
+        self._add_holiday_observed(date(year, JUL, 1), "Independence Day")
 
         # Assumption Day
-        _add_with_observed(date(year, AUG, 15), "Assumption Day")
+        self._add_holiday_observed(date(year, AUG, 15), "Assumption Day")
 
         # Prince Louis Rwagasore Day
-        _add_with_observed(date(year, OCT, 13), "Prince Louis Rwagasore Day")
+        self._add_holiday_observed(
+            date(year, OCT, 13), "Prince Louis Rwagasore Day"
+        )
 
         # President Ndadaye's Day
         if year >= 1994:
-            _add_with_observed(date(year, OCT, 21), "President Ndadaye's Day")
+            self._add_holiday_observed(
+                date(year, OCT, 21), "President Ndadaye's Day"
+            )
 
         # All Saints' Day
-        _add_with_observed(date(year, NOV, 1), "All Saints' Day")
+        self._add_holiday_observed(date(year, NOV, 1), "All Saints' Day")
 
         # Christmas Day
-        _add_with_observed(date(year, DEC, 25), "Christmas Day")
+        self._add_holiday_observed(date(year, DEC, 25), "Christmas Day")
 
         # Eid ul Fitr
         # date of observance is announced yearly
         for dt in _islamic_to_gre(year, 10, 1):
-            _add_with_observed(dt, "Eid ul Fitr")
+            self._add_holiday_observed(dt, "Eid ul Fitr")
 
         # Eid al Adha
         # date of observance is announced yearly
         for dt in _islamic_to_gre(year, 12, 10):
-            _add_with_observed(dt, "Eid al Adha")
->>>>>>> b34ba9af
+            self._add_holiday_observed(dt, "Eid al Adha")
 
 
 class BI(Burundi):
