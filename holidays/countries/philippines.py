#  holidays
#  --------
#  A fast, efficient Python library for generating country, province and state
#  specific sets of holidays on the fly. It aims to make determining whether a
#  specific date is a holiday as fast and flexible as possible.
#
#  Authors: Vacanza Team and individual contributors (see CONTRIBUTORS file)
#           dr-prodigy <dr.prodigy.github@gmail.com> (c) 2017-2023
#           ryanss <ryanssdev@icloud.com> (c) 2014-2017
#  Website: https://github.com/vacanza/holidays
#  License: MIT (see LICENSE file)

from gettext import gettext as tr

from holidays.calendars import _CustomChineseHolidays, _CustomIslamicHolidays
from holidays.calendars.gregorian import JAN, FEB, APR, MAY, JUN, JUL, AUG, SEP, OCT, NOV, DEC
from holidays.constants import PUBLIC, WORKDAY
from holidays.groups import (
    ChineseCalendarHolidays,
    ChristianHolidays,
    InternationalHolidays,
    IslamicHolidays,
    StaticHolidays,
)
from holidays.holiday_base import HolidayBase


class Philippines(
    HolidayBase,
    ChineseCalendarHolidays,
    ChristianHolidays,
    InternationalHolidays,
    IslamicHolidays,
    StaticHolidays,
):
    """Philippines holidays.

    References:
        * <https://en.wikipedia.org/wiki/Public_holidays_in_the_Philippines>
<<<<<<< HEAD
        * [Revised Administrative Code of 1987](https://web.archive.org/web/20241203234427/https://www.officialgazette.gov.ph/1987/07/25/executive-order-no-292-book-ichapter-7-regular-holidays-and-nationwide-special-days/)
        * [Republic Act No. 9177](https://web.archive.org/web/20230930164310/https://www.officialgazette.gov.ph/2002/11/13/republic-act-no-9177/)
        * [Republic Act No. 9256](https://web.archive.org/web/20240706140401/https://www.officialgazette.gov.ph/2004/02/25/republic-act-no-9256/)
        * [Republic Act No. 9492](https://web.archive.org/web/20250413180041/http://www.officialgazette.gov.ph/2007/07/24/republic-act-no-9492/)
        * [Republic Act No. 9645](https://web.archive.org/web/20231014172648/https://www.officialgazette.gov.ph/2009/06/12/republic-act-no-9645/)
        * [Republic Act No. 9849](https://web.archive.org/web/20250424053703/http://officialgazette.gov.ph/2009/12/11/republic-act-no-9849/)
        * [Republic Act No. 10966](https://web.archive.org/web/20250419183417/http://www.officialgazette.gov.ph/2017/12/28/republic-act-no-10966/)
        * [Proclamation No. 944/2020](https://web.archive.org/web/20250428055016/https://www.officialgazette.gov.ph/2020/05/19/proclamation-no-944-s-2020/)
        * [Proclamation No. 985/2020](https://web.archive.org/web/20230901112559/https://www.officialgazette.gov.ph/2020/07/29/proclamation-no-985-s-2020/)
        * [Proclamation No. 90/2022](https://web.archive.org/web/20231026052921/https://www.officialgazette.gov.ph/2022/11/09/proclamation-no-90-s-2022/)
        * [Proclamation No. 665/2024](https://www.officialgazette.gov.ph/2024/08/15/proclamation-no-665-s-2024/)
        * [Proclamation No. 729/2024](https://www.officialgazette.gov.ph/2024/10/30/proclamation-no-729-s-2024/)
        * [Nationwide holidays 2018-2025](https://web.archive.org/web/20240515022447/https://www.officialgazette.gov.ph/nationwide-holidays/2018/)
        * [2025 Eid'l Fitr and Eid'l Adha Tentative Date](https://web.archive.org/web/20250209220204/https://melbournepcg.org/?page_id=9779)
        * [Proclamation No. 839/2025](https://www.officialgazette.gov.ph/2025/03/20/proclamation-no-839-s-2025/)
        * [Proclamation No. 878/2025](https://www.officialgazette.gov.ph/2025/05/06/proclamation-no-878-s-2025/)
=======
        * [Revised Administrative Code of 1987](https://www.officialgazette.gov.ph/1987/07/25/executive-order-no-292-book-ichapter-7-regular-holidays-and-nationwide-special-days/)
        * [Republic Act No. 9177](https://www.officialgazette.gov.ph/2002/11/13/republic-act-no-9177/)
        * [Republic Act No. 9256](https://www.officialgazette.gov.ph/2004/02/25/republic-act-no-9256/)
        * [Republic Act No. 9492](https://www.officialgazette.gov.ph/2007/07/24/republic-act-no-9492/)
        * [Republic Act No. 9645](https://www.officialgazette.gov.ph/2009/06/12/republic-act-no-9645/)
        * [Republic Act No. 9849](https://www.officialgazette.gov.ph/2009/12/11/republic-act-no-9849/)
        * [Republic Act No. 10966](https://www.officialgazette.gov.ph/2017/12/28/republic-act-no-10966/)
        * [Proclamation No. 944/2020](https://www.officialgazette.gov.ph/2020/05/19/proclamation-no-944-s-2020/)
        * [Proclamation No. 985/2020](https://www.officialgazette.gov.ph/2020/07/29/proclamation-no-985-s-2020/)
        * [Proclamation No. 90/2022](https://www.officialgazette.gov.ph/2022/11/09/proclamation-no-90-s-2022/)
        * [Proclamation No. 665/2024](https://archive.org/details/20241015-proc-665-frm)
        * [Proclamation No. 729/2024](https://archive.org/details/20241030-proc-729-frm)
        * [Nationwide holidays 2018-2025](https://www.officialgazette.gov.ph/nationwide-holidays/2018/)
        * [Proclamation No. 839/2025](https://archive.org/details/20250320-proc-839-frm_202506)
        * [Proclamation No. 878/2025](https://archive.org/details/20250506-proc-878-frm_202506)
        * [Proclamation No. 911/2025](https://archive.org/details/20250521-proc-911-frm_20250606_1800)
>>>>>>> 0fd7a134
    """

    country = "PH"
    supported_categories = (PUBLIC, WORKDAY)
    default_language = "en_PH"
    # %s (estimated).
    estimated_label = tr("%s (estimated)")
    supported_languages = ("en_PH", "en_US", "fil", "th")
    start_year = 1988

    def __init__(self, islamic_show_estimated: bool = True, *args, **kwargs):
        """
        Args:
            islamic_show_estimated:
                Whether to add "estimated" label to Islamic holidays name
                if holiday date is estimated.
        """
        ChineseCalendarHolidays.__init__(self, cls=PhilippinesChineseHolidays)
        ChristianHolidays.__init__(self)
        InternationalHolidays.__init__(self)
        IslamicHolidays.__init__(
            self, cls=PhilippinesIslamicHolidays, show_estimated=islamic_show_estimated
        )
        StaticHolidays.__init__(self, cls=PhilippinesStaticHolidays)
        super().__init__(*args, **kwargs)

    def _populate_public_holidays(self):
        # New Year's Day.
        self._add_new_years_day(tr("New Year's Day"))

        if self._year >= 2012 and self._year != 2023:
            # Chinese New Year.
            self._add_chinese_new_years_day(tr("Chinese New Year"))

        if 2016 <= self._year <= 2023 and self._year != 2017:
            dates_obs = {
                2023: (FEB, 24),
            }
            self._add_holiday(
                # EDSA People Power Revolution Anniversary.
                tr("EDSA People Power Revolution Anniversary"),
                dates_obs.get(self._year, (FEB, 25)),
            )

        # Maundy Thursday.
        self._add_holy_thursday(tr("Maundy Thursday"))

        # Good Friday.
        self._add_good_friday(tr("Good Friday"))

        if self._year >= 2013:
            # Black Saturday.
            self._add_holy_saturday(tr("Black Saturday"))

        dates_obs = {
            2008: (APR, 7),
            2009: (APR, 6),
            2023: (APR, 10),
        }
        # Day of Valor.
        self._add_holiday(tr("Araw ng Kagitingan"), dates_obs.get(self._year, (APR, 9)))

        # Labor Day.
        self._add_labor_day(tr("Labor Day"))

        dates_obs = {
            2007: (JUN, 11),
            2008: (JUN, 9),
            2010: (JUN, 14),
        }
        # Independence Day.
        self._add_holiday(tr("Independence Day"), dates_obs.get(self._year, (JUN, 12)))

        if self._year >= 2004:
            dates_obs = {
                2007: (AUG, 20),
                2008: (AUG, 18),
                2010: (AUG, 23),
                2024: (AUG, 23),
            }
            # Ninoy Aquino Day.
            self._add_holiday(tr("Ninoy Aquino Day"), dates_obs.get(self._year, (AUG, 21)))

        # National Heroes Day.
        name = tr("National Heroes Day")
        if self._year >= 2007:
            self._add_holiday_last_mon_of_aug(name)
        else:
            self._add_holiday_last_sun_of_aug(name)

        # All Saints' Day.
        self._add_all_saints_day(tr("All Saints' Day"))

        dates_obs = {
            2008: (DEC, 1),
            2010: (NOV, 29),
            2023: (NOV, 27),
        }
        # Bonifacio Day.
        self._add_holiday(tr("Bonifacio Day"), dates_obs.get(self._year, (NOV, 30)))

        if self._year >= 2019:
            # Immaculate Conception.
            self._add_immaculate_conception_day(tr("Feast of the Immaculate Conception of Mary"))

        # Christmas Day.
        self._add_christmas_day(tr("Christmas Day"))

        dates_obs = {
            2010: (DEC, 27),
        }
        # Rizal Day.
        self._add_holiday(tr("Rizal Day"), dates_obs.get(self._year, (DEC, 30)))

        if self._year not in {2021, 2022}:
            # New Year's Eve.
            self._add_new_years_eve(tr("Last Day of the Year"))

        if self._year >= 2002:
            # Eid al-Fitr.
            self._add_eid_al_fitr_day(tr("Eid'l Fitr"))

        if self._year >= 2010:
            # Eid al-Adha.
            self._add_eid_al_adha_day(tr("Eid'l Adha"))

    def _populate_workday_holidays(self):
        # Added in 2009, get special non-working day status in 2025:
        if self._year >= 2009 and self._year != 2025:
            # Founding Anniversary of Iglesia ni Cristo.
            self._add_holiday_jul_27(tr("Founding Anniversary of Iglesia ni Cristo"))

        # Added from 2025 onwards as first decreed in
        # https://web.archive.org/web/20250326064645/https://www.officialgazette.gov.ph/downloads/2024/10oct/20241030-PROC-727-FRM.pdf
        if self._year >= 2025:
            # EDSA People Power Revolution Anniversary.
            self._add_holiday_feb_25(tr("EDSA People Power Revolution Anniversary"))


class PH(Philippines):
    pass


class PHL(Philippines):
    pass


class PhilippinesChineseHolidays(_CustomChineseHolidays):
    LUNAR_NEW_YEAR_DATES = {
        2012: (JAN, 23),
        2013: (FEB, 10),
        2014: (JAN, 31),
        2015: (FEB, 19),
        2016: (FEB, 8),
        2017: (JAN, 28),
        2018: (FEB, 16),
        2019: (FEB, 5),
        2020: (JAN, 25),
        2021: (FEB, 12),
        2022: (FEB, 1),
        2023: (JAN, 22),
        2024: (FEB, 10),
        2025: (JAN, 29),
    }


class PhilippinesIslamicHolidays(_CustomIslamicHolidays):
    EID_AL_ADHA_DATES = {
        2010: (NOV, 17),
        2011: (NOV, 7),
        2012: (OCT, 26),
        2013: (OCT, 15),
        2014: (OCT, 6),
        2015: (SEP, 25),
        2016: (SEP, 10),
        2017: (SEP, 2),
        2018: (AUG, 21),
        2019: (AUG, 12),
        2020: (JUL, 31),
        2021: (JUL, 20),
        2022: (JUL, 9),
        2023: (JUN, 28),
        2024: (JUN, 17),
        2025: (JUN, 6),
    }

    EID_AL_FITR_DATES = {
        2002: (DEC, 6),
        2003: (NOV, 26),
        2004: (NOV, 14),
        2005: (NOV, 4),
        2006: (OCT, 24),
        2007: (OCT, 12),
        2008: (OCT, 1),
        2009: (SEP, 21),
        2010: (SEP, 10),
        2011: (AUG, 30),
        2012: (AUG, 20),
        2013: (AUG, 9),
        2014: (JUL, 29),
        2015: (JUL, 17),
        2016: (JUL, 7),
        2017: (JUN, 26),
        2018: (JUN, 15),
        2019: (JUN, 5),
        2020: (MAY, 25),
        2021: (MAY, 13),
        2022: (MAY, 3),
        2023: (APR, 21),
        2024: (APR, 10),
        2025: (APR, 1),
    }


class PhilippinesStaticHolidays:
    # Additional special (non-working) day.
    additional_special = tr("Additional special (non-working) day")
    # Elections special (non-working) day.
    election_special = tr("Elections special (non-working) day")

    special_public_holidays = {
        2008: (
            (DEC, 26, additional_special),
            (DEC, 29, additional_special),
        ),
        2009: (
            (NOV, 2, additional_special),
            (DEC, 24, additional_special),
        ),
        2010: (DEC, 24, additional_special),
        2012: (NOV, 2, additional_special),
        2013: (
            (NOV, 2, additional_special),
            (DEC, 24, additional_special),
        ),
        2014: (
            (DEC, 24, additional_special),
            (DEC, 26, additional_special),
        ),
        2015: (
            (JAN, 2, additional_special),
            (DEC, 24, additional_special),
        ),
        2016: (
            (JAN, 2, additional_special),
            (OCT, 31, additional_special),
            (DEC, 24, additional_special),
        ),
        2017: (
            (JAN, 2, additional_special),
            (OCT, 31, additional_special),
        ),
        2018: (
            (MAY, 14, election_special),
            (NOV, 2, additional_special),
            (DEC, 24, additional_special),
        ),
        2019: (
            (MAY, 13, election_special),
            (NOV, 2, additional_special),
            (DEC, 24, additional_special),
        ),
        2020: (
            (NOV, 2, additional_special),
            (DEC, 24, additional_special),
        ),
        2022: (
            (MAY, 9, election_special),
            (OCT, 31, additional_special),
        ),
        2023: (
            (JAN, 2, additional_special),
            (OCT, 30, election_special),
            (NOV, 2, additional_special),
            (DEC, 26, additional_special),
        ),
        2024: (
            (FEB, 9, additional_special),
            (NOV, 2, additional_special),
            (DEC, 24, additional_special),
        ),
        2025: (
            (MAY, 12, election_special),
            (JUL, 27, additional_special),
            # All Saints' Day Eve.
            (OCT, 31, tr("All Saints' Day Eve")),
            # Christmas Eve.
            (DEC, 24, tr("Christmas Eve")),
        ),
    }<|MERGE_RESOLUTION|>--- conflicted
+++ resolved
@@ -37,7 +37,6 @@
 
     References:
         * <https://en.wikipedia.org/wiki/Public_holidays_in_the_Philippines>
-<<<<<<< HEAD
         * [Revised Administrative Code of 1987](https://web.archive.org/web/20241203234427/https://www.officialgazette.gov.ph/1987/07/25/executive-order-no-292-book-ichapter-7-regular-holidays-and-nationwide-special-days/)
         * [Republic Act No. 9177](https://web.archive.org/web/20230930164310/https://www.officialgazette.gov.ph/2002/11/13/republic-act-no-9177/)
         * [Republic Act No. 9256](https://web.archive.org/web/20240706140401/https://www.officialgazette.gov.ph/2004/02/25/republic-act-no-9256/)
@@ -48,30 +47,12 @@
         * [Proclamation No. 944/2020](https://web.archive.org/web/20250428055016/https://www.officialgazette.gov.ph/2020/05/19/proclamation-no-944-s-2020/)
         * [Proclamation No. 985/2020](https://web.archive.org/web/20230901112559/https://www.officialgazette.gov.ph/2020/07/29/proclamation-no-985-s-2020/)
         * [Proclamation No. 90/2022](https://web.archive.org/web/20231026052921/https://www.officialgazette.gov.ph/2022/11/09/proclamation-no-90-s-2022/)
-        * [Proclamation No. 665/2024](https://www.officialgazette.gov.ph/2024/08/15/proclamation-no-665-s-2024/)
-        * [Proclamation No. 729/2024](https://www.officialgazette.gov.ph/2024/10/30/proclamation-no-729-s-2024/)
-        * [Nationwide holidays 2018-2025](https://web.archive.org/web/20240515022447/https://www.officialgazette.gov.ph/nationwide-holidays/2018/)
-        * [2025 Eid'l Fitr and Eid'l Adha Tentative Date](https://web.archive.org/web/20250209220204/https://melbournepcg.org/?page_id=9779)
-        * [Proclamation No. 839/2025](https://www.officialgazette.gov.ph/2025/03/20/proclamation-no-839-s-2025/)
-        * [Proclamation No. 878/2025](https://www.officialgazette.gov.ph/2025/05/06/proclamation-no-878-s-2025/)
-=======
-        * [Revised Administrative Code of 1987](https://www.officialgazette.gov.ph/1987/07/25/executive-order-no-292-book-ichapter-7-regular-holidays-and-nationwide-special-days/)
-        * [Republic Act No. 9177](https://www.officialgazette.gov.ph/2002/11/13/republic-act-no-9177/)
-        * [Republic Act No. 9256](https://www.officialgazette.gov.ph/2004/02/25/republic-act-no-9256/)
-        * [Republic Act No. 9492](https://www.officialgazette.gov.ph/2007/07/24/republic-act-no-9492/)
-        * [Republic Act No. 9645](https://www.officialgazette.gov.ph/2009/06/12/republic-act-no-9645/)
-        * [Republic Act No. 9849](https://www.officialgazette.gov.ph/2009/12/11/republic-act-no-9849/)
-        * [Republic Act No. 10966](https://www.officialgazette.gov.ph/2017/12/28/republic-act-no-10966/)
-        * [Proclamation No. 944/2020](https://www.officialgazette.gov.ph/2020/05/19/proclamation-no-944-s-2020/)
-        * [Proclamation No. 985/2020](https://www.officialgazette.gov.ph/2020/07/29/proclamation-no-985-s-2020/)
-        * [Proclamation No. 90/2022](https://www.officialgazette.gov.ph/2022/11/09/proclamation-no-90-s-2022/)
         * [Proclamation No. 665/2024](https://archive.org/details/20241015-proc-665-frm)
         * [Proclamation No. 729/2024](https://archive.org/details/20241030-proc-729-frm)
-        * [Nationwide holidays 2018-2025](https://www.officialgazette.gov.ph/nationwide-holidays/2018/)
+        * [Nationwide holidays 2018-2025](https://web.archive.org/web/20240515022447/https://www.officialgazette.gov.ph/nationwide-holidays/2018/)
         * [Proclamation No. 839/2025](https://archive.org/details/20250320-proc-839-frm_202506)
         * [Proclamation No. 878/2025](https://archive.org/details/20250506-proc-878-frm_202506)
         * [Proclamation No. 911/2025](https://archive.org/details/20250521-proc-911-frm_20250606_1800)
->>>>>>> 0fd7a134
     """
 
     country = "PH"
