--- conflicted
+++ resolved
@@ -9,7 +9,6 @@
 #  Website: https://github.com/dr-prodigy/python-holidays
 #  License: MIT (see LICENSE file)
 
-<<<<<<< HEAD
 from holidays.constants import JAN, APR, JUN, JUL, OCT, JULIAN_CALENDAR
 from holidays.holiday_base import HolidayBase
 from holidays.holiday_groups import ChristianHolidays, IslamicHolidays
@@ -19,20 +18,6 @@
 class Egypt(
     HolidayBase, ChristianHolidays, IslamicHolidays, InternationalHolidays
 ):
-
-=======
-from datetime import date
-from datetime import timedelta as td
-
-from dateutil.easter import EASTER_ORTHODOX, easter
-
-from holidays.calendars import _islamic_to_gre
-from holidays.constants import JAN, APR, MAY, JUN, JUL, OCT
-from holidays.holiday_base import HolidayBase
-
-
-class Egypt(HolidayBase):
->>>>>>> b34ba9af
     # Holidays here are estimates, it is common for the day to be pushed
     # if falls in a weekend, although not a rule that can be implemented.
     # Holidays after 2020: the following four moving date holidays whose exact
@@ -71,16 +56,8 @@
             self._add_holiday("Police Day", JAN, 25)
 
         # Coptic Easter - Orthodox Easter
-<<<<<<< HEAD
         self._add_easter_sunday("Coptic Easter Sunday")
         self._add_easter_monday("Sham El Nessim")  # Spring Festival
-=======
-        easter_date = easter(year, EASTER_ORTHODOX)
-        self[easter_date] = "Coptic Easter Sunday"
-
-        # Sham El Nessim - Spring Festival
-        self[easter_date + td(days=+1)] = "Sham El Nessim"
->>>>>>> b34ba9af
 
         # Sinai Libration Day
         if year > 1982:
@@ -101,7 +78,6 @@
             self._add_holiday("Revolution Day", JUL, 23)
 
         # Eid al-Fitr - Feast Festive
-<<<<<<< HEAD
         self._add_eid_al_fitr_day("Eid al-Fitr")
         self._add_eid_al_fitr_day_two("Eid al-Fitr Holiday")
         self._add_eid_al_fitr_day_three("Eid al-Fitr Holiday")
@@ -116,38 +92,6 @@
         self._add_islamic_new_year_day("Islamic New Year")
 
         self._add_mawlid_day("Prophet Muhammad's Birthday")
-=======
-        # date of observance is announced yearly, This is an estimate since
-        # having the Holiday on Weekend does change the number of days,
-        # deceided to leave it since marking a Weekend as a holiday
-        # wouldn't do much harm.
-        for yr in (year - 1, year):
-            for date_obs in _islamic_to_gre(yr, 10, 1):
-                hol_date = date_obs
-                _add_holiday(hol_date, "Eid al-Fitr")
-                _add_holiday(hol_date + td(days=+1), "Eid al-Fitr Holiday")
-                _add_holiday(hol_date + td(days=+2), "Eid al-Fitr Holiday")
-
-        # Arafat Day & Eid al-Adha - Scarfice Festive
-        # date of observance is announced yearly
-        for yr in (year - 1, year):
-            for date_obs in _islamic_to_gre(yr, 12, 9):
-                hol_date = date_obs
-                _add_holiday(hol_date, "Arafat Day")
-                _add_holiday(hol_date + td(days=+1), "Eid al-Adha")
-                _add_holiday(hol_date + td(days=+2), "Eid al-Adha Holiday")
-                _add_holiday(hol_date + td(days=+3), "Eid al-Adha Holiday")
-
-        # Islamic New Year - (hijari_year, 1, 1)
-        for date_obs in _islamic_to_gre(year, 1, 1):
-            hol_date = date_obs
-            self[hol_date] = "Islamic New Year"
-
-        # Prophet Muhammad's Birthday - (hijari_year, 3, 12)
-        for date_obs in _islamic_to_gre(year, 3, 12):
-            hol_date = date_obs
-            self[hol_date] = "Prophet Muhammad's Birthday"
->>>>>>> b34ba9af
 
 
 class EG(Egypt):
