--- conflicted
+++ resolved
@@ -9,16 +9,7 @@
 #  Website: https://github.com/dr-prodigy/python-holidays
 #  License: MIT (see LICENSE file)
 
-<<<<<<< HEAD
 from holidays.constants import JULIAN_CALENDAR, MAR, APR, MAY, AUG, OCT, NOV
-=======
-from datetime import date
-from datetime import timedelta as td
-
-from dateutil.easter import EASTER_ORTHODOX, easter
-
-from holidays.constants import JAN, MAR, APR, MAY, AUG, OCT, NOV
->>>>>>> b34ba9af
 from holidays.holiday_base import HolidayBase
 from holidays.holiday_groups import ChristianHolidays, InternationalHolidays
 
@@ -43,104 +34,52 @@
     def _populate(self, year):
         super()._populate(year)
 
-<<<<<<< HEAD
-        # New Year's Day
-        self._add_new_years_day("ახალი წელი")
-        self._add_new_years_day_two("ბედობა")
+        # New Year's Day.
+        self._add_new_years_day(self.tr("ახალი წელი"))
+        self._add_new_years_day_two(self.tr("ბედობა"))
 
-        # Christmas Day (Orthodox)
-        self._add_christmas_day("ქრისტეშობა")
-
-        # Baptism Day of our Lord Jesus Christ
-        self._add_epiphany_day("ნათლისღება")
-
-        # Mother's Day
-        self._add_holiday("დედის დღე", MAR, 3)
-
-        # Women's Day
-        self._add_womens_day("ქალთა საერთაშორისო დღე")
-
-        # Easter
-        self._add_good_friday("წითელი პარასკევი")
-        self._add_holy_saturday("დიდი შაბათი")
-        self._add_easter_sunday("აღდგომა")
-        self._add_easter_monday("შავი ორშაბათი")
-
-        # National Unity Day
-        self._add_holiday("ეროვნული ერთიანობის დღე", APR, 9)
-
-        # Day of Victory
-        self._add_world_war_two_victory_day("ფაშიზმზე გამარჯვების დღე")
-
-        # Saint Andrew the First-Called Day
-        self._add_holiday("წმინდა ანდრია პირველწოდებულის დღე", MAY, 12)
-
-        # Independence Day
-        self._add_holiday("დამოუკიდებლობის დღე", MAY, 26)
-
-        # Saint Mary's Day
-        self._add_holiday("მარიამობა", AUG, 28)
-
-        # Day of Svetitskhoveli Cathedral
-        self._add_holiday("სვეტიცხოვლობა", OCT, 14)
-
-        # Saint George's Day
-        self._add_holiday("გიორგობა", NOV, 23)
-=======
-        # New Year's Day.
-        self[date(year, JAN, 1)] = self.tr("ახალი წელი")
-
-        # New Year's Day.
-        self[date(year, JAN, 2)] = self.tr("ბედობა")
-
-        # Orthodox Christmas Day.
-        self[date(year, JAN, 7)] = self.tr("ქრისტეშობა")
+        # Christmas Day (Orthodox).
+        self._add_christmas_day(self.tr("ქრისტეშობა"))
 
         # Baptism Day of our Lord Jesus Christ.
-        self[date(year, JAN, 19)] = self.tr("ნათლისღება")
+        self._add_epiphany_day(self.tr("ნათლისღება"))
 
         # Mother's Day.
-        self[date(year, MAR, 3)] = self.tr("დედის დღე")
+        self._add_holiday(self.tr("დედის დღე"), MAR, 3)
 
-        # Women's Day.
-        self[date(year, MAR, 8)] = self.tr("ქალთა საერთაშორისო დღე")
+        # Women's Day,
+        self._add_womens_day(self.tr("ქალთა საერთაშორისო დღე"))
 
-        easter_date = easter(year, method=EASTER_ORTHODOX)
-        # Orthodox Good Friday.
-        self[easter_date + td(days=-2)] = self.tr("წითელი პარასკევი")
+        # Easter.
+        self._add_good_friday(self.tr("წითელი პარასკევი"))
+        self._add_holy_saturday(self.tr("დიდი შაბათი"))
+        self._add_easter_sunday(self.tr("აღდგომა"))
+        self._add_easter_monday(self.tr("შავი ორშაბათი"))
 
-        # Orthodox Holy Saturday.
-        self[easter_date + td(days=-1)] = self.tr("დიდი შაბათი")
-
-        # Orthodox Easter Sunday.
-        self[easter_date] = self.tr("აღდგომა")
-
-        # Orthodox Easter Monday.
-        self[easter_date + td(days=+1)] = self.tr("შავი ორშაბათი")
-
-        # National Unity Day.
-        self[date(year, APR, 9)] = self.tr("ეროვნული ერთიანობის დღე")
+        # National Unity Day,
+        self._add_holiday(self.tr("ეროვნული ერთიანობის დღე"), APR, 9)
 
         # Day of Victory.
-        self[date(year, MAY, 9)] = self.tr("ფაშიზმზე გამარჯვების დღე")
+        self._add_world_war_two_victory_day(
+            self.tr("ფაშიზმზე გამარჯვების დღე")
+        )
 
         # Saint Andrew the First-Called Day.
-        self[date(year, MAY, 12)] = self.tr(
-            "წმინდა ანდრია პირველწოდებულის დღე"
+        self._add_holiday(
+            self.tr("წმინდა ანდრია პირველწოდებულის დღე"), MAY, 12
         )
 
         # Independence Day.
-        self[date(year, MAY, 26)] = self.tr("დამოუკიდებლობის დღე")
+        self._add_holiday(self.tr("დამოუკიდებლობის დღე"), MAY, 26)
 
         # Saint Mary's Day.
-        self[date(year, AUG, 28)] = self.tr("მარიამობა")
+        self._add_holiday(self.tr("მარიამობა"), AUG, 28)
 
-        # Day of Svetitskhoveli Cathedral.
-        self[date(year, OCT, 14)] = self.tr("სვეტიცხოვლობა")
+        # Day of Svetitskhoveli Cathedral
+        self._add_holiday(self.tr("სვეტიცხოვლობა"), OCT, 14)
 
-        # Saint George's Day.
-        self[date(year, NOV, 23)] = self.tr("გიორგობა")
->>>>>>> b34ba9af
+        # Saint George's Day
+        self._add_holiday(self.tr("გიორგობა"), NOV, 23)
 
 
 class GE(Georgia):
