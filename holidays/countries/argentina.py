--- conflicted
+++ resolved
@@ -64,11 +64,7 @@
         self[easter_date + rd(days=-3)] = name_thu
         self[easter_date + rd(days=-2)] = name_fri
 
-<<<<<<< HEAD
-        if not self.observed and self._is_weekend(easter(year)):
-=======
-        if not self.observed and easter_date.weekday() in WEEKEND:
->>>>>>> 75540117
+        if not self.observed and self._is_weekend(easter_date):
             pass
         else:
             self[easter_date] = name_easter
