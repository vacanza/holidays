--- conflicted
+++ resolved
@@ -42,15 +42,9 @@
 
         easter_date = easter(year)
         # Carnival days
-<<<<<<< HEAD
         name = self.tr("Día de Carnaval")
-        self[easter_date + rd(days=-48)] = name
-        self[easter_date + rd(days=-47)] = name
-=======
-        name = "Día de Carnaval [Carnival's Day]"
         self[easter_date + td(days=-48)] = name
         self[easter_date + td(days=-47)] = name
->>>>>>> d427307b
 
         # Memory's National Day for the Truth and Justice
         name = self.tr(
