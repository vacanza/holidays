--- conflicted
+++ resolved
@@ -58,11 +58,7 @@
         if year >= 2014:
             kings_day = date(year, APR, 27)
             if kings_day.weekday() == SUN:
-<<<<<<< HEAD
-                kings_day = kings_day + rd(days=-1)
-=======
                 kings_day += rd(days=-1)
->>>>>>> 608a685a
 
             self[kings_day] = "Aña di Rey [King's Day]"
 
@@ -73,14 +69,7 @@
                 queens_day = date(year, AUG, 31)
 
             if queens_day.weekday() == SUN:
-<<<<<<< HEAD
-                if year < 1980:
-                    queens_day = queens_day + rd(days=+1)
-                else:
-                    queens_day = queens_day + rd(days=-1)
-=======
                 queens_day += rd(days=+1) if year < 1980 else rd(days=-1)
->>>>>>> 608a685a
 
             self[queens_day] = "Aña di La Reina [Queen's Day]"
 
