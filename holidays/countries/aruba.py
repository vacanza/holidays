#  python-holidays
#  ---------------
#  A fast, efficient Python library for generating country, province and state
#  specific sets of holidays on the fly. It aims to make determining whether a
#  specific date is a holiday as fast and flexible as possible.
#
#  Authors: dr-prodigy <dr.prodigy.github@gmail.com> (c) 2017-2023
#           ryanss <ryanssdev@icloud.com> (c) 2014-2017
#  Website: https://github.com/dr-prodigy/python-holidays
#  License: MIT (see LICENSE file)

from datetime import date
from datetime import timedelta as td

from dateutil.easter import easter

from holidays.constants import JAN, MAR, APR, MAY, AUG, DEC, SUN
from holidays.holiday_base import HolidayBase


class Aruba(HolidayBase):
    """
    http://www.gobierno.aw/informacion-tocante-servicio/vakantie-y-dia-di-fiesta_43437/item/dia-di-fiesta_14809.html
    https://www.visitaruba.com/about-aruba/national-holidays-and-celebrations/
    """

    country = "AW"

    def _populate(self, year):
        super()._populate(year)

        # New Year's Day
        self[date(year, JAN, 1)] = "Aña Nobo [New Year's Day]"

        # Dia di Betico
        self[date(year, JAN, 25)] = "Dia Di Betico [Betico Day]"

        easter_date = easter(year)
        # Carnaval Monday
        self[
            easter_date + td(days=-48)
        ] = "Dialuna di Carnaval [Carnaval Monday]"

        # Dia di Himno y Bandera
        self[
            date(year, MAR, 18)
        ] = "Dia di Himno y Bandera [National Anthem & Flag Day]"

        # Good Friday
        self[easter_date + td(days=-2)] = "Bierna Santo [Good Friday]"

        # Easter Monday
        self[
            easter_date + td(days=+1)
        ] = "Di Dos Dia di Pasco di Resureccion [Easter Monday]"

        # King's Day
        if year >= 2014:
            kings_day = date(year, APR, 27)
<<<<<<< HEAD
            if self._is_sunday(kings_day):
                kings_day = kings_day - rd(days=1)
=======
            if kings_day.weekday() == SUN:
                kings_day += td(days=-1)
>>>>>>> ee5c45ac

            self[kings_day] = "Aña di Rey [King's Day]"

        # Queen's Day
        if 1891 <= year <= 2013:
            queens_day = date(year, APR, 30)
            if year <= 1948:
                queens_day = date(year, AUG, 31)

<<<<<<< HEAD
            if self._is_sunday(queens_day):
                if year < 1980:
                    queens_day = queens_day + rd(days=1)
                else:
                    queens_day = queens_day - rd(days=1)
=======
            if queens_day.weekday() == SUN:
                queens_day += td(days=+1) if year < 1980 else td(days=-1)
>>>>>>> ee5c45ac

            self[queens_day] = "Aña di La Reina [Queen's Day]"

        # Labour Day
        self[date(year, MAY, 1)] = "Dia di Obrero [Labour Day]"

        # Ascension Day
        self[easter_date + td(days=+39)] = "Dia di Asuncion [Ascension Day]"

        # Christmas Day
        self[date(year, DEC, 25)] = "Pasco di Nacemento [Christmas]"

        # Second Christmas
        self[
            date(year, DEC, 26)
        ] = "Di Dos Dia di Pasco di Nacemento [Second Christmas]"


class AW(Aruba):
    pass


class ABW(Aruba):
    pass<|MERGE_RESOLUTION|>--- conflicted
+++ resolved
@@ -14,7 +14,7 @@
 
 from dateutil.easter import easter
 
-from holidays.constants import JAN, MAR, APR, MAY, AUG, DEC, SUN
+from holidays.constants import JAN, MAR, APR, MAY, AUG, DEC
 from holidays.holiday_base import HolidayBase
 
 
@@ -57,13 +57,8 @@
         # King's Day
         if year >= 2014:
             kings_day = date(year, APR, 27)
-<<<<<<< HEAD
             if self._is_sunday(kings_day):
-                kings_day = kings_day - rd(days=1)
-=======
-            if kings_day.weekday() == SUN:
                 kings_day += td(days=-1)
->>>>>>> ee5c45ac
 
             self[kings_day] = "Aña di Rey [King's Day]"
 
@@ -73,16 +68,8 @@
             if year <= 1948:
                 queens_day = date(year, AUG, 31)
 
-<<<<<<< HEAD
             if self._is_sunday(queens_day):
-                if year < 1980:
-                    queens_day = queens_day + rd(days=1)
-                else:
-                    queens_day = queens_day - rd(days=1)
-=======
-            if queens_day.weekday() == SUN:
                 queens_day += td(days=+1) if year < 1980 else td(days=-1)
->>>>>>> ee5c45ac
 
             self[queens_day] = "Aña di La Reina [Queen's Day]"
 
