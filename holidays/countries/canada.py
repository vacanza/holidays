#  python-holidays
#  ---------------
#  A fast, efficient Python library for generating country, province and state
#  specific sets of holidays on the fly. It aims to make determining whether a
#  specific date is a holiday as fast and flexible as possible.
#
#  Authors: dr-prodigy <maurizio.montel@gmail.com> (c) 2017-2022
#           ryanss <ryanssdev@icloud.com> (c) 2014-2017
#  Website: https://github.com/dr-prodigy/python-holidays
#  License: MIT (see LICENSE file)

from datetime import date

from dateutil.easter import easter
from dateutil.relativedelta import relativedelta as rd
from dateutil.relativedelta import MO, SU

from holidays.constants import JAN, FEB, MAR, APR, MAY, JUN, JUL, AUG, SEP
from holidays.constants import OCT, NOV, DEC
from holidays.holiday_base import HolidayBase


class Canada(HolidayBase):
    country = "CA"
    subdivisions = [
        "AB",
        "BC",
        "MB",
        "NB",
        "NL",
        "NS",
        "NT",
        "NU",
        "ON",
        "PE",
        "QC",
        "SK",
        "YT",
    ]

    def __init__(self, **kwargs):
        # Default subdivision to ON; prov for backwards compatibility
        if not kwargs.get("subdiv", kwargs.get("prov")):
            kwargs["subdiv"] = "ON"
        HolidayBase.__init__(self, **kwargs)

    @staticmethod
    def _get_nearest_monday(d: date) -> date:
        if d.weekday() < FR.weekday:
            return d + rd(weekday=MO(-1))
        else:
            return d + rd(weekday=MO)

    def _populate(self, year):
        super()._populate(year)

        if year < 1867:
            return

        # New Year's Day
        name = "New Year's Day"
        self[date(year, JAN, 1)] = name
<<<<<<< HEAD
        if self.observed and date(year, JAN, 1).weekday() == SU.weekday:
            self[date(year, JAN, 1) + rd(days=+1)] = name + " (Observed)"
        # The following year's observed New Year's Day can be in this year
        # when it falls on a Friday (Jan 1st is a Saturday).
        if self.observed and date(year, DEC, 31).weekday() == FR.weekday:
            self[date(year, DEC, 31)] = name + " (Observed)"
=======
        if self.observed and date(year, JAN, 1).weekday() in WEEKEND:
            self[date(year, JAN, 1) + rd(weekday=MO)] = name + " (Observed)"
>>>>>>> 75540117

        # Family Day / Louis Riel Day (MB) / Islander Day (PE)
        # / Heritage Day (NS, YT)
        if (
            (self.subdiv == "AB" and year >= 1990)
            or (self.subdiv == "SK" and year >= 2007)
            or (self.subdiv == "ON" and year >= 2008)
            or (self.subdiv == "NB" and year >= 2018)
        ):
            self[date(year, FEB, 1) + rd(weekday=MO(+3))] = "Family Day"
        elif self.subdiv == "BC":
            if 2013 <= year <= 2018:
                self[date(year, FEB, 1) + rd(weekday=MO(+2))] = "Family Day"
            elif year > 2018:
                self[date(year, FEB, 1) + rd(weekday=MO(+3))] = "Family Day"
        elif self.subdiv == "MB" and year >= 2008:
            self[date(year, FEB, 1) + rd(weekday=MO(+3))] = "Louis Riel Day"
        elif self.subdiv == "PE" and year >= 2010:
            self[date(year, FEB, 1) + rd(weekday=MO(+3))] = "Islander Day"
        elif self.subdiv == "PE" and year == 2009:
            self[date(year, FEB, 1) + rd(weekday=MO(+2))] = "Islander Day"
        elif self.subdiv == "NS" and year >= 2015:
            # http://novascotia.ca/lae/employmentrights/NovaScotiaHeritageDay.asp
            self[date(year, FEB, 1) + rd(weekday=MO(+3))] = "Heritage Day"
        elif self.subdiv == "YT" and year >= 1974:
            # start date?
            # https://www.britannica.com/topic/Heritage-Day-Canadian-holiday
            # Heritage Day was created in 1973
            # by the Heritage Canada Foundation
            # therefore, start date is not earlier than 1974
            # http://heritageyukon.ca/programs/heritage-day
            # https://en.wikipedia.org/wiki/Family_Day_(Canada)#Yukon_Heritage_Day
            # Friday before the last Sunday in February
            dt = (
                date(year, MAR, 1)
                + rd(days=-1)
                + rd(weekday=SU(-1))
                + rd(days=-2)
            )
            self[dt] = "Heritage Day"

        # St. Patrick's Day
        if self.subdiv == "NL" and year >= 1900:
            # Nearest Monday to March 17
            dt = self._get_nearest_monday(date(year, MAR, 17))
            self[dt] = "St. Patrick's Day"

        easter_date = easter(year)
        # Good Friday
        self[easter_date + rd(days=-2)] = "Good Friday"
        # Easter Monday
        self[easter_date + rd(days=+1)] = "Easter Monday"

        # St. George's Day
        if self.subdiv == "NL" and year >= 1990:
            if year == 2010:
                # 4/26 is the Monday closer to 4/23 in 2010
                # but the holiday was observed on 4/19? Crazy Newfies!
                dt = date(2010, APR, 19)
            else:
                # Nearest Monday to April 23
                dt = self._get_nearest_monday(date(year, APR, 23))
            self[dt] = "St. George's Day"

        # Victoria Day / National Patriots' Day (QC)
        if year >= 1953:
            dt = date(year, MAY, 24) + rd(weekday=MO(-1))
            if self.subdiv not in {"NB", "NS", "PE", "NL", "QC"}:
                self[dt] = "Victoria Day"
            elif self.subdiv == "QC":
                self[dt] = "National Patriots' Day"

        # National Aboriginal Day
        if self.subdiv == "NT" and year >= 1996:
            self[date(year, JUN, 21)] = "National Aboriginal Day"

        # St. Jean Baptiste Day
        if self.subdiv == "QC" and year >= 1925:
            name = "St. Jean Baptiste Day"
            dt = date(year, JUN, 24)
            self[dt] = name
            if self.observed and dt.weekday() == SU.weekday:
                self[dt + rd(days=1)] = name + " (Observed)"

        # Discovery Day
        if self.subdiv == "NL" and year >= 1997:
            # Nearest Monday to June 24
            dt = self._get_nearest_monday(date(year, JUN, 24))
            self[dt] = "Discovery Day"
        elif self.subdiv == "YT" and year >= 1912:
            self[date(year, AUG, 1) + rd(weekday=MO(+3))] = "Discovery Day"

        # Canada Day / Memorial Day (NL)
        if year >= 1983:
            name = "Memorial Day" if self.subdiv == "NL" else "Canada Day"
        else:
            name = "Dominion Day"
        dt = date(year, JUL, 1)
        self[dt] = name
        if year >= 1879 and self.observed and self._is_weekend(dt):
            self[dt + rd(weekday=MO)] = name + " (Observed)"

        # Nunavut Day
        if self.subdiv == "NU":
            name = "Nunavut Day"
            if year >= 2001:
                dt = date(year, JUL, 9)
                self[dt] = name
                if self.observed and dt.weekday() == SU.weekday:
                    self[dt + rd(days=1)] = name + " (Observed)"
            elif year == 2000:
                self[date(2000, APR, 1)] = name

        # Civic Holiday
        if year >= 1900 and self.subdiv in {"MB", "NT", "ON"}:
            self[date(year, AUG, 1) + rd(weekday=MO)] = "Civic Holiday"
        elif year >= 1974 and self.subdiv == "AB":
            # https://en.wikipedia.org/wiki/Civic_Holiday#Alberta
            self[date(year, AUG, 1) + rd(weekday=MO)] = "Heritage Day"
        elif year >= 1974 and self.subdiv == "BC":
            # https://en.wikipedia.org/wiki/Civic_Holiday
            self[date(year, AUG, 1) + rd(weekday=MO)] = "British Columbia Day"
        elif year >= 1900 and self.subdiv == "NB":
            # https://en.wikipedia.org/wiki/Civic_Holiday
            self[date(year, AUG, 1) + rd(weekday=MO)] = "New Brunswick Day"
        elif year >= 1900 and self.subdiv == "SK":
            # https://en.wikipedia.org/wiki/Civic_Holiday
            self[date(year, AUG, 1) + rd(weekday=MO)] = "Saskatchewan Day"

        # Labour Day
        if year >= 1894:
            self[date(year, SEP, 1) + rd(weekday=MO)] = "Labour Day"

        # Funeral of Queen Elizabeth II
        # https://www.narcity.com/provinces-territories-will-have-a-day-off-monday-mourn-queen
        # TODO: the territories holiday status (NT, NU, YT) is still tentative
        if year == 2022 and self.subdiv in {
            "BC",
            "NB",
            "NL",
            "NS",
            "PE",
            "YT",
        }:
            self[
                date(2022, SEP, 19)
            ] = "Funeral of Her Majesty the Queen Elizabeth II"

        # National Day for Truth and Reconciliation
        if year >= 2021 and self.subdiv in {"MB", "NS"}:
            self[
                date(year, SEP, 30)
            ] = "National Day for Truth and Reconciliation"

        # Thanksgiving
        if year >= 1931 and self.subdiv not in {"NB", "NL", "NS", "PE"}:
            if year == 1935:
                # in 1935, Canadian Thanksgiving was moved due to the General
                # Election falling on the second Monday of October
                # https://books.google.ca/books?id=KcwlQsmheG4C&pg=RA1-PA1940&lpg=RA1-PA1940&dq=canada+thanksgiving+1935&source=bl&ots=j4qYrcfGuY&sig=gxXeAQfXVsOF9fOwjSMswPHJPpM&hl=en&sa=X&ved=0ahUKEwjO0f3J2PjOAhVS4mMKHRzKBLAQ6AEIRDAG#v=onepage&q=canada%20thanksgiving%201935&f=false
                self[date(1935, OCT, 25)] = "Thanksgiving"
            else:
                self[date(year, OCT, 1) + rd(weekday=MO(+2))] = "Thanksgiving"

        # Remembrance Day
        if year >= 1931 and self.subdiv not in {"ON", "QC"}:
            name = "Remembrance Day"
            dt = date(year, NOV, 11)
            self[dt] = name
            if (
                self.observed
                and dt.weekday() == SU.weekday
                and self.subdiv in {"NS", "NL", "NT", "PE", "SK"}
            ):
                self[dt + rd(weekday=MO)] = name + " (Observed)"

        # Christmas Day
        name = "Christmas Day"
        dt = date(year, DEC, 25)
        self[dt] = name
        if self.observed and self._is_weekend(dt):
            self[dt + rd(days=2)] = name + " (Observed)"

        # Boxing Day
        name = "Boxing Day"
        dt = date(year, DEC, 26)
        self[dt] = name
        if self.observed and self._is_weekend(dt):
            self[dt + rd(days=2)] = name + " (Observed)"


class CA(Canada):
    pass


class CAN(Canada):
    pass<|MERGE_RESOLUTION|>--- conflicted
+++ resolved
@@ -13,7 +13,7 @@
 
 from dateutil.easter import easter
 from dateutil.relativedelta import relativedelta as rd
-from dateutil.relativedelta import MO, SU
+from dateutil.relativedelta import MO, FR, SU
 
 from holidays.constants import JAN, FEB, MAR, APR, MAY, JUN, JUL, AUG, SEP
 from holidays.constants import OCT, NOV, DEC
@@ -60,17 +60,8 @@
         # New Year's Day
         name = "New Year's Day"
         self[date(year, JAN, 1)] = name
-<<<<<<< HEAD
-        if self.observed and date(year, JAN, 1).weekday() == SU.weekday:
-            self[date(year, JAN, 1) + rd(days=+1)] = name + " (Observed)"
-        # The following year's observed New Year's Day can be in this year
-        # when it falls on a Friday (Jan 1st is a Saturday).
-        if self.observed and date(year, DEC, 31).weekday() == FR.weekday:
-            self[date(year, DEC, 31)] = name + " (Observed)"
-=======
-        if self.observed and date(year, JAN, 1).weekday() in WEEKEND:
+        if self.observed and self._is_weekend(date(year, JAN, 1)):
             self[date(year, JAN, 1) + rd(weekday=MO)] = name + " (Observed)"
->>>>>>> 75540117
 
         # Family Day / Louis Riel Day (MB) / Islander Day (PE)
         # / Heritage Day (NS, YT)
