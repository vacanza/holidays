#  holidays
#  --------
#  A fast, efficient Python library for generating country, province and state
#  specific sets of holidays on the fly. It aims to make determining whether a
#  specific date is a holiday as fast and flexible as possible.
#
#  Authors: Vacanza Team and individual contributors (see CONTRIBUTORS file)
#           dr-prodigy <dr.prodigy.github@gmail.com> (c) 2017-2023
#           ryanss <ryanssdev@icloud.com> (c) 2014-2017
#  Website: https://github.com/vacanza/holidays
#  License: MIT (see LICENSE file)

from datetime import date
from gettext import gettext as tr

from holidays.calendars.gregorian import APR, SEP
from holidays.constants import GOVERNMENT, OPTIONAL, PUBLIC
from holidays.groups import ChristianHolidays, InternationalHolidays, StaticHolidays
from holidays.observed_holiday_base import (
    ObservedHolidayBase,
    ALL_TO_NEAREST_MON,
    SAT_SUN_TO_NEXT_MON,
    SAT_SUN_TO_NEXT_MON_TUE,
    SUN_TO_NEXT_MON,
    SUN_TO_NEXT_TUE,
)


class Canada(ObservedHolidayBase, ChristianHolidays, InternationalHolidays, StaticHolidays):
    """Canada holidays.

    References:
        * <https://en.wikipedia.org/wiki/Public_holidays_in_Canada>
        * <https://web.archive.org/web/20130703014214/http://www.hrsdc.gc.ca/eng/labour/overviews/employment_standards/holidays.shtml>
        * <https://web.archive.org/web/20250330082640/https://www.alberta.ca/alberta-general-holidays>
        * <https://web.archive.org/web/20250403044407/https://www2.gov.bc.ca/gov/content/employment-business/employment-standards-advice/employment-standards/statutory-holidays>
        * <https://web.archive.org/web/20250427131243/https://web2.gov.mb.ca/laws/statutes/ccsm/r120e.php>
        * <https://web.archive.org/web/20250112160822/https://www2.gnb.ca/content/gnb/en/departments/elg/local_government/content/governance/content/days_of_rest_act.html>
        * <https://web.archive.org/web/20250405170509/https://www.ontario.ca/document/your-guide-employment-standards-act-0/public-holidays>
        * <https://archive.org/details/nunavut-day-designated-as-a-general-holiday-start-date>
        * <https://web.archive.org/web/20250116143344/https://www.officeholidays.com/countries/canada>
        * <https://web.archive.org/web/20250425120843/https://www.timeanddate.com/holidays/canada>
        * <https://web.archive.org/web/20250122122256/https://www.warmuseum.ca/firstworldwar/history/after-the-war/remembrance/remembrance-day/>
        * <https://web.archive.org/web/20250428153936/https://www.thecanadianencyclopedia.ca/en/article/thanksgiving-day>
        * <https://web.archive.org/web/20250428154427/https://recherche-collection-search.bac-lac.gc.ca/eng/home/record?idnumber=9326&app=diawlmking&ecopy=80003QJW>
        * <https://web.archive.org/web/20240915001506/https://www.britannica.com/topic/Victoria-Day>
        * [NT National Aboriginal Day](https://web.archive.org/web/20160623071755/http://www.daair.gov.nt.ca/_live/pages/wpPages/National_Aboriginal_Day.aspx)
        * [MB National Day for Truth and Reconciliation](https://web.archive.org/web/20240714223654/https://web2.gov.mb.ca/bills/43-1/b004e.php)
    """

    country = "CA"
    default_language = "en_CA"
    # %s (observed).
    observed_label = tr("%s (observed)")
    start_year = 1867
    subdivisions = (
        "AB",  # Alberta.
        "BC",  # British Columbia (Colombie-Britannique).
        "MB",  # Manitoba.
        "NB",  # New Brunswick (Nouveau-Brunswick).
        "NL",  # Newfoundland and Labrador (Terre-Neuve-et-Labrador).
        "NS",  # Nova Scotia (Nouvelle-Écosse).
        "NT",  # Northwest Territories (Territoires du Nord-Ouest).
        "NU",  # Nunavut.
        "ON",  # Ontario.
        "PE",  # Prince Edward Island (Île-du-Prince-Édouard).
        "QC",  # Quebec (Québec).
        "SK",  # Saskatchewan.
        "YT",  # Yukon.
    )
    subdivisions_aliases = {
        "Alberta": "AB",
        "British Columbia": "BC",
        "Colombie-Britannique": "BC",
        "Manitoba": "MB",
        "New Brunswick": "NB",
        "Nouveau-Brunswick": "NB",
        "Newfoundland and Labrador": "NL",
        "Terre-Neuve-et-Labrador": "NL",
        "Nova Scotia": "NS",
        "Nouvelle-Écosse": "NS",
        "Northwest Territories": "NT",
        "Territoires du Nord-Ouest": "NT",
        "Nunavut": "NU",
        "Ontario": "ON",
        "Prince Edward Island": "PE",
        "Île-du-Prince-Édouard": "PE",
        "Quebec": "QC",
        "Québec": "QC",
        "Saskatchewan": "SK",
        "Yukon": "YT",
    }
    supported_categories = (GOVERNMENT, OPTIONAL, PUBLIC)
    supported_languages = ("ar", "en_CA", "en_US", "fr", "th")

    def __init__(self, *args, **kwargs):
        ChristianHolidays.__init__(self)
        InternationalHolidays.__init__(self)
        StaticHolidays.__init__(self, CanadaStaticHolidays)
        kwargs.setdefault("observed_rule", SAT_SUN_TO_NEXT_MON)
        super().__init__(*args, **kwargs)

<<<<<<< HEAD
    def _get_nearest_monday(self, *args) -> date | None:
        return self._get_observed_date(date(self._year, *args), rule=ALL_TO_NEAREST_MON)

=======
>>>>>>> 05d291d4
    def _add_statutory_holidays(self):
        """Nationwide statutory holidays."""

        # New Year's Day.
        self._add_observed(self._add_new_years_day(tr("New Year's Day")))

        # Good Friday.
        self._add_good_friday(tr("Good Friday"))

        if self._year >= 1879:
            self._canada_day = self._add_holiday_jul_1(
                # Canada Day.
                tr("Canada Day")
                if self._year >= 1983
                # Dominion Day.
                else tr("Dominion Day")
            )

        if self._year >= 1894:
            # Labor Day.
            self._add_holiday_1st_mon_of_sep(tr("Labour Day"))

        # Christmas Day.
        self._add_christmas_day(tr("Christmas Day"))

    def _populate_public_holidays(self):
        self._add_statutory_holidays()

        self._add_observed(self._christmas_day)

    def _populate_government_holidays(self):
        """Holidays for federally regulated workplaces."""

        self._add_statutory_holidays()

        self._add_victoria_day()

        if self._year >= 1879:
            self._add_observed(self._canada_day)

        if self._year >= 2021:
            self._add_observed(
                # National Day for Truth and Reconciliation.
                self._add_holiday_sep_30(tr("National Day for Truth and Reconciliation"))
            )

        self._add_thanksgiving_day()

        if self._year >= 1931:
            # Remembrance Day.
            self._add_observed(self._add_remembrance_day(tr("Remembrance Day")))

        self._add_observed(self._christmas_day, rule=SAT_SUN_TO_NEXT_MON_TUE)

        self._add_observed(
            # Boxing Day.
            self._add_christmas_day_two(tr("Boxing Day")),
            rule=SAT_SUN_TO_NEXT_MON_TUE,
        )

    def _populate_optional_holidays(self):
        self._add_observed(
            # Christmas Day.
            self._add_christmas_day(tr("Christmas Day")),
            rule=SAT_SUN_TO_NEXT_MON_TUE,
        )

        self._add_observed(
            # Boxing Day.
            self._add_christmas_day_two(tr("Boxing Day")),
            rule=SAT_SUN_TO_NEXT_MON_TUE,
        )

    def _add_thanksgiving_day(self) -> None:
        """Adds Thanksgiving Day / Armistice Day.

        In 1921, Thanksgiving Day was moved to "Armistice Day" (1st Monday in the week of Nov 11).
        "Remembrance Day" and "Thanksgiving Day" split again in 1931, with Thanksgiving usually on
        the 2nd Monday of October — except in 1935, when it was delayed 10 days due to a General
        Election. It was finally fixed to the 2nd Monday of October permanently in 1957.
        """
        if self._year >= 1931:
            # Thanksgiving Day.
            name = tr("Thanksgiving Day")
            if self._year == 1935:
                self._add_holiday_oct_24(name)
            else:
                self._add_holiday_2nd_mon_of_oct(name)
        elif self._year >= 1921:
            # Armistice Day.
            self._add_holiday_1st_mon_before_nov_12(tr("Armistice Day"))

    def _add_victoria_day(self) -> None:
        """Adds Victoria Day.

        After Queen Victoria's death in 1901, an act of the Canadian Parliament established
        Victoria Day as a legal holiday, to be celebrated on May 24 (or on May 25 when
        May 24 fell on a Sunday). This was later moved to the Monday preceding May 24 in 1952.
        """
        # Victoria Day.
        name = tr("Victoria Day")
        if self._year >= 1953:
            self._add_holiday_1st_mon_before_may_24(name)
        elif self._year >= 1901:
            self._add_observed(self._add_holiday_may_24(name), rule=SUN_TO_NEXT_MON)

    def _populate_subdiv_ab_public_holidays(self):
        if self._year >= 1990:
            # Family Day.
            self._add_holiday_3rd_mon_of_feb(tr("Family Day"))

        self._add_victoria_day()

        if self._year >= 1879:
            self._add_observed(self._canada_day, rule=SUN_TO_NEXT_MON)

        self._add_thanksgiving_day()

        if self._year >= 1931:
            # Remembrance Day.
            self._add_observed(self._add_remembrance_day(tr("Remembrance Day")))

    def _populate_subdiv_ab_optional_holidays(self):
        # Easter Monday.
        self._add_easter_monday(tr("Easter Monday"))

        # https://en.wikipedia.org/wiki/Civic_Holiday#Alberta
        if self._year >= 1974:
            # Heritage Day.
            self._add_holiday_1st_mon_of_aug(tr("Heritage Day"))

        if self._year >= 2021:
            # National Day for Truth and Reconciliation.
            self._add_holiday_sep_30(tr("National Day for Truth and Reconciliation"))

        # Boxing Day.
        self._add_christmas_day_two(tr("Boxing Day"))

    def _populate_subdiv_bc_public_holidays(self):
        if self._year >= 2013:
            # Family Day.
            name = tr("Family Day")
            if self._year >= 2019:
                self._add_holiday_3rd_mon_of_feb(name)
            else:
                self._add_holiday_2nd_mon_of_feb(name)

        self._add_victoria_day()

        if self._year >= 1879:
            self._add_observed(self._canada_day, rule=SUN_TO_NEXT_MON)

        # https://en.wikipedia.org/wiki/Civic_Holiday#British_Columbia
        if self._year >= 1974:
            # British Columbia Day.
            self._add_holiday_1st_mon_of_aug(tr("British Columbia Day"))

        if self._year >= 2023:
            # National Day for Truth and Reconciliation.
            self._add_holiday_sep_30(tr("National Day for Truth and Reconciliation"))

        self._add_thanksgiving_day()

        if self._year >= 1931:
            # Remembrance Day.
            self._add_remembrance_day(tr("Remembrance Day"))

    def _populate_subdiv_mb_public_holidays(self):
        if self._year >= 2008:
            # Louis Riel Day.
            self._add_holiday_3rd_mon_of_feb(tr("Louis Riel Day"))

        self._add_victoria_day()

        if self._year >= 2024:
            self._add_observed(
                # National Day for Truth and Reconciliation.
                self._add_holiday_sep_30(tr("National Day for Truth and Reconciliation"))
            )

        self._add_thanksgiving_day()

    def _populate_subdiv_mb_optional_holidays(self):
        if self._year >= 1900:
            self._add_holiday_1st_mon_of_aug(
                # Terry Fox Day.
                tr("Terry Fox Day")
                if self._year >= 2015
                # Civic Holiday.
                else tr("Civic Holiday")
            )

        if self._year >= 1931:
            # Remembrance Day.
            self._add_remembrance_day(tr("Remembrance Day"))

    def _populate_subdiv_nb_public_holidays(self):
        if self._year >= 2018:
            # Family Day.
            self._add_holiday_3rd_mon_of_feb(tr("Family Day"))

        # https://en.wikipedia.org/wiki/Civic_Holiday#New_Brunswick
        if self._year >= 1975:
            # New Brunswick Day.
            self._add_holiday_1st_mon_of_aug(tr("New Brunswick Day"))

        if self._year >= 1931:
            # Remembrance Day.
            self._add_remembrance_day(tr("Remembrance Day"))

    def _populate_subdiv_nb_optional_holidays(self):
        self._add_victoria_day()

        self._add_thanksgiving_day()

        # Boxing Day.
        self._add_christmas_day_two(tr("Boxing Day"))

    def _populate_subdiv_nl_public_holidays(self):
        if self._year >= 1917:
            # Memorial Day.
            self._add_holiday_jul_1(tr("Memorial Day"))

        if self._year >= 1879:
            self._add_observed(self._canada_day)

        if self._year >= 1931:
            # Remembrance Day.
            self._add_observed(self._add_remembrance_day(tr("Remembrance Day")))

    def _populate_subdiv_nl_optional_holidays(self):
        if self._year >= 1900:
            self._move_holiday_forced(
                # Saint Patrick's Day.
                self._add_saint_patricks_day(tr("Saint Patrick's Day")),
                rule=ALL_TO_NEAREST_MON,
            )

        if self._year >= 1990:
            # Nearest Monday to April 23
            # 4/26 is the Monday closer to 4/23 in 2010
            # but the holiday was observed on 4/19? Crazy Newfies!

            # Saint George's Day.
            name = tr("Saint George's Day")

            if self._year == 2010:
                self._add_holiday_apr_19(name)
            else:
                # Prevents overlap with Good Friday.
                self._add_holiday(
                    name,
                    self._get_observed_date(date(self._year, APR, 23), rule=ALL_TO_NEAREST_MON),
                )

        if self._year >= 1997:
            self._move_holiday_forced(
                # Discovery Day.
                self._add_holiday_jun_24(tr("Discovery Day")),
                rule=ALL_TO_NEAREST_MON,
            )

        if self._year >= 1900:
            self._move_holiday_forced(
                # Orangemen's Day.
                self._add_holiday_jul_12(tr("Orangemen's Day")),
                rule=ALL_TO_NEAREST_MON,
            )

        self._add_thanksgiving_day()

        # Boxing Day.
        self._add_christmas_day_two(tr("Boxing Day"))

    def _populate_subdiv_ns_public_holidays(self):
        # https://web.archive.org/web/20240611215326/https://novascotia.ca/lae/employmentrights/NovaScotiaHeritageDay.asp
        if self._year >= 2015:
            # Heritage Day.
            self._add_holiday_3rd_mon_of_feb(tr("Heritage Day"))

        if self._year >= 1981:
            # Remembrance Day.
            self._add_observed(self._add_remembrance_day(tr("Remembrance Day")))

    def _populate_subdiv_ns_optional_holidays(self):
        if self._year >= 1996:
            # Natal Day.
            self._add_holiday_1st_mon_of_aug(tr("Natal Day"))

    def _populate_subdiv_nt_public_holidays(self):
        self._add_victoria_day()

        if self._year >= 2001:
            # National Aboriginal Day.
            self._add_holiday_jun_21(tr("National Aboriginal Day"))

        if self._year >= 1900:
            # Civic Holiday.
            self._add_holiday_1st_mon_of_aug(tr("Civic Holiday"))

        if self._year >= 2022:
            # National Day for Truth and Reconciliation.
            self._add_holiday_sep_30(tr("National Day for Truth and Reconciliation"))

        self._add_thanksgiving_day()

        if self._year >= 1931:
            # Remembrance Day.
            self._add_remembrance_day(tr("Remembrance Day"))

    def _populate_subdiv_nu_public_holidays(self):
        self._add_victoria_day()

        if self._year >= 2020:
            # Nunavut Day.
            self._add_holiday_jul_9(tr("Nunavut Day"))

        if self._year >= 1900:
            # Civic Holiday.
            self._add_holiday_1st_mon_of_aug(tr("Civic Holiday"))

        if self._year >= 2022:
            # National Day for Truth and Reconciliation.
            self._add_holiday_sep_30(tr("National Day for Truth and Reconciliation"))

        self._add_thanksgiving_day()

        if self._year >= 1931:
            # Remembrance Day.
            self._add_remembrance_day(tr("Remembrance Day"))

    def _populate_subdiv_nu_optional_holidays(self):
        if 2000 <= self._year <= 2019:
            # Nunavut Day.
            name = tr("Nunavut Day")
            if self._year == 2000:
                self._add_holiday_apr_1(name)
            else:
                self._add_holiday_jul_9(name)

    def _populate_subdiv_on_public_holidays(self):
        if self._year >= 2008:
            # Family Day.
            self._add_holiday_3rd_mon_of_feb(tr("Family Day"))

        self._add_victoria_day()

        self._add_thanksgiving_day()

        # Boxing Day.
        self._add_observed(self._add_christmas_day_two(tr("Boxing Day")), rule=SUN_TO_NEXT_TUE)

    def _populate_subdiv_on_optional_holidays(self):
        if self._year >= 1900:
            # Civic Holiday.
            self._add_holiday_1st_mon_of_aug(tr("Civic Holiday"))

    def _populate_subdiv_pe_public_holidays(self):
        if self._year >= 2009:
            # Islander Day.
            name = tr("Islander Day")
            if self._year >= 2010:
                self._add_holiday_3rd_mon_of_feb(name)
            else:
                self._add_holiday_2nd_mon_of_feb(name)

        if self._year >= 1879:
            self._add_observed(self._canada_day)

        if self._year >= 2022:
            # National Day for Truth and Reconciliation.
            self._add_holiday_sep_30(tr("National Day for Truth and Reconciliation"))

        if self._year >= 1931:
            # Remembrance Day.
            self._add_observed(self._add_remembrance_day(tr("Remembrance Day")))

    def _populate_subdiv_qc_public_holidays(self):
        if self._year >= 2003:
            # National Patriots' Day.
            self._add_holiday_1st_mon_before_may_24(tr("National Patriots' Day"))

        if self._year >= 1925:
            self._add_observed(
                # Saint John the Baptist Day.
                self._add_saint_johns_day(tr("Saint Jean Baptiste Day")),
                rule=SUN_TO_NEXT_MON,
            )

        if self._year >= 1879:
            self._add_observed(self._canada_day, rule=SUN_TO_NEXT_MON)

        self._add_thanksgiving_day()

    def _populate_subdiv_qc_optional_holidays(self):
        # Easter Monday.
        self._add_easter_monday(tr("Easter Monday"))

    def _populate_subdiv_sk_public_holidays(self):
        if self._year >= 2007:
            # Family Day.
            self._add_holiday_3rd_mon_of_feb(tr("Family Day"))

        self._add_victoria_day()

        if self._year >= 1879:
            self._add_observed(self._canada_day)

        # https://en.wikipedia.org/wiki/Civic_Holiday#Saskatchewan
        if self._year >= 1900:
            # Saskatchewan Day.
            self._add_holiday_1st_mon_of_aug(tr("Saskatchewan Day"))

        self._add_thanksgiving_day()

        if self._year >= 1931:
            # Remembrance Day.
            self._add_observed(self._add_remembrance_day(tr("Remembrance Day")))

    def _populate_subdiv_yt_public_holidays(self):
        self._add_victoria_day()

        if self._year >= 2017:
            # National Aboriginal Day.
            self._add_holiday_jun_21(tr("National Aboriginal Day"))

        if self._year >= 1879:
            self._add_observed(self._canada_day)

        if self._year >= 1912:
            # Discovery Day.
            self._add_holiday_3rd_mon_of_aug(tr("Discovery Day"))

        if self._year >= 2023:
            # National Day for Truth and Reconciliation.
            self._add_holiday_sep_30(tr("National Day for Truth and Reconciliation"))

        self._add_thanksgiving_day()

        if self._year >= 1931:
            # Remembrance Day.
            self._add_observed(self._add_remembrance_day(tr("Remembrance Day")))

    def _populate_subdiv_yt_optional_holidays(self):
        # Friday before the last Sunday in February
        if self._year >= 1976:
            # Heritage Day.
            self._add_holiday_2_days_prior_last_sun_of_feb(tr("Heritage Day"))


class CA(Canada):
    pass


class CAN(Canada):
    pass


class CanadaStaticHolidays:
    # Funeral of Queen Elizabeth II.
    queen_funeral = tr("Funeral of Her Majesty the Queen Elizabeth II")

    special_bc_public_holidays = {
        2022: (SEP, 19, queen_funeral),
    }

    special_nb_public_holidays = {
        2022: (SEP, 19, queen_funeral),
    }

    special_nl_public_holidays = {
        2022: (SEP, 19, queen_funeral),
    }

    special_ns_public_holidays = {
        2022: (SEP, 19, queen_funeral),
    }

    special_pe_public_holidays = {
        2022: (SEP, 19, queen_funeral),
    }

    special_yt_public_holidays = {
        2022: (SEP, 19, queen_funeral),
    }<|MERGE_RESOLUTION|>--- conflicted
+++ resolved
@@ -100,12 +100,6 @@
         kwargs.setdefault("observed_rule", SAT_SUN_TO_NEXT_MON)
         super().__init__(*args, **kwargs)
 
-<<<<<<< HEAD
-    def _get_nearest_monday(self, *args) -> date | None:
-        return self._get_observed_date(date(self._year, *args), rule=ALL_TO_NEAREST_MON)
-
-=======
->>>>>>> 05d291d4
     def _add_statutory_holidays(self):
         """Nationwide statutory holidays."""
 
