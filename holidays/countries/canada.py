--- conflicted
+++ resolved
@@ -75,17 +75,8 @@
         # New Year's Day
         name = self.translate("New Year's Day")
         self[date(year, JAN, 1)] = name
-<<<<<<< HEAD
-        if self.observed and date(year, JAN, 1).weekday() == SUN:
+        if self.observed and date(year, JAN, 1).weekday() in WEEKEND:
             self[date(year, JAN, 1) + rd(days=+1)] = f"{name} {self.translate('(Observed)')}"
-        # The following year's observed New Year's Day can be in this year
-        # when it falls on a Friday (Jan 1st is a Saturday).
-        if self.observed and date(year, DEC, 31).weekday() == FRI:
-            self[date(year, DEC, 31)] = f"{name} {self.translate('(Observed)')}"
-=======
-        if self.observed and date(year, JAN, 1).weekday() in WEEKEND:
-            self[date(year, JAN, 1) + rd(weekday=MO)] = name + " (Observed)"
->>>>>>> 4df0056f
 
         # Family Day / Louis Riel Day (MB) / Islander Day (PE)
         # / Heritage Day (NS, YT)
@@ -135,15 +126,9 @@
 
         easter_date = easter(year)
         # Good Friday
-<<<<<<< HEAD
         self[easter(year) + rd(weekday=FR(-1))] = self.translate("Good Friday")
         # Easter Monday
         self[easter(year) + rd(weekday=MO)] = self.translate("Easter Monday")
-=======
-        self[easter_date + rd(days=-2)] = "Good Friday"
-        # Easter Monday
-        self[easter_date + rd(days=+1)] = "Easter Monday"
->>>>>>> 4df0056f
 
         # St. George's Day
         if self.subdiv == "NL" and year >= 1990:
