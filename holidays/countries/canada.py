--- conflicted
+++ resolved
@@ -59,15 +59,9 @@
         # New Year's Day.
         name = _("New Year's Day")
         self[date(year, JAN, 1)] = name
-<<<<<<< HEAD
-        if self.observed and self._is_weekend(JAN, 1):
-            self[_get_nth_weekday_of_month(1, MON, JAN, year)] = (
-                _("%s (Observed)") % name
-=======
         if self.observed and self._is_weekend(year, JAN, 1):
             self[_get_nth_weekday_of_month(1, MON, JAN, year)] = (
                 self.tr("%s (Observed)") % name
->>>>>>> d34e0b3e
             )
 
         # Family Day / Louis Riel Day (MB) / Islander Day (PE)
@@ -78,34 +72,11 @@
             or (self.subdiv == "ON" and year >= 2008)
             or (self.subdiv == "NB" and year >= 2018)
         ):
-<<<<<<< HEAD
-            self[_get_nth_weekday_of_month(3, MON, FEB, year)] = _(
-=======
             self[_get_nth_weekday_of_month(3, MON, FEB, year)] = self.tr(
->>>>>>> d34e0b3e
                 "Family Day"
             )
         elif self.subdiv == "BC":
             if 2013 <= year <= 2018:
-<<<<<<< HEAD
-                self[_get_nth_weekday_of_month(2, MON, FEB, year)] = _(
-                    "Family Day"
-                )
-            elif year > 2018:
-                self[_get_nth_weekday_of_month(3, MON, FEB, year)] = _(
-                    "Family Day"
-                )
-        elif self.subdiv == "MB" and year >= 2008:
-            self[_get_nth_weekday_of_month(3, MON, FEB, year)] = _(
-                "Louis Riel Day"
-            )
-        elif self.subdiv == "PE" and year >= 2010:
-            self[_get_nth_weekday_of_month(3, MON, FEB, year)] = _(
-                "Islander Day"
-            )
-        elif self.subdiv == "PE" and year == 2009:
-            self[_get_nth_weekday_of_month(2, MON, FEB, year)] = _(
-=======
                 self[_get_nth_weekday_of_month(2, MON, FEB, year)] = self.tr(
                     "Family Day"
                 )
@@ -123,17 +94,12 @@
             )
         elif self.subdiv == "PE" and year == 2009:
             self[_get_nth_weekday_of_month(2, MON, FEB, year)] = self.tr(
->>>>>>> d34e0b3e
                 "Islander Day"
             )
         # http://novascotia.ca/lae/employmentrights/NovaScotiaHeritageDay.asp
         elif self.subdiv == "NS" and year >= 2015:
             # Heritage Day.
-<<<<<<< HEAD
-            self[_get_nth_weekday_of_month(3, MON, FEB, year)] = _(
-=======
             self[_get_nth_weekday_of_month(3, MON, FEB, year)] = self.tr(
->>>>>>> d34e0b3e
                 "Heritage Day"
             )
         elif self.subdiv == "YT" and year >= 1974:
@@ -199,11 +165,7 @@
             dt = self._get_nearest_monday(date(year, JUN, 24))
             self[dt] = _("Discovery Day")
         elif self.subdiv == "YT" and year >= 1912:
-<<<<<<< HEAD
-            self[_get_nth_weekday_of_month(3, MON, AUG, year)] = _(
-=======
             self[_get_nth_weekday_of_month(3, MON, AUG, year)] = self.tr(
->>>>>>> d34e0b3e
                 "Discovery Day"
             )
 
@@ -217,13 +179,9 @@
         dt = date(year, JUL, 1)
         self[dt] = name
         if year >= 1879 and self.observed and self._is_weekend(dt):
-<<<<<<< HEAD
-            self[_get_nth_weekday_from(1, MON, dt)] = _("%s (Observed)") % name
-=======
             self[_get_nth_weekday_from(1, MON, dt)] = (
                 self.tr("%s (Observed)") % name
             )
->>>>>>> d34e0b3e
 
         # Nunavut Day
         if self.subdiv == "NU":
@@ -238,59 +196,35 @@
 
         # Civic Holiday
         if year >= 1900 and self.subdiv in {"MB", "NT", "ON"}:
-<<<<<<< HEAD
-            self[_get_nth_weekday_of_month(1, MON, AUG, year)] = _(
-=======
-            self[_get_nth_weekday_of_month(1, MON, AUG, year)] = self.tr(
->>>>>>> d34e0b3e
+            self[_get_nth_weekday_of_month(1, MON, AUG, year)] = self.tr(
                 "Civic Holiday"
             )
         # https://en.wikipedia.org/wiki/Civic_Holiday#Alberta
         elif year >= 1974 and self.subdiv == "AB":
             # Heritage Day.
-<<<<<<< HEAD
-            self[_get_nth_weekday_of_month(1, MON, AUG, year)] = _(
-=======
-            self[_get_nth_weekday_of_month(1, MON, AUG, year)] = self.tr(
->>>>>>> d34e0b3e
+            self[_get_nth_weekday_of_month(1, MON, AUG, year)] = self.tr(
                 "Heritage Day"
             )
         # https://en.wikipedia.org/wiki/Civic_Holiday
         elif year >= 1974 and self.subdiv == "BC":
             # British Columbia Day.
-<<<<<<< HEAD
-            self[_get_nth_weekday_of_month(1, MON, AUG, year)] = _(
-=======
-            self[_get_nth_weekday_of_month(1, MON, AUG, year)] = self.tr(
->>>>>>> d34e0b3e
+            self[_get_nth_weekday_of_month(1, MON, AUG, year)] = self.tr(
                 "British Columbia Day"
             )
         # https://en.wikipedia.org/wiki/Civic_Holiday
         elif year >= 1900 and self.subdiv == "NB":
-<<<<<<< HEAD
-            self[_get_nth_weekday_of_month(1, MON, AUG, year)] = _(
-=======
-            self[_get_nth_weekday_of_month(1, MON, AUG, year)] = self.tr(
->>>>>>> d34e0b3e
+            self[_get_nth_weekday_of_month(1, MON, AUG, year)] = self.tr(
                 "New Brunswick Day"
             )
         # https://en.wikipedia.org/wiki/Civic_Holiday
         elif year >= 1900 and self.subdiv == "SK":
-<<<<<<< HEAD
-            self[_get_nth_weekday_of_month(1, MON, AUG, year)] = _(
-=======
-            self[_get_nth_weekday_of_month(1, MON, AUG, year)] = self.tr(
->>>>>>> d34e0b3e
+            self[_get_nth_weekday_of_month(1, MON, AUG, year)] = self.tr(
                 "Saskatchewan Day"
             )
 
         # Labour Day
         if year >= 1894:
-<<<<<<< HEAD
-            self[_get_nth_weekday_of_month(1, MON, SEP, year)] = _(
-=======
             self[_get_nth_weekday_of_month(1, MON, SEP, year)] = self.tr(
->>>>>>> d34e0b3e
                 "Labour Day"
             )
 
@@ -325,11 +259,7 @@
             if year == 1935:
                 self[date(1935, OCT, 25)] = _("Thanksgiving")
             else:
-<<<<<<< HEAD
-                self[_get_nth_weekday_of_month(2, MON, OCT, year)] = _(
-=======
                 self[_get_nth_weekday_of_month(2, MON, OCT, year)] = self.tr(
->>>>>>> d34e0b3e
                     "Thanksgiving"
                 )
 
@@ -344,11 +274,7 @@
                 and self.subdiv in {"NS", "NL", "NT", "PE", "SK"}
             ):
                 self[_get_nth_weekday_from(1, MON, dt)] = (
-<<<<<<< HEAD
-                    _("%s (Observed)") % name
-=======
                     self.tr("%s (Observed)") % name
->>>>>>> d34e0b3e
                 )
 
         # Christmas Day,
