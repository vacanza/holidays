#  python-holidays
#  ---------------
#  A fast, efficient Python library for generating country, province and state
#  specific sets of holidays on the fly. It aims to make determining whether a
#  specific date is a holiday as fast and flexible as possible.
#
#  Authors: dr-prodigy <dr.prodigy.github@gmail.com> (c) 2017-2023
#           ryanss <ryanssdev@icloud.com> (c) 2014-2017
#  Website: https://github.com/dr-prodigy/python-holidays
#  License: MIT (see LICENSE file)

from datetime import date
from gettext import gettext as tr

<<<<<<< HEAD
from holidays.calendars.gregorian import MAR, APR, JUN, JUL, MON, _get_nth_weekday_from
from holidays.constants import GOVERNMENT, OPTIONAL, PUBLIC
=======
from holidays.calendars.gregorian import MAR, APR, JUN, JUL
>>>>>>> 14a8cfa5
from holidays.groups import ChristianHolidays, InternationalHolidays
from holidays.observed_holiday_base import (
    ObservedHolidayBase,
    ALL_TO_NEAREST_MON,
    SAT_SUN_TO_NEXT_MON,
    SAT_SUN_TO_NEXT_MON_TUE,
    SUN_TO_NEXT_MON,
)


<<<<<<< HEAD
class Canada(HolidayBase, ChristianHolidays, InternationalHolidays):
    """
    References:
    - https://en.wikipedia.org/wiki/Public_holidays_in_Canada
    - https://web.archive.org/web/20130703014214/http://www.hrsdc.gc.ca/eng/labour/overviews/employment_standards/holidays.shtml  # noqa: E501
    - https://www.alberta.ca/alberta-general-holidays
    - https://www2.gov.bc.ca/gov/content/employment-business/employment-standards-advice/employment-standards/statutory-holidays  # noqa: E501
    - http://web2.gov.mb.ca/laws/statutes/ccsm/r120e.php
    - https://www2.gnb.ca/content/gnb/en/departments/elg/local_government/content/governance/content/days_of_rest_act.html  # noqa: E501
    - https://www.ontario.ca/document/your-guide-employment-standards-act-0/public-holidays
    - https://www.officeholidays.com/countries/canada/
    - https://www.timeanddate.com/holidays/canada/
    """

    country = "CA"
    default_language = "en"
    supported_categories = {GOVERNMENT, OPTIONAL, PUBLIC}
=======
class Canada(ObservedHolidayBase, ChristianHolidays, InternationalHolidays):
    country = "CA"
    default_language = "en"
    # %s (Observed).
    observed_label = tr("%s (Observed)")
>>>>>>> 14a8cfa5
    subdivisions = (
        "AB",
        "BC",
        "MB",
        "NB",
        "NL",
        "NS",
        "NT",
        "NU",
        "ON",
        "PE",
        "QC",
        "SK",
        "YT",
    )
    supported_languages = ("ar", "en", "fr", "th")

    def __init__(self, *args, **kwargs):
        ChristianHolidays.__init__(self)
        InternationalHolidays.__init__(self)
        super().__init__(observed_rule=SAT_SUN_TO_NEXT_MON, *args, **kwargs)

    def _get_nearest_monday(self, *args) -> date:
        return self._get_observed_date(date(self._year, *args), rule=ALL_TO_NEAREST_MON)

    def _add_common_holidays(self):
        """Nationwide statutory holidays."""

        # New Year's Day.
        self._add_observed(self._add_new_years_day(tr("New Year's Day")))

        # Good Friday.
        self._add_good_friday(tr("Good Friday"))

        if self._year >= 1879:
            name = (
                # Canada Day.
                tr("Canada Day")
                if self._year >= 1983
                # Dominion Day.
                else tr("Dominion Day")
            )
            self._canada_day = self._add_holiday_jul_1(name)

        if self._year >= 1894:
            # Labour Day.
            self._add_holiday_1st_mon_of_sep(tr("Labour Day"))

<<<<<<< HEAD
        # Christmas Day.
        self._add_christmas_day(tr("Christmas Day"))

    def _populate_public_holidays(self):
        if self._year <= 1866:
            return None

        self._add_common_holidays()

        self._add_observed(self._christmas_day)

    def _populate_government_holidays(self):
        """Holidays for federally regulated workplaces."""

        if self._year <= 1866:
            return None

        self._add_common_holidays()

        if self._year >= 1953:
            # Victoria Day.
            self._add_holiday_1st_mon_before_may_24(tr("Victoria Day"))

        if self._year >= 1879:
            self._add_observed(self._canada_day)

        if self._year >= 2021:
            self._add_observed(
                # National Day for Truth and Reconciliation.
                self._add_holiday_sep_30(tr("National Day for Truth and Reconciliation"))
            )

        self._add_thanksgiving_day()

        if self._year >= 1931:
            # Remembrance Day.
            self._add_observed(self._add_remembrance_day(tr("Remembrance Day")))

        self._add_observed(self._christmas_day, days=+2)
=======
        self._add_observed(
            # Christmas Day.
            self._add_christmas_day(tr("Christmas Day")),
            rule=SAT_SUN_TO_NEXT_MON_TUE,
        )
>>>>>>> 14a8cfa5

        self._add_observed(
            # Boxing Day.
            self._add_christmas_day_two(tr("Boxing Day")),
            rule=SAT_SUN_TO_NEXT_MON_TUE,
        )

    def _populate_optional_holidays(self):
        if self._year <= 1866:
            return None

        # Christmas Day.
        self._add_observed(self._add_christmas_day(tr("Christmas Day")), days=+2)

        # Boxing Day.
        self._add_observed(self._add_christmas_day_two(tr("Boxing Day")), days=+2)

    def _add_thanksgiving_day(self):
        if self._year >= 1931:
            # Thanksgiving Day.
            name = tr("Thanksgiving Day")
            # in 1935, Canadian Thanksgiving was moved due to the General
            # Election falling on the second Monday of October
            # http://tiny.cc/can_thkgvg
            if self._year == 1935:
                self._add_holiday_oct_25(name)
            else:
                self._add_holiday_2nd_mon_of_oct(name)

    def _add_subdiv_ab_public_holidays(self):
        if self._year >= 1990:
            # Family Day.
            self._add_holiday_3rd_mon_of_feb(tr("Family Day"))

        if self._year >= 1953:
            # Victoria Day.
            self._add_holiday_1st_mon_before_may_24(tr("Victoria Day"))

        if self._year >= 1879:
            self._add_observed(self._canada_day, include_sat=False)

        self._add_thanksgiving_day()

        if self._year >= 1931:
            # Remembrance Day.
            self._add_observed(self._add_remembrance_day(tr("Remembrance Day")))

    def _add_subdiv_ab_optional_holidays(self):
        # Easter Monday.
        self._add_easter_monday(tr("Easter Monday"))

        # https://en.wikipedia.org/wiki/Civic_Holiday#Alberta
        if self._year >= 1974:
            # Heritage Day.
            self._add_holiday_1st_mon_of_aug(tr("Heritage Day"))

        if self._year >= 2021:
            # National Day for Truth and Reconciliation.
            self._add_holiday_sep_30(tr("National Day for Truth and Reconciliation"))

        # Boxing Day.
        self._add_christmas_day_two(tr("Boxing Day"))

    def _add_subdiv_bc_public_holidays(self):
        if self._year >= 2013:
            name = tr("Family Day")
            if self._year >= 2019:
                self._add_holiday_3rd_mon_of_feb(name)
            else:
                self._add_holiday_2nd_mon_of_feb(name)

        if self._year >= 1953:
            # Victoria Day.
            self._add_holiday_1st_mon_before_may_24(tr("Victoria Day"))

        if self._year >= 1879:
            self._add_observed(self._canada_day, include_sat=False)

        # https://en.wikipedia.org/wiki/Civic_Holiday#British_Columbia
        if self._year >= 1974:
            # British Columbia Day.
            self._add_holiday_1st_mon_of_aug(tr("British Columbia Day"))

        if self._year == 2022:
            # Funeral of Queen Elizabeth II.
            self._add_holiday_sep_19(tr("Funeral of Her Majesty the Queen Elizabeth II"))

        if self._year >= 2023:
            # National Day for Truth and Reconciliation.
            self._add_holiday_sep_30(tr("National Day for Truth and Reconciliation"))

        self._add_thanksgiving_day()

        if self._year >= 1931:
            # Remembrance Day.
            self._add_remembrance_day(tr("Remembrance Day"))

    def _add_subdiv_mb_public_holidays(self):
        if self._year >= 2008:
            # Louis Riel Day.
            self._add_holiday_3rd_mon_of_feb(tr("Louis Riel Day"))

        if self._year >= 1953:
            # Victoria Day.
            self._add_holiday_1st_mon_before_may_24(tr("Victoria Day"))

        self._add_thanksgiving_day()

    def _add_subdiv_mb_optional_holidays(self):
        if self._year >= 1900:
            name = (
                # Terry Fox Day.
                tr("Terry Fox Day")
                if self._year >= 2015
                # Civic Holiday.
                else tr("Civic Holiday")
            )
            self._add_holiday_1st_mon_of_aug(name)

        if self._year >= 1931:
            # Remembrance Day.
            self._add_remembrance_day(tr("Remembrance Day"))

    def _add_subdiv_nb_public_holidays(self):
        if self._year >= 2018:
            # Family Day.
            self._add_holiday_3rd_mon_of_feb(tr("Family Day"))

        # https://en.wikipedia.org/wiki/Civic_Holiday#New_Brunswick
        if self._year >= 1975:
            # New Brunswick Day.
            self._add_holiday_1st_mon_of_aug(tr("New Brunswick Day"))

        if self._year == 2022:
            # Funeral of Queen Elizabeth II.
            self._add_holiday_sep_19(tr("Funeral of Her Majesty the Queen Elizabeth II"))

        if self._year >= 1931:
            # Remembrance Day.
            self._add_remembrance_day(tr("Remembrance Day"))

    def _add_subdiv_nb_optional_holidays(self):
        if self._year >= 1953:
            # Victoria Day.
            self._add_holiday_1st_mon_before_may_24(tr("Victoria Day"))

        self._add_thanksgiving_day()

        # Boxing Day.
        self._add_christmas_day_two(tr("Boxing Day"))

    def _add_subdiv_nl_public_holidays(self):
        if self._year >= 1917:
            # Memorial Day.
            self._add_holiday_jul_1(tr("Memorial Day"))

        if self._year >= 1879:
            self._add_observed(self._canada_day)

        if self._year == 2022:
            # Funeral of Queen Elizabeth II.
            self._add_holiday_sep_19(tr("Funeral of Her Majesty the Queen Elizabeth II"))

        if self._year >= 1931:
            # Remembrance Day.
            self._add_observed(self._add_remembrance_day(tr("Remembrance Day")))

    def _add_subdiv_nl_optional_holidays(self):
        if self._year >= 1900:
            # St. Patrick's Day.
            self._add_holiday(tr("St. Patrick's Day"), self._get_nearest_monday(MAR, 17))

        if self._year >= 1990:
            # Nearest Monday to April 23
            # 4/26 is the Monday closer to 4/23 in 2010
            # but the holiday was observed on 4/19? Crazy Newfies!
            dt = date(2010, APR, 19) if self._year == 2010 else self._get_nearest_monday(APR, 23)
            # St. George's Day.
            self._add_holiday(tr("St. George's Day"), dt)

        if self._year >= 1997:
            # Discovery Day.
            self._add_holiday(tr("Discovery Day"), self._get_nearest_monday(JUN, 24))

        if self._year >= 1900:
            # Orangemen's Day.
            self._add_holiday(tr("Orangemen's Day"), self._get_nearest_monday(JUL, 12))

        self._add_thanksgiving_day()

<<<<<<< HEAD
        # Boxing Day.
        self._add_christmas_day_two(tr("Boxing Day"))
=======
        if self._year >= 1931:
            # Remembrance Day.
            self._add_observed(
                self._add_remembrance_day(tr("Remembrance Day")), rule=SUN_TO_NEXT_MON
            )
>>>>>>> 14a8cfa5

    def _add_subdiv_ns_public_holidays(self):
        # http://novascotia.ca/lae/employmentrights/NovaScotiaHeritageDay.asp
        if self._year >= 2015:
            # Heritage Day.
            self._add_holiday_3rd_mon_of_feb(tr("Heritage Day"))

        if self._year == 2022:
            # Funeral of Queen Elizabeth II.
            self._add_holiday_sep_19(tr("Funeral of Her Majesty the Queen Elizabeth II"))

        if self._year >= 1981:
            # Remembrance Day.
<<<<<<< HEAD
            self._add_observed(self._add_remembrance_day(tr("Remembrance Day")))
=======
            self._add_observed(
                self._add_remembrance_day(tr("Remembrance Day")), rule=SUN_TO_NEXT_MON
            )
>>>>>>> 14a8cfa5

    def _add_subdiv_ns_optional_holidays(self):
        if self._year >= 1996:
            # Natal Day.
            self._add_holiday_1st_mon_of_aug(tr("Natal Day"))

    def _add_subdiv_nt_public_holidays(self):
        if self._year >= 1953:
            # Victoria Day.
            self._add_holiday_1st_mon_before_may_24(tr("Victoria Day"))

        if self._year >= 1996:
            # National Aboriginal Day.
            self._add_holiday_jun_21(tr("National Aboriginal Day"))

        if self._year >= 1900:
            # Civic Holiday.
            self._add_holiday_1st_mon_of_aug(tr("Civic Holiday"))

        if self._year >= 2022:
            # National Day for Truth and Reconciliation.
            self._add_holiday_sep_30(tr("National Day for Truth and Reconciliation"))

        self._add_thanksgiving_day()

        if self._year >= 1931:
            # Remembrance Day.
<<<<<<< HEAD
            self._add_remembrance_day(tr("Remembrance Day"))
=======
            self._add_observed(
                self._add_remembrance_day(tr("Remembrance Day")), rule=SUN_TO_NEXT_MON
            )
>>>>>>> 14a8cfa5

    def _add_subdiv_nu_public_holidays(self):
        if self._year >= 1953:
            # Victoria Day.
            self._add_holiday_1st_mon_before_may_24(tr("Victoria Day"))

<<<<<<< HEAD
        if self._year >= 1900:
            # Civic Holiday.
            self._add_holiday_1st_mon_of_aug(tr("Civic Holiday"))
=======
        if self._year >= 2000:
            dt = (APR, 1) if self._year == 2000 else (JUL, 9)
            # Nunavut Day.
            self._add_observed(self._add_holiday(tr("Nunavut Day"), dt), rule=SUN_TO_NEXT_MON)
>>>>>>> 14a8cfa5

        if self._year >= 2022:
            # National Day for Truth and Reconciliation.
            self._add_holiday_sep_30(tr("National Day for Truth and Reconciliation"))

        self._add_thanksgiving_day()

        if self._year >= 1931:
            # Remembrance Day.
            self._add_remembrance_day(tr("Remembrance Day"))

    def _add_subdiv_nu_optional_holidays(self):
        if self._year >= 2000:
            # Nunavut Day.
            name = tr("Nunavut Day")
            if self._year == 2000:
                self._add_holiday_apr_1(name)
            else:
                self._add_holiday_jul_9(name)

    def _add_subdiv_on_public_holidays(self):
        if self._year >= 2008:
            # Family Day.
            self._add_holiday_3rd_mon_of_feb(tr("Family Day"))

        if self._year >= 1953:
            # Victoria Day.
            self._add_holiday_1st_mon_before_may_24(tr("Victoria Day"))

        self._add_thanksgiving_day()

        self._add_observed(
            self._add_christmas_day_two(tr("Boxing Day")), include_sat=False, days=+2
        )

    def _add_subdiv_on_optional_holidays(self):
        if self._year >= 1900:
            # Civic Holiday.
            self._add_holiday_1st_mon_of_aug(tr("Civic Holiday"))

    def _add_subdiv_pe_public_holidays(self):
        if self._year >= 2009:
            # Islander Day.
            name = tr("Islander Day")
            if self._year >= 2010:
                self._add_holiday_3rd_mon_of_feb(name)
            else:
                self._add_holiday_2nd_mon_of_feb(name)

        if self._year >= 1879:
            self._add_observed(self._canada_day)

        if self._year == 2022:
            # Funeral of Queen Elizabeth II.
            self._add_holiday_sep_19(tr("Funeral of Her Majesty the Queen Elizabeth II"))

        if self._year >= 2022:
            # National Day for Truth and Reconciliation.
            self._add_holiday_sep_30(tr("National Day for Truth and Reconciliation"))

        if self._year >= 1931:
            # Remembrance Day.
<<<<<<< HEAD
            self._add_observed(self._add_remembrance_day(tr("Remembrance Day")))
=======
            self._add_observed(
                self._add_remembrance_day(tr("Remembrance Day")), rule=SUN_TO_NEXT_MON
            )
>>>>>>> 14a8cfa5

    def _add_subdiv_qc_public_holidays(self):
        if self._year >= 2003:
            # National Patriots' Day.
            self._add_holiday_1st_mon_before_may_24(tr("National Patriots' Day"))

        if self._year >= 1925:
            self._add_observed(
                # St. Jean Baptiste Day.
                self._add_saint_johns_day(tr("St. Jean Baptiste Day")),
                rule=SUN_TO_NEXT_MON,
            )

        if self._year >= 1879:
            self._add_observed(self._canada_day, include_sat=False)

        self._add_thanksgiving_day()

    def _add_subdiv_qc_optional_holidays(self):
        # Easter Monday.
        self._add_easter_monday(tr("Easter Monday"))

    def _add_subdiv_sk_public_holidays(self):
        if self._year >= 2007:
            # Family Day.
            self._add_holiday_3rd_mon_of_feb(tr("Family Day"))

        if self._year >= 1953:
            # Victoria Day.
            self._add_holiday_1st_mon_before_may_24(tr("Victoria Day"))

        if self._year >= 1879:
            self._add_observed(self._canada_day)

        # https://en.wikipedia.org/wiki/Civic_Holiday#Saskatchewan
        if self._year >= 1900:
            # Saskatchewan Day.
            self._add_holiday_1st_mon_of_aug(tr("Saskatchewan Day"))

        self._add_thanksgiving_day()

        if self._year >= 1931:
            # Remembrance Day.
<<<<<<< HEAD
            self._add_observed(self._add_remembrance_day(tr("Remembrance Day")))
=======
            self._add_observed(
                self._add_remembrance_day(tr("Remembrance Day")), rule=SUN_TO_NEXT_MON
            )

    def _add_subdiv_yt_holidays(self):
        # start date?
        # https://www.britannica.com/topic/Heritage-Day-Canadian-holiday
        # Heritage Day was created in 1973
        # by the Heritage Canada Foundation
        # therefore, start date is not earlier than 1974
        # http://heritageyukon.ca/programs/heritage-day
        # https://en.wikipedia.org/wiki/Family_Day_(Canada)#Yukon_Heritage_Day
        # Friday before the last Sunday in February
        if self._year >= 1974:
            self._add_holiday_2_days_prior_last_sun_of_feb(tr("Heritage Day"))
>>>>>>> 14a8cfa5

    def _add_subdiv_yt_public_holidays(self):
        if self._year >= 1953:
            # Victoria Day.
            self._add_holiday_1st_mon_before_may_24(tr("Victoria Day"))

        if self._year >= 2017:
            # National Aboriginal Day.
            self._add_holiday_jun_21(tr("National Aboriginal Day"))

        if self._year >= 1879:
            self._add_observed(self._canada_day)

        if self._year >= 1912:
            # Discovery Day.
            self._add_holiday_3rd_mon_of_aug(tr("Discovery Day"))

        if self._year == 2022:
            # Funeral of Queen Elizabeth II.
            self._add_holiday_sep_19(tr("Funeral of Her Majesty the Queen Elizabeth II"))

        if self._year >= 2023:
            # National Day for Truth and Reconciliation.
            self._add_holiday_sep_30(tr("National Day for Truth and Reconciliation"))

        self._add_thanksgiving_day()

        if self._year >= 1931:
            # Remembrance Day.
            self._add_observed(self._add_remembrance_day(tr("Remembrance Day")))

    def _add_subdiv_yt_optional_holidays(self):
        # Friday before the last Sunday in February
        if self._year >= 1976:
            self._add_holiday_2_days_prior_last_sun_of_feb(tr("Heritage Day"))


class CA(Canada):
    pass


class CAN(Canada):
    pass<|MERGE_RESOLUTION|>--- conflicted
+++ resolved
@@ -12,12 +12,8 @@
 from datetime import date
 from gettext import gettext as tr
 
-<<<<<<< HEAD
-from holidays.calendars.gregorian import MAR, APR, JUN, JUL, MON, _get_nth_weekday_from
+from holidays.calendars.gregorian import MAR, APR, JUN, JUL
 from holidays.constants import GOVERNMENT, OPTIONAL, PUBLIC
-=======
-from holidays.calendars.gregorian import MAR, APR, JUN, JUL
->>>>>>> 14a8cfa5
 from holidays.groups import ChristianHolidays, InternationalHolidays
 from holidays.observed_holiday_base import (
     ObservedHolidayBase,
@@ -25,11 +21,11 @@
     SAT_SUN_TO_NEXT_MON,
     SAT_SUN_TO_NEXT_MON_TUE,
     SUN_TO_NEXT_MON,
+    SUN_TO_NEXT_TUE,
 )
 
 
-<<<<<<< HEAD
-class Canada(HolidayBase, ChristianHolidays, InternationalHolidays):
+class Canada(ObservedHolidayBase, ChristianHolidays, InternationalHolidays):
     """
     References:
     - https://en.wikipedia.org/wiki/Public_holidays_in_Canada
@@ -45,14 +41,9 @@
 
     country = "CA"
     default_language = "en"
-    supported_categories = {GOVERNMENT, OPTIONAL, PUBLIC}
-=======
-class Canada(ObservedHolidayBase, ChristianHolidays, InternationalHolidays):
-    country = "CA"
-    default_language = "en"
     # %s (Observed).
     observed_label = tr("%s (Observed)")
->>>>>>> 14a8cfa5
+    supported_categories = {GOVERNMENT, OPTIONAL, PUBLIC}
     subdivisions = (
         "AB",
         "BC",
@@ -101,7 +92,6 @@
             # Labour Day.
             self._add_holiday_1st_mon_of_sep(tr("Labour Day"))
 
-<<<<<<< HEAD
         # Christmas Day.
         self._add_christmas_day(tr("Christmas Day"))
 
@@ -140,19 +130,11 @@
             # Remembrance Day.
             self._add_observed(self._add_remembrance_day(tr("Remembrance Day")))
 
-        self._add_observed(self._christmas_day, days=+2)
-=======
+        self._add_observed(self._christmas_day, rule=SAT_SUN_TO_NEXT_MON_TUE)
+
+        # Boxing Day.
         self._add_observed(
-            # Christmas Day.
-            self._add_christmas_day(tr("Christmas Day")),
-            rule=SAT_SUN_TO_NEXT_MON_TUE,
-        )
->>>>>>> 14a8cfa5
-
-        self._add_observed(
-            # Boxing Day.
-            self._add_christmas_day_two(tr("Boxing Day")),
-            rule=SAT_SUN_TO_NEXT_MON_TUE,
+            self._add_christmas_day_two(tr("Boxing Day")), rule=SAT_SUN_TO_NEXT_MON_TUE
         )
 
     def _populate_optional_holidays(self):
@@ -160,10 +142,14 @@
             return None
 
         # Christmas Day.
-        self._add_observed(self._add_christmas_day(tr("Christmas Day")), days=+2)
+        self._add_observed(
+            self._add_christmas_day(tr("Christmas Day")), rule=SAT_SUN_TO_NEXT_MON_TUE
+        )
 
         # Boxing Day.
-        self._add_observed(self._add_christmas_day_two(tr("Boxing Day")), days=+2)
+        self._add_observed(
+            self._add_christmas_day_two(tr("Boxing Day")), rule=SAT_SUN_TO_NEXT_MON_TUE
+        )
 
     def _add_thanksgiving_day(self):
         if self._year >= 1931:
@@ -187,7 +173,7 @@
             self._add_holiday_1st_mon_before_may_24(tr("Victoria Day"))
 
         if self._year >= 1879:
-            self._add_observed(self._canada_day, include_sat=False)
+            self._add_observed(self._canada_day, rule=SUN_TO_NEXT_MON)
 
         self._add_thanksgiving_day()
 
@@ -224,7 +210,7 @@
             self._add_holiday_1st_mon_before_may_24(tr("Victoria Day"))
 
         if self._year >= 1879:
-            self._add_observed(self._canada_day, include_sat=False)
+            self._add_observed(self._canada_day, rule=SUN_TO_NEXT_MON)
 
         # https://en.wikipedia.org/wiki/Civic_Holiday#British_Columbia
         if self._year >= 1974:
@@ -338,16 +324,8 @@
 
         self._add_thanksgiving_day()
 
-<<<<<<< HEAD
         # Boxing Day.
         self._add_christmas_day_two(tr("Boxing Day"))
-=======
-        if self._year >= 1931:
-            # Remembrance Day.
-            self._add_observed(
-                self._add_remembrance_day(tr("Remembrance Day")), rule=SUN_TO_NEXT_MON
-            )
->>>>>>> 14a8cfa5
 
     def _add_subdiv_ns_public_holidays(self):
         # http://novascotia.ca/lae/employmentrights/NovaScotiaHeritageDay.asp
@@ -361,13 +339,7 @@
 
         if self._year >= 1981:
             # Remembrance Day.
-<<<<<<< HEAD
-            self._add_observed(self._add_remembrance_day(tr("Remembrance Day")))
-=======
-            self._add_observed(
-                self._add_remembrance_day(tr("Remembrance Day")), rule=SUN_TO_NEXT_MON
-            )
->>>>>>> 14a8cfa5
+            self._add_observed(self._add_remembrance_day(tr("Remembrance Day")))
 
     def _add_subdiv_ns_optional_holidays(self):
         if self._year >= 1996:
@@ -395,29 +367,16 @@
 
         if self._year >= 1931:
             # Remembrance Day.
-<<<<<<< HEAD
             self._add_remembrance_day(tr("Remembrance Day"))
-=======
-            self._add_observed(
-                self._add_remembrance_day(tr("Remembrance Day")), rule=SUN_TO_NEXT_MON
-            )
->>>>>>> 14a8cfa5
 
     def _add_subdiv_nu_public_holidays(self):
         if self._year >= 1953:
             # Victoria Day.
             self._add_holiday_1st_mon_before_may_24(tr("Victoria Day"))
 
-<<<<<<< HEAD
         if self._year >= 1900:
             # Civic Holiday.
             self._add_holiday_1st_mon_of_aug(tr("Civic Holiday"))
-=======
-        if self._year >= 2000:
-            dt = (APR, 1) if self._year == 2000 else (JUL, 9)
-            # Nunavut Day.
-            self._add_observed(self._add_holiday(tr("Nunavut Day"), dt), rule=SUN_TO_NEXT_MON)
->>>>>>> 14a8cfa5
 
         if self._year >= 2022:
             # National Day for Truth and Reconciliation.
@@ -449,9 +408,7 @@
 
         self._add_thanksgiving_day()
 
-        self._add_observed(
-            self._add_christmas_day_two(tr("Boxing Day")), include_sat=False, days=+2
-        )
+        self._add_observed(self._add_christmas_day_two(tr("Boxing Day")), rule=SUN_TO_NEXT_TUE)
 
     def _add_subdiv_on_optional_holidays(self):
         if self._year >= 1900:
@@ -480,13 +437,7 @@
 
         if self._year >= 1931:
             # Remembrance Day.
-<<<<<<< HEAD
-            self._add_observed(self._add_remembrance_day(tr("Remembrance Day")))
-=======
-            self._add_observed(
-                self._add_remembrance_day(tr("Remembrance Day")), rule=SUN_TO_NEXT_MON
-            )
->>>>>>> 14a8cfa5
+            self._add_observed(self._add_remembrance_day(tr("Remembrance Day")))
 
     def _add_subdiv_qc_public_holidays(self):
         if self._year >= 2003:
@@ -501,7 +452,7 @@
             )
 
         if self._year >= 1879:
-            self._add_observed(self._canada_day, include_sat=False)
+            self._add_observed(self._canada_day, rule=SUN_TO_NEXT_MON)
 
         self._add_thanksgiving_day()
 
@@ -530,25 +481,7 @@
 
         if self._year >= 1931:
             # Remembrance Day.
-<<<<<<< HEAD
-            self._add_observed(self._add_remembrance_day(tr("Remembrance Day")))
-=======
-            self._add_observed(
-                self._add_remembrance_day(tr("Remembrance Day")), rule=SUN_TO_NEXT_MON
-            )
-
-    def _add_subdiv_yt_holidays(self):
-        # start date?
-        # https://www.britannica.com/topic/Heritage-Day-Canadian-holiday
-        # Heritage Day was created in 1973
-        # by the Heritage Canada Foundation
-        # therefore, start date is not earlier than 1974
-        # http://heritageyukon.ca/programs/heritage-day
-        # https://en.wikipedia.org/wiki/Family_Day_(Canada)#Yukon_Heritage_Day
-        # Friday before the last Sunday in February
-        if self._year >= 1974:
-            self._add_holiday_2_days_prior_last_sun_of_feb(tr("Heritage Day"))
->>>>>>> 14a8cfa5
+            self._add_observed(self._add_remembrance_day(tr("Remembrance Day")))
 
     def _add_subdiv_yt_public_holidays(self):
         if self._year >= 1953:
