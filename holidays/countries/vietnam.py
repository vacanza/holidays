#  python-holidays
#  ---------------
#  A fast, efficient Python library for generating country, province and state
#  specific sets of holidays on the fly. It aims to make determining whether a
#  specific date is a holiday as fast and flexible as possible.
#
#  Authors: dr-prodigy <maurizio.montel@gmail.com> (c) 2017-2022
#           ryanss <ryanssdev@icloud.com> (c) 2014-2017
#  Website: https://github.com/dr-prodigy/python-holidays
#  License: MIT (see LICENSE file)

from datetime import date

from dateutil.relativedelta import relativedelta as rd
from dateutil.relativedelta import SA, SU

# Installation: pip install korean_lunar_calendar
# URL: https://github.com/usingsky/korean_lunar_calendar_py/
from korean_lunar_calendar import KoreanLunarCalendar

<<<<<<< HEAD
from holidays.constants import JAN, APR, MAY, SEP
=======
from holidays.constants import JAN, APR, MAY, SEP, WEEKEND
>>>>>>> 2cc31518
from holidays.holiday_base import HolidayBase


class Vietnam(HolidayBase):
    """
    https://publicholidays.vn/
    http://vbpl.vn/TW/Pages/vbpqen-toanvan.aspx?ItemID=11013 Article.115
    https://www.timeanddate.com/holidays/vietnam/
    """

    country = "VN"

    def __init__(self, **kwargs):
        self.korean_cal = KoreanLunarCalendar()
        HolidayBase.__init__(self, **kwargs)

    def _add_observed(self, holiday: date) -> None:
        if holiday.weekday() in WEEKEND:
            next_workday = holiday + rd(days=+1)
            while next_workday.weekday() in WEEKEND or self.get(next_workday):
                next_workday += rd(days=+1)
            self[next_workday] = self[holiday] + " observed"

    def _populate(self, year):
        super()._populate(year)

        # New Year's Day
<<<<<<< HEAD
        name = "International New Year's Day"
        first_date = date(year, JAN, 1)
        self[first_date] = name
        if self.observed:
            self[first_date] = name
            if first_date.weekday() == SA.weekday:
                self[first_date + rd(days=+2)] = name + " observed"
            elif first_date.weekday() == SU.weekday:
                self[first_date + rd(days=+1)] = name + " observed"

        # Lunar New Year
        name = [
            "Vietnamese New Year",  # index: 0
            "The second day of Tet Holiday",  # index: 1
            "The third day of Tet Holiday",  # index: 2
            "The forth day of Tet Holiday",  # index: 3
            "The fifth day of Tet Holiday",  # index: 4
            "Vietnamese New Year's Eve",  # index: -1
        ]
        dt = self.get_solar_date(year, 1, 1)
        new_year_date = date(dt.year, dt.month, dt.day)
        if self.observed:
            for i in range(-1, 5, 1):
                tet_day = new_year_date + rd(days=+i)
                self[tet_day] = name[i]
=======
        self[date(year, JAN, 1)] = "International New Year's Day"
>>>>>>> 2cc31518

        # Vietnamese Kings' Commemoration Day
        # https://en.wikipedia.org/wiki/H%C3%B9ng_Kings%27_Festival
        if year >= 2007:
            hol_date = self.get_solar_date(year, 3, 10)
            self[hol_date] = "Hung Kings Commemoration Day"

        # Liberation Day/Reunification Day
        self[date(year, APR, 30)] = "Liberation Day/Reunification Day"

        # International Labor Day
        self[date(year, MAY, 1)] = "International Labor Day"

        # Independence Day
        self[date(year, SEP, 2)] = "Independence Day"

        if self.observed:
            for dt in sorted(list(self.keys())):
                if dt.year == year:
                    self._add_observed(dt)

        # Lunar New Year
        names = (
            (-1, "Vietnamese New Year's Eve"),
            (0, "Vietnamese New Year"),
            (1, "The second day of Tet Holiday"),
            (2, "The third day of Tet Holiday"),
            (3, "The forth day of Tet Holiday"),
            (4, "The fifth day of Tet Holiday"),
        )
        hol_date = self.get_solar_date(year, 1, 1)
        for d, name in names:
            self[(hol_date + rd(days=+d))] = name

    # convert lunar calendar date to solar
    def get_solar_date(self, year, month, day):
        self.korean_cal.setLunarDate(year, month, day, False)
        return date(
            self.korean_cal.solarYear,
            self.korean_cal.solarMonth,
            self.korean_cal.solarDay,
        )


class VN(Vietnam):
    pass


class VNM(Vietnam):
    pass<|MERGE_RESOLUTION|>--- conflicted
+++ resolved
@@ -12,17 +12,12 @@
 from datetime import date
 
 from dateutil.relativedelta import relativedelta as rd
-from dateutil.relativedelta import SA, SU
 
 # Installation: pip install korean_lunar_calendar
 # URL: https://github.com/usingsky/korean_lunar_calendar_py/
 from korean_lunar_calendar import KoreanLunarCalendar
 
-<<<<<<< HEAD
 from holidays.constants import JAN, APR, MAY, SEP
-=======
-from holidays.constants import JAN, APR, MAY, SEP, WEEKEND
->>>>>>> 2cc31518
 from holidays.holiday_base import HolidayBase
 
 
@@ -40,9 +35,9 @@
         HolidayBase.__init__(self, **kwargs)
 
     def _add_observed(self, holiday: date) -> None:
-        if holiday.weekday() in WEEKEND:
+        if self._is_weekend(holiday):
             next_workday = holiday + rd(days=+1)
-            while next_workday.weekday() in WEEKEND or self.get(next_workday):
+            while self._is_weekend(next_workday) or self.get(next_workday):
                 next_workday += rd(days=+1)
             self[next_workday] = self[holiday] + " observed"
 
@@ -50,35 +45,7 @@
         super()._populate(year)
 
         # New Year's Day
-<<<<<<< HEAD
-        name = "International New Year's Day"
-        first_date = date(year, JAN, 1)
-        self[first_date] = name
-        if self.observed:
-            self[first_date] = name
-            if first_date.weekday() == SA.weekday:
-                self[first_date + rd(days=+2)] = name + " observed"
-            elif first_date.weekday() == SU.weekday:
-                self[first_date + rd(days=+1)] = name + " observed"
-
-        # Lunar New Year
-        name = [
-            "Vietnamese New Year",  # index: 0
-            "The second day of Tet Holiday",  # index: 1
-            "The third day of Tet Holiday",  # index: 2
-            "The forth day of Tet Holiday",  # index: 3
-            "The fifth day of Tet Holiday",  # index: 4
-            "Vietnamese New Year's Eve",  # index: -1
-        ]
-        dt = self.get_solar_date(year, 1, 1)
-        new_year_date = date(dt.year, dt.month, dt.day)
-        if self.observed:
-            for i in range(-1, 5, 1):
-                tet_day = new_year_date + rd(days=+i)
-                self[tet_day] = name[i]
-=======
         self[date(year, JAN, 1)] = "International New Year's Day"
->>>>>>> 2cc31518
 
         # Vietnamese Kings' Commemoration Day
         # https://en.wikipedia.org/wiki/H%C3%B9ng_Kings%27_Festival
