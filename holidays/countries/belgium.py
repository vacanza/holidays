#  holidays
#  --------
#  A fast, efficient Python library for generating country, province and state
#  specific sets of holidays on the fly. It aims to make determining whether a
#  specific date is a holiday as fast and flexible as possible.
#
#  Authors: Vacanza Team and individual contributors (see CONTRIBUTORS file)
#           dr-prodigy <dr.prodigy.github@gmail.com> (c) 2017-2023
#           ryanss <ryanssdev@icloud.com> (c) 2014-2017
#  Website: https://github.com/vacanza/holidays
#  License: MIT (see LICENSE file)

from gettext import gettext as tr

from holidays.constants import BANK, PUBLIC
from holidays.groups import ChristianHolidays, InternationalHolidays
from holidays.holiday_base import HolidayBase


class Belgium(HolidayBase, ChristianHolidays, InternationalHolidays):
    """Belgium holidays.

    References:
        * <https://en.wikipedia.org/wiki/Public_holidays_in_Belgium>
<<<<<<< HEAD
        * <https://web.archive.org/web/20250331001402/https://www.belgium.be/nl/over_belgie/land/belgie_in_een_notendop/feestdagen>
        * <https://nl.wikipedia.org/wiki/Feestdagen_in_Belgi%C3%AB>
        * <https://web.archive.org/web/20240816004739/https://www.nbb.be/en/about-national-bank/national-bank-belgium/public-holidays>
=======
        * <https://www.belgium.be/nl/over_belgie/land/belgie_in_een_notendop/feestdagen>
        * <https://nl.wikipedia.org/wiki/Feestdagen_in_België>
        * <https://www.nbb.be/en/about-national-bank/national-bank-belgium/public-holidays>
>>>>>>> d2fde708
    """

    country = "BE"
    default_language = "nl"
    supported_categories = (BANK, PUBLIC)
    supported_languages = ("de", "en_US", "fr", "nl", "uk")

    def __init__(self, *args, **kwargs):
        ChristianHolidays.__init__(self)
        InternationalHolidays.__init__(self)
        super().__init__(*args, **kwargs)

    def _populate_public_holidays(self):
        # New Year's Day.
        self._add_new_years_day(tr("Nieuwjaar"))

        # Easter Sunday.
        self._add_easter_sunday(tr("Pasen"))

        # Easter Monday.
        self._add_easter_monday(tr("Paasmaandag"))

        # Labor Day.
        self._add_labor_day(tr("Dag van de Arbeid"))

        # Ascension Day.
        self._add_ascension_thursday(tr("O. L. H. Hemelvaart"))

        # Whit Sunday.
        self._add_whit_sunday(tr("Pinksteren"))

        # Whit Monday.
        self._add_whit_monday(tr("Pinkstermaandag"))

        # National Day.
        self._add_holiday_jul_21(tr("Nationale feestdag"))

        # Assumption Day.
        self._add_assumption_of_mary_day(tr("O. L. V. Hemelvaart"))

        # All Saints' Day.
        self._add_all_saints_day(tr("Allerheiligen"))

        # Armistice Day.
        self._add_remembrance_day(tr("Wapenstilstand"))

        # Christmas Day.
        self._add_christmas_day(tr("Kerstmis"))

    def _populate_bank_holidays(self):
        # Good Friday.
        self._add_good_friday(tr("Goede Vrijdag"))

        # Friday after Ascension Day.
        self._add_holiday_40_days_past_easter(tr("Vrijdag na O. L. H. Hemelvaart"))

        # Bank Holiday.
        self._add_christmas_day_two(tr("Banksluitingsdag"))


class BE(Belgium):
    pass


class BEL(Belgium):
    pass<|MERGE_RESOLUTION|>--- conflicted
+++ resolved
@@ -22,15 +22,9 @@
 
     References:
         * <https://en.wikipedia.org/wiki/Public_holidays_in_Belgium>
-<<<<<<< HEAD
         * <https://web.archive.org/web/20250331001402/https://www.belgium.be/nl/over_belgie/land/belgie_in_een_notendop/feestdagen>
-        * <https://nl.wikipedia.org/wiki/Feestdagen_in_Belgi%C3%AB>
+        * <https://nl.wikipedia.org/wiki/Feestdagen_in_België>
         * <https://web.archive.org/web/20240816004739/https://www.nbb.be/en/about-national-bank/national-bank-belgium/public-holidays>
-=======
-        * <https://www.belgium.be/nl/over_belgie/land/belgie_in_een_notendop/feestdagen>
-        * <https://nl.wikipedia.org/wiki/Feestdagen_in_België>
-        * <https://www.nbb.be/en/about-national-bank/national-bank-belgium/public-holidays>
->>>>>>> d2fde708
     """
 
     country = "BE"
