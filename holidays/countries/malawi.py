#  python-holidays
#  ---------------
#  A fast, efficient Python library for generating country, province and state
#  specific sets of holidays on the fly. It aims to make determining whether a
#  specific date is a holiday as fast and flexible as possible.
#
#  Authors: dr-prodigy <maurizio.montel@gmail.com> (c) 2017-2022
#           ryanss <ryanssdev@icloud.com> (c) 2014-2017
#  Website: https://github.com/dr-prodigy/python-holidays
#  License: MIT (see LICENSE file)

from datetime import date

from dateutil.easter import easter
from dateutil.relativedelta import relativedelta as rd
from dateutil.relativedelta import MO

<<<<<<< HEAD
from holidays.constants import JAN, MAR, MAY, JUL, OCT, DEC, SAT, SUN
=======
from holidays.constants import WEEKEND, JAN, MAR, MAY, JUL, OCT, DEC
>>>>>>> d37b6650
from holidays.holiday_base import HolidayBase


class Malawi(HolidayBase):
    """
    https://www.officeholidays.com/countries/malawi
    https://www.timeanddate.com/holidays/malawi/
    """

    country = "MW"

    def _populate(self, year):
        # Observed since 2000
        if year <= 1999:
            return
        super()._populate(year)

        self[date(year, JAN, 1)] = "New Year's Day"

        easter_date = easter(year)
        self[easter_date + rd(days=-2)] = "Good Friday"
        self[easter_date + rd(days=+1)] = "Easter Monday"

        self[date(year, JAN, 15)] = "John Chilembwe Day"
        self[date(year, MAR, 3)] = "Martyrs Day"
        self[date(year, MAY, 1)] = "Labour Day"
        self[date(year, MAY, 14)] = "Kamuzu Day"
        self[date(year, JUL, 6)] = "Independence Day"
        self[date(year, OCT, 15)] = "Mother's Day"
        self[date(year, DEC, 25)] = "Christmas Day"
        self[date(year, DEC, 26)] = "Boxing Day"

        if self.observed:
            for k, v in list(self.items()):
                if k.weekday() in WEEKEND and k.year == year:
                    self[k + rd(weekday=MO)] = v + " (Observed)"


class MW(Malawi):
    pass


class MWI(Malawi):
    pass<|MERGE_RESOLUTION|>--- conflicted
+++ resolved
@@ -15,11 +15,7 @@
 from dateutil.relativedelta import relativedelta as rd
 from dateutil.relativedelta import MO
 
-<<<<<<< HEAD
-from holidays.constants import JAN, MAR, MAY, JUL, OCT, DEC, SAT, SUN
-=======
-from holidays.constants import WEEKEND, JAN, MAR, MAY, JUL, OCT, DEC
->>>>>>> d37b6650
+from holidays.constants import JAN, MAR, MAY, JUL, OCT, DEC
 from holidays.holiday_base import HolidayBase
 
 
@@ -54,7 +50,7 @@
 
         if self.observed:
             for k, v in list(self.items()):
-                if k.weekday() in WEEKEND and k.year == year:
+                if self._is_weekend(k) and k.year == year:
                     self[k + rd(weekday=MO)] = v + " (Observed)"
 
 
