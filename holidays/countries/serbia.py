#  python-holidays
#  ---------------
#  A fast, efficient Python library for generating country, province and state
#  specific sets of holidays on the fly. It aims to make determining whether a
#  specific date is a holiday as fast and flexible as possible.
#
#  Authors: dr-prodigy <dr.prodigy.github@gmail.com> (c) 2017-2023
#           ryanss <ryanssdev@icloud.com> (c) 2014-2017
#  Website: https://github.com/dr-prodigy/python-holidays
#  License: MIT (see LICENSE file)

from datetime import date
from datetime import timedelta as td

from dateutil.easter import EASTER_ORTHODOX, easter

<<<<<<< HEAD
from holidays.constants import WEEKEND, JAN, FEB, MAY, NOV
=======
from holidays.constants import JAN, FEB, MAY, NOV, SUN
>>>>>>> ee5c45ac
from holidays.holiday_base import HolidayBase


class Serbia(HolidayBase):
    """
    https://en.wikipedia.org/wiki/Public_holidays_in_Serbia
    """

    country = "RS"

    def _populate(self, year):
        super()._populate(year)

        # New Year's Day
        name = "Нова година"
        self[date(year, JAN, 1)] = name
        self[date(year, JAN, 2)] = name
        if self.observed and self._is_weekend(year, JAN, 1):
            self[date(year, JAN, 3)] = name + " (Observed)"
        # Orthodox Christmas
        name = "Божић"
        self[date(year, JAN, 7)] = name
        # Statehood day
        name = "Дан државности Србије"
        self[date(year, FEB, 15)] = name
        self[date(year, FEB, 16)] = name
        if self.observed and self._is_weekend(year, FEB, 15):
            self[date(year, FEB, 17)] = name + " (Observed)"
        # International Workers' Day
        name = "Празник рада"
        self[date(year, MAY, 1)] = name
        self[date(year, MAY, 2)] = name
        easter_date = easter(year, method=EASTER_ORTHODOX)
        if self.observed and self._is_weekend(date(year, MAY, 1)):
            if date(year, MAY, 2) == easter_date:
                self[date(year, MAY, 4)] = name + " (Observed)"
            else:
                self[date(year, MAY, 3)] = name + " (Observed)"
        # Armistice day
        name = "Дан примирја у Првом светском рату"
        self[date(year, NOV, 11)] = name
        if self.observed and self._is_sunday(year, NOV, 11):
            self[date(year, NOV, 12)] = name + " (Observed)"
        # Easter
        self[easter_date + td(days=-2)] = "Велики петак"
        self[easter_date + td(days=-1)] = "Велика субота"
        self[easter_date] = "Васкрс"
        self[easter_date + td(days=+1)] = "Други дан Васкрса"


class RS(Serbia):
    pass


class SRB(Serbia):
    pass<|MERGE_RESOLUTION|>--- conflicted
+++ resolved
@@ -14,11 +14,7 @@
 
 from dateutil.easter import EASTER_ORTHODOX, easter
 
-<<<<<<< HEAD
-from holidays.constants import WEEKEND, JAN, FEB, MAY, NOV
-=======
-from holidays.constants import JAN, FEB, MAY, NOV, SUN
->>>>>>> ee5c45ac
+from holidays.constants import JAN, FEB, MAY, NOV
 from holidays.holiday_base import HolidayBase
 
 
