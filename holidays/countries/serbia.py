--- conflicted
+++ resolved
@@ -36,22 +36,7 @@
         name = self.tr("Нова година")
         self[date(year, JAN, 1)] = name
         self[date(year, JAN, 2)] = name
-<<<<<<< HEAD
         if self.observed and self._is_weekend(JAN, 1):
-            self[date(year, JAN, 3)] = name + " (Observed)"
-        # Orthodox Christmas
-        name = "Божић"
-        self[date(year, JAN, 7)] = name
-        # Statehood day
-        name = "Дан државности Србије"
-        self[date(year, FEB, 15)] = name
-        self[date(year, FEB, 16)] = name
-        if self.observed and self._is_weekend(FEB, 15):
-            self[date(year, FEB, 17)] = name + " (Observed)"
-        # International Workers' Day
-        name = "Празник рада"
-=======
-        if self.observed and self._is_weekend(year, JAN, 1):
             self[date(year, JAN, 3)] = self.tr("%s (Слободан дан)") % name
 
         # Orthodox Christmas.
@@ -61,14 +46,13 @@
         name = self.tr("Дан државности Србије")
         self[date(year, FEB, 15)] = name
         self[date(year, FEB, 16)] = name
-        if self.observed and self._is_weekend(year, FEB, 15):
+        if self.observed and self._is_weekend(FEB, 15):
             self[date(year, FEB, 17)] = self.tr("%s (Слободан дан)") % name
 
         easter_date = easter(year, method=EASTER_ORTHODOX)
 
         # International Workers' Day.
         name = self.tr("Празник рада")
->>>>>>> b34ba9af
         self[date(year, MAY, 1)] = name
         self[date(year, MAY, 2)] = name
         if self.observed and self._is_weekend(date(year, MAY, 1)):
