--- conflicted
+++ resolved
@@ -16,11 +16,7 @@
 from dateutil.relativedelta import MO
 from dateutil.relativedelta import relativedelta as rd
 
-<<<<<<< HEAD
-from holidays.constants import WEEKEND, JAN, FEB, MAY, JUN, AUG, OCT, DEC
-=======
-from holidays.constants import JAN, MAY, AUG, OCT, DEC, SUN
->>>>>>> ee5c45ac
+from holidays.constants import JAN, MAY, AUG, OCT, DEC
 from holidays.holiday_base import HolidayBase
 
 
@@ -35,45 +31,12 @@
     def _populate(self, year):
         def _add_with_observed(hol_date: date, hol_name: str) -> None:
             self[hol_date] = hol_name
-            if self.observed and hol_date.weekday() == SUN:
+            if self.observed and self._is_sunday(hol_date):
                 self[hol_date + td(days=+1)] = f"{hol_name} (Observed)"
 
         super()._populate(year)
 
         # New Year's Day
-<<<<<<< HEAD
-        name = "New Year's Day"
-        _date = date(year, JAN, 1)
-        if self.observed and self._is_sunday(_date):
-            self[_date + rd(weekday=MO(+1))] = name + " (Observed)"
-        else:
-            self[_date] = name
-
-        # Valentine's Day
-        self[date(year, FEB, 14)] = "Valentine's Day"
-
-        # Mother's Day
-        self[date(year, MAY, 1) + rd(weekday=SU(+2))] = "Mother's Day"
-
-        # Labour Day
-        name = "Labour Day"
-        _date = date(year, MAY, 23)
-        if self.observed and self._is_sunday(_date):
-            self[_date + rd(weekday=MO)] = name + " (Observed)"
-        else:
-            self[_date] = name
-
-        # Father's Day
-        self[date(year, JUN, 1) + rd(weekday=SU(+3))] = "Father's Day"
-
-        # Emancipation Day
-        name = "Emancipation Day"
-        _date = date(year, AUG, 1)
-        if self.observed and self._is_sunday(_date):
-            self[_date + rd(weekday=MO)] = name + " (Observed)"
-        else:
-            self[_date] = name
-=======
         _add_with_observed(date(year, JAN, 1), "New Year's Day")
 
         # Labour Day
@@ -86,7 +49,6 @@
         # Emancipation Day
         if year >= 1998:
             _add_with_observed(date(year, AUG, 1), "Emancipation Day")
->>>>>>> ee5c45ac
 
         # Independence Day
         _add_with_observed(date(year, AUG, 6), "Independence Day")
@@ -98,7 +60,7 @@
         dt = date(year, DEC, 25)
         name = "Christmas Day"
         self[dt] = name
-        if self.observed and dt.weekday() == SUN:
+        if self.observed and self._is_sunday(dt):
             self[dt + td(days=+2)] = f"{name} (Observed)"
 
         # Boxing Day
