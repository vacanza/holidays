#  python-holidays
#  ---------------
#  A fast, efficient Python library for generating country, province and state
#  specific sets of holidays on the fly. It aims to make determining whether a
#  specific date is a holiday as fast and flexible as possible.
#
#  Authors: dr-prodigy <dr.prodigy.github@gmail.com> (c) 2017-2023
#           ryanss <ryanssdev@icloud.com> (c) 2014-2017
#  Website: https://github.com/dr-prodigy/python-holidays
#  License: MIT (see LICENSE file)

from datetime import timedelta as td
from gettext import gettext as tr

from holidays.calendars import _HebrewLunisolar
from holidays.calendars.hebrew import (
    HANUKKAH,
    INDEPENDENCE_DAY,
    LAG_BAOMER,
    PASSOVER,
    PURIM,
    ROSH_HASHANAH,
    SHAVUOT,
    SUKKOT,
    YOM_KIPPUR,
)
from holidays.constants import OPTIONAL, PUBLIC, SCHOOL
from holidays.observed_holiday_base import (
    ObservedHolidayBase,
    MON_TO_NEXT_TUE,
    THU_TO_PREV_WED,
    FRI_TO_PREV_WED,
    FRI_TO_PREV_THU,
    SAT_TO_PREV_THU,
    SAT_TO_NEXT_SUN,
    SUN_TO_NEXT_MON,
)


class Israel(ObservedHolidayBase):
    """
    Israel holidays.

    References:
      - https://en.wikipedia.org/wiki/Public_holidays_in_Israel

    """

    country = "IL"
<<<<<<< HEAD
    default_language = "he"
    # %s (Observed).
    observed_label = tr("(נצפה) %s")
    supported_categories = {OPTIONAL, PUBLIC, SCHOOL}
    supported_languages = ("en_US", "he", "uk")
=======
    observed_label = "%s (Observed)"
    supported_categories = (OPTIONAL, PUBLIC, SCHOOL)
>>>>>>> de9997f4

    def __init__(self, *args, **kwargs):
        kwargs.setdefault("observed_rule", FRI_TO_PREV_THU + SAT_TO_PREV_THU)
        super().__init__(*args, **kwargs)

    def _get_holiday(self, holiday: str):
        return _HebrewLunisolar._get_holiday(holiday, self._year)

    def _populate_public_holidays(self):
        if self._year <= 1947:
            return None

        if self._year >= 2101:
            raise NotImplementedError

        # Rosh Hashanah (New Year).
        name = tr("ראש השנה")
        rosh_hashanah_dt = self._get_holiday(ROSH_HASHANAH)
        self._add_holiday(name, rosh_hashanah_dt)
        self._add_holiday(name, rosh_hashanah_dt + td(days=+1))

        # Yom Kippur (Day of Atonement).
        self._add_holiday(tr("יום כיפור"), self._get_holiday(YOM_KIPPUR))

        # Sukkot (Feast of Tabernacles).
        name = tr("סוכות")
        sukkot_dt = self._get_holiday(SUKKOT)
        self._add_holiday(name, sukkot_dt)
        # Simchat Torah / Shemini Atzeret.
        self._add_holiday(tr("שמחת תורה/שמיני עצרת"), sukkot_dt + td(days=+7))

        passover_dt = self._get_holiday(PASSOVER)
        # Pesach (Passover).
        self._add_holiday(tr("פסח"), passover_dt)
        # Shvi'i shel Pesach (Seventh day of Passover)
        self._add_holiday(tr("שביעי של פסח"), passover_dt + td(days=+6))

        # Yom Ha-Atzmaut (Independence Day).
        name = tr("יום העצמאות")
        independence_day_dt = self._get_holiday(INDEPENDENCE_DAY)
        rule = FRI_TO_PREV_THU + SAT_TO_PREV_THU
        if self._year >= 2004:
            rule += MON_TO_NEXT_TUE
        is_observed, _ = self._add_observed(independence_day_dt, name, rule)
        if not is_observed:
            self._add_holiday(name, independence_day_dt)

        # Shavuot.
        self._add_holiday(tr("שבועות"), self._get_holiday(SHAVUOT))

    def _populate_optional_holidays(self):
        if self._year <= 1947:
            return None

        if self._year >= 2101:
            raise NotImplementedError

        sukkot_dt = self._get_holiday(SUKKOT)
        for offset in range(1, 6):
            # Chol HaMoed Sukkot (Feast of Tabernacles holiday).
            self._add_holiday(tr("חול המועד סוכות"), sukkot_dt + td(days=offset))

        if self._year >= 2008:
            # Sigd.
            self._add_holiday(tr("סיגד"), self._get_holiday(YOM_KIPPUR) + td(days=+49))

        # Purim.
        self._add_holiday(tr("פורים"), self._get_holiday(PURIM))

        passover_dt = self._get_holiday(PASSOVER)
        for offset in range(1, 6):
            # Chol HaMoed Pesach (Passover holiday).
            self._add_holiday(tr("חול המועד פסח"), passover_dt + td(days=offset))

        if self._year >= 1963:
            # Yom Hazikaron (Fallen Soldiers and Victims of Terrorism Remembrance Day).
            name = tr("יום הזיכרון לחללי מערכות ישראל ונפגעי פעולות האיבה")
            remembrance_day_dt = self._get_holiday(INDEPENDENCE_DAY) + td(days=-1)
            rule = THU_TO_PREV_WED + FRI_TO_PREV_WED
            if self._year >= 2004:
                rule += SUN_TO_NEXT_MON
            is_observed, _ = self._add_observed(remembrance_day_dt, name, rule)
            if not is_observed:
                self._add_holiday(name, remembrance_day_dt)

        if self._year >= 1967:
            # Yom Yerushalayim (Jerusalem Day).
            self._add_holiday(tr("יום ירושלים"), self._get_holiday(LAG_BAOMER) + td(days=+10))

        # Tisha B'Av (Tisha B'Av, fast).
        name = tr("תשעה באב")
        tisha_bav_dt = self._get_holiday("TISHA_BAV")
        is_observed, _ = self._add_observed(tisha_bav_dt, name, SAT_TO_NEXT_SUN)
        if not is_observed:
            self._add_holiday(name, tisha_bav_dt)

    def _populate_school_holidays(self):
        if self._year <= 1947:
            return None

        if self._year >= 2101:
            raise NotImplementedError

        sukkot_dt = self._get_holiday(SUKKOT)
        for offset in range(1, 6):
            # Chol HaMoed Sukkot (Feast of Tabernacles holiday).
            self._add_holiday(tr("חול המועד סוכות"), sukkot_dt + td(days=offset))

        for year in (self._year - 1, self._year):
            hanukkah_dt = _HebrewLunisolar._get_holiday(HANUKKAH, year)
            for offset in range(8):
                # Hanukkah.
                self._add_holiday(tr("חנוכה"), hanukkah_dt + td(days=offset))

        # Ta`anit Ester (Fast of Esther).
        name = tr("תענית אסתר")
        purim_dt = self._get_holiday(PURIM)
        taanit_ester_dt = purim_dt + td(days=-1)
        is_observed, _ = self._add_observed(taanit_ester_dt, name, SAT_TO_PREV_THU)
        if not is_observed:
            self._add_holiday(name, taanit_ester_dt)

        # Purim.
        self._add_holiday(tr("פורים"), purim_dt)

        passover_dt = self._get_holiday(PASSOVER)
        for offset in range(1, 6):
            # Chol HaMoed Pesach (Passover holiday).
            self._add_holiday(tr("חול המועד פסח"), passover_dt + td(days=offset))

        # Lag Ba'omer (Lag BaOmer).
        self._add_holiday(tr('ל"ג בעומר'), self._get_holiday(LAG_BAOMER))


class IL(Israel):
    pass


class ISR(Israel):
    pass<|MERGE_RESOLUTION|>--- conflicted
+++ resolved
@@ -47,16 +47,11 @@
     """
 
     country = "IL"
-<<<<<<< HEAD
     default_language = "he"
     # %s (Observed).
     observed_label = tr("(נצפה) %s")
-    supported_categories = {OPTIONAL, PUBLIC, SCHOOL}
+    supported_categories = (OPTIONAL, PUBLIC, SCHOOL)
     supported_languages = ("en_US", "he", "uk")
-=======
-    observed_label = "%s (Observed)"
-    supported_categories = (OPTIONAL, PUBLIC, SCHOOL)
->>>>>>> de9997f4
 
     def __init__(self, *args, **kwargs):
         kwargs.setdefault("observed_rule", FRI_TO_PREV_THU + SAT_TO_PREV_THU)
