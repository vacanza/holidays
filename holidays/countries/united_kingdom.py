--- conflicted
+++ resolved
@@ -54,11 +54,7 @@
                 self[date(year, JAN, 2) + rd(days=+1)] = name + " (Observed)"
 
         # St. Patrick's Day
-<<<<<<< HEAD
-        if self.country in ('UK', 'Northern Ireland'):
-=======
-        if self.country in ("UK", "Northern Ireland", "Ireland"):
->>>>>>> 10aa24a6
+        if self.country in ("UK", "Northern Ireland"):
             name = "St. Patrick's Day"
             if self.country == "UK":
                 name += " [Northern Ireland]"
@@ -112,12 +108,7 @@
         # UnitedKingdom exclusive holidays
 
         # Good Friday
-<<<<<<< HEAD
         self[easter(year) + rd(weekday=FR(-1))] = "Good Friday"
-=======
-        if self.country != "Ireland":
-            self[easter(year) + rd(weekday=FR(-1))] = "Good Friday"
->>>>>>> 10aa24a6
 
         # Easter Monday
         if self.country != "Scotland":
@@ -129,11 +120,7 @@
         # May Day bank holiday (first Monday in May)
         if year >= 1978:
             name = "May Day"
-<<<<<<< HEAD
             if year == 2020:
-=======
-            if year == 2020 and self.country != "Ireland":
->>>>>>> 10aa24a6
                 # Moved to Friday to mark 75th anniversary of VE Day.
                 self[date(year, MAY, 8)] = name
             else:
@@ -157,23 +144,12 @@
                     self[dt + rd(days=+1)] = name
 
         # Spring bank holiday (last Monday in May)
-<<<<<<< HEAD
         name = "Spring Bank Holiday"
         if year == 2012:
             self[date(year, JUN, 4)] = name
         elif year >= 1971:
             self[date(year, MAY, 31) + rd(weekday=MO(-1))] = name
 
-        # Late Summer bank holiday (last Monday in August)
-        if self.country not in ('Scotland') and year >= 1971:
-=======
-        if self.country != "Ireland":
-            name = "Spring Bank Holiday"
-            if year == 2012:
-                self[date(year, JUN, 4)] = name
-            elif year >= 1971:
-                self[date(year, MAY, 31) + rd(weekday=MO(-1))] = name
-
         # June bank holiday (first Monday in June)
         if self.country == "Ireland":
             self[date(year, JUN, 1) + rd(weekday=MO)] = "June Bank Holiday"
@@ -201,15 +177,12 @@
             self[date(year, AUG, 1) + rd(weekday=MO)] = name
 
         # Late Summer bank holiday (last Monday in August)
-        if self.country not in ("Scotland", "Ireland") and year >= 1971:
->>>>>>> 10aa24a6
+        if self.country not in ('Scotland') and year >= 1971:
             name = "Late Summer Bank Holiday"
             if self.country == "UK":
                 name += " [England, Wales, Northern Ireland]"
             self[date(year, AUG, 31) + rd(weekday=MO(-1))] = name
 
-<<<<<<< HEAD
-=======
         # October Bank Holiday (last Monday in October)
         if self.country == "Ireland":
             name = "October Bank Holiday"
@@ -230,7 +203,6 @@
         elif self.observed and date(year, DEC, 25).weekday() == SUN:
             self[date(year, DEC, 27)] = name + " (Observed)"
 
->>>>>>> 10aa24a6
         # Boxing Day
         name = "Boxing Day"
         self[date(year, DEC, 26)] = name
@@ -240,7 +212,6 @@
             self[date(year, DEC, 28)] = name + " (Observed)"
 
         # Special holidays
-<<<<<<< HEAD
         if year == 1977:
             self[date(year, JUN, 7)] = "Silver Jubilee of Elizabeth II"
         elif year == 1981:
@@ -255,25 +226,6 @@
             self[date(year, JUN, 5)] = "Diamond Jubilee of Elizabeth II"
         elif year == 2022:
             self[date(year, JUN, 3)] = "Platinum Jubilee of Elizabeth II"
-=======
-        if self.country != "Ireland":
-            if year == 1977:
-                self[date(year, JUN, 7)] = "Silver Jubilee of Elizabeth II"
-            elif year == 1981:
-                self[date(year, JUL, 29)] = "Wedding of Charles and Diana"
-            elif year == 1999:
-                self[date(year, DEC, 31)] = "Millennium Celebrations"
-            elif year == 2002:
-                self[date(year, JUN, 3)] = "Golden Jubilee of Elizabeth II"
-            elif year == 2011:
-                self[date(year, APR, 29)] = (
-                    "Wedding of William and" " Catherine"
-                )
-            elif year == 2012:
-                self[date(year, JUN, 5)] = "Diamond Jubilee of Elizabeth II"
-            elif year == 2022:
-                self[date(year, JUN, 3)] = "Platinum Jubilee of Elizabeth II"
->>>>>>> 10aa24a6
 
 
 class UK(UnitedKingdom):
