#  python-holidays
#  ---------------
#  A fast, efficient Python library for generating country, province and state
#  specific sets of holidays on the fly. It aims to make determining whether a
#  specific date is a holiday as fast and flexible as possible.
#
#  Authors: dr-prodigy <dr.prodigy.github@gmail.com> (c) 2017-2023
#           ryanss <ryanssdev@icloud.com> (c) 2014-2017
#  Website: https://github.com/dr-prodigy/python-holidays
#  License: MIT (see LICENSE file)

from datetime import date
from datetime import timedelta as td
from typing import Tuple, Union

from holidays.calendars import _get_nth_weekday_of_month
from holidays.constants import MAR, APR, MAY, JUN, JUL, AUG, SEP, NOV, DEC, MON
from holidays.holiday_base import HolidayBase
from holidays.holiday_groups import ChristianHolidays, InternationalHolidays


class UnitedKingdom(HolidayBase, ChristianHolidays, InternationalHolidays):
    """
    https://en.wikipedia.org/wiki/Public_holidays_in_the_United_Kingdom
    """

    country = "GB"
    special_holidays = {
        1977: (JUN, 7, "Silver Jubilee of Elizabeth II"),
        1981: (JUL, 29, "Wedding of Charles and Diana"),
        1999: (DEC, 31, "Millennium Celebrations"),
        2002: (JUN, 3, "Golden Jubilee of Elizabeth II"),
        2011: (APR, 29, "Wedding of William and Catherine"),
        2012: (JUN, 5, "Diamond Jubilee of Elizabeth II"),
        2022: (
            (JUN, 3, "Platinum Jubilee of Elizabeth II"),
            (SEP, 19, "State Funeral of Queen Elizabeth II"),
        ),
        2023: (MAY, 8, "Coronation of Charles III"),
    }
    subdivisions: Union[Tuple[()], Tuple[str, ...]] = (
        "ENG",  # England
        "NIR",  # Northern Ireland
        "SCT",  # Scotland
        "WLS",  # Wales
    )
    _deprecated_subdivisions: Tuple[str, ...] = (
        "England",
        "Northern Ireland",
        "Scotland",
        "UK",
        "Wales",
    )

    def __init__(self, *args, **kwargs):
        ChristianHolidays.__init__(self)
        InternationalHolidays.__init__(self)
        super().__init__(*args, **kwargs)

    def _add_observed(self, dt: date, days: int = +1) -> None:
        if self.observed and self._is_weekend(dt):
            self._add_holiday(
                "%s (Observed)" % self[dt],
                dt + td(days=+2 if self._is_saturday(dt) else days),
            )

    def _populate(self, year: int) -> None:
        super()._populate(year)

        # Good Friday
        self._add_good_friday("Good Friday")

        # May Day bank holiday (first Monday in May)
        if year >= 1978:
            dt = (
                date(year, MAY, 8)
                # In 2020 moved to Friday to mark 75th anniversary of VE Day.
                if year in {1995, 2020}
                else _get_nth_weekday_of_month(1, MON, MAY, year)
            )
            self._add_holiday("May Day", dt)

        # Spring bank holiday (last Monday in May)
        if year >= 1971:
            spring_bank_dates = {
                2002: date(year, JUN, 4),
                2012: date(year, JUN, 4),
                2022: date(year, JUN, 2),
            }
            dt = spring_bank_dates.get(year, _get_nth_weekday_of_month(-1, MON, MAY, year))
            self._add_holiday("Spring Bank Holiday", dt)

        # Christmas Day
        self._add_observed(self._add_christmas_day("Christmas Day"), days=+2)

        # Boxing Day
        self._add_observed(self._add_christmas_day_two("Boxing Day"), days=+2)

        if self.subdiv == "England":
            self._add_subdiv_eng_holidays()
        elif self.subdiv == "Northern Ireland":
            self._add_subdiv_nir_holidays()
        elif self.subdiv == "Scotland":
            self._add_subdiv_sct_holidays()
        elif self.subdiv == "Wales":
            self._add_subdiv_wls_holidays()

    def _add_subdiv_holidays(self):
        if self.subdiv not in {"SCT", "Scotland"}:
            # New Year's Day
            if self._year >= 1974:
                self._add_observed(self._add_new_years_day("New Year's Day"))

        super()._add_subdiv_holidays()

    def _add_subdiv_eng_holidays(self):
        # Easter Monday
        self._add_easter_monday("Easter Monday")

        # Late Summer bank holiday (last Monday in August)
        if self._year >= 1971:
            self._add_holiday(
                "Late Summer Bank Holiday",
                _get_nth_weekday_of_month(-1, MON, AUG, self._year),
            )

    def _add_subdiv_nir_holidays(self):
        # St. Patrick's Day
        self._add_observed(self._add_holiday("St. Patrick's Day", MAR, 17))

        # Easter Monday
        self._add_easter_monday("Easter Monday")

        # Battle of the Boyne
        self._add_holiday("Battle of the Boyne", JUL, 12)

        # Late Summer bank holiday (last Monday in August)
        if self._year >= 1971:
            self._add_holiday(
                "Late Summer Bank Holiday",
                _get_nth_weekday_of_month(-1, MON, AUG, self._year),
            )

    def _add_subdiv_sct_holidays(self):
        # New Year's Day
        name = "New Year's Day"
        jan_1 = self._add_new_years_day(name)
        if self.observed and self._is_weekend(jan_1):
            self._add_holiday(
                "%s (Observed)" % name,
                jan_1 + td(days=+3 if self._is_saturday(jan_1) else +1),
            )

        # New Year Holiday
        name = "New Year Holiday"
        jan_2 = self._add_new_years_day_two(name)
        self._add_observed(jan_2)
        if self.observed and self._is_monday(jan_2):
            self._add_new_years_day_three("%s (Observed)" % name)

        # Summer bank holiday (first Monday in August)
        self._add_holiday(
            "Summer Bank Holiday",
            _get_nth_weekday_of_month(1, MON, AUG, self._year),
        )

        # St. Andrew's Day
        self._add_holiday("St. Andrew's Day", NOV, 30)

<<<<<<< HEAD
    def _add_subdiv_wls_holidays(self):
=======
    def _add_subdiv_uk_holidays(self):
        # New Year Holiday
        name = "New Year Holiday [Scotland]"
        jan_2 = self._add_new_years_day_two(name)
        self._add_observed(jan_2)
        if self.observed and self._is_monday(jan_2):
            self._add_new_years_day_three("%s (Observed)" % name)

        # St. Patrick's Day
        self._add_observed(self._add_holiday("St. Patrick's Day [Northern Ireland]", MAR, 17))

        # Easter Monday
        self._add_easter_monday("Easter Monday [England/Wales/Northern Ireland]")

        # Battle of the Boyne
        self._add_holiday("Battle of the Boyne [Northern Ireland]", JUL, 12)

        # Summer bank holiday (first Monday in August)
        self._add_holiday(
            "Summer Bank Holiday [Scotland]",
            _get_nth_weekday_of_month(1, MON, AUG, self._year),
        )

        # Late Summer bank holiday (last Monday in August)
        if self._year >= 1971:
            self._add_holiday(
                "Late Summer Bank Holiday [England/Wales/Northern Ireland]",
                _get_nth_weekday_of_month(-1, MON, AUG, self._year),
            )

        # St. Andrew's Day
        self._add_holiday("St. Andrew's Day [Scotland]", NOV, 30)

    def _add_subdiv_wales_holidays(self):
>>>>>>> 8b6246de
        # Easter Monday
        self._add_easter_monday("Easter Monday")

        # Late Summer bank holiday (last Monday in August)
        if self._year >= 1971:
            self._add_holiday(
                "Late Summer Bank Holiday",
                _get_nth_weekday_of_month(-1, MON, AUG, self._year),
            )


class UK(UnitedKingdom):
    pass


class GB(UnitedKingdom):
    pass


class GBR(UnitedKingdom):
    pass<|MERGE_RESOLUTION|>--- conflicted
+++ resolved
@@ -167,44 +167,7 @@
         # St. Andrew's Day
         self._add_holiday("St. Andrew's Day", NOV, 30)
 
-<<<<<<< HEAD
     def _add_subdiv_wls_holidays(self):
-=======
-    def _add_subdiv_uk_holidays(self):
-        # New Year Holiday
-        name = "New Year Holiday [Scotland]"
-        jan_2 = self._add_new_years_day_two(name)
-        self._add_observed(jan_2)
-        if self.observed and self._is_monday(jan_2):
-            self._add_new_years_day_three("%s (Observed)" % name)
-
-        # St. Patrick's Day
-        self._add_observed(self._add_holiday("St. Patrick's Day [Northern Ireland]", MAR, 17))
-
-        # Easter Monday
-        self._add_easter_monday("Easter Monday [England/Wales/Northern Ireland]")
-
-        # Battle of the Boyne
-        self._add_holiday("Battle of the Boyne [Northern Ireland]", JUL, 12)
-
-        # Summer bank holiday (first Monday in August)
-        self._add_holiday(
-            "Summer Bank Holiday [Scotland]",
-            _get_nth_weekday_of_month(1, MON, AUG, self._year),
-        )
-
-        # Late Summer bank holiday (last Monday in August)
-        if self._year >= 1971:
-            self._add_holiday(
-                "Late Summer Bank Holiday [England/Wales/Northern Ireland]",
-                _get_nth_weekday_of_month(-1, MON, AUG, self._year),
-            )
-
-        # St. Andrew's Day
-        self._add_holiday("St. Andrew's Day [Scotland]", NOV, 30)
-
-    def _add_subdiv_wales_holidays(self):
->>>>>>> 8b6246de
         # Easter Monday
         self._add_easter_monday("Easter Monday")
 
