--- conflicted
+++ resolved
@@ -17,24 +17,7 @@
 from dateutil.relativedelta import MO
 from dateutil.relativedelta import relativedelta as rd
 
-<<<<<<< HEAD
-from holidays.constants import (
-    JAN,
-    MAR,
-    APR,
-    MAY,
-    JUN,
-    JUL,
-    AUG,
-    SEP,
-    NOV,
-    DEC,
-    WEEKEND,
-)
-=======
-from holidays.constants import MON, JAN, MAR, APR, MAY, JUN, JUL, AUG, SEP
-from holidays.constants import NOV, DEC
->>>>>>> ee5c45ac
+from holidays.constants import JAN, MAR, APR, MAY, JUN, JUL, AUG, SEP, NOV, DEC
 from holidays.holiday_base import HolidayBase
 
 
@@ -86,17 +69,10 @@
             if self.subdiv == "UK":
                 name += " [Scotland]"
             self[dt] = name
-<<<<<<< HEAD
-            if self.observed and dt.weekday() in WEEKEND:
-                self[dt + rd(days=+2)] = name + " (Observed)"
-            elif self.observed and self._is_monday(dt):
-                self[dt + rd(days=+1)] = name + " (Observed)"
-=======
             if self.observed and self._is_weekend(dt):
                 self[dt + td(days=+2)] = name + " (Observed)"
-            elif self.observed and dt.weekday() == MON:
+            elif self.observed and self._is_monday(dt):
                 self[dt + td(days=+1)] = name + " (Observed)"
->>>>>>> ee5c45ac
 
         # St. Patrick's Day
         if self.subdiv in {"Northern Ireland", "UK"}:
