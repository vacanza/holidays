--- conflicted
+++ resolved
@@ -21,7 +21,8 @@
     Denmark holidays.
 
     References:
-     - https://en.wikipedia.org/wiki/Public_holidays_in_Denmark
+    - https://en.wikipedia.org/wiki/Public_holidays_in_Denmark
+    - https://www.ft.dk/samling/20222/lovforslag/l13/index.htm
     """
 
     country = "DK"
@@ -30,13 +31,11 @@
     def __init__(self, *args, **kwargs):
         ChristianHolidays.__init__(self)
         InternationalHolidays.__init__(self)
-
         super().__init__(*args, **kwargs)
 
     def _populate(self, year):
         super()._populate(year)
 
-<<<<<<< HEAD
         # New Year's Day.
         self._add_new_years_day(_("Nytårsdag"))
 
@@ -55,10 +54,12 @@
         # Easter Monday.
         self._add_easter_monday(_("Anden påskedag"))
 
-        # Great Day of Prayers.
-        self._add_holiday(
-            _("Store bededag"), self._easter_sunday + td(days=+26)
-        )
+        # See https://www.ft.dk/samling/20222/lovforslag/l13/index.htm
+        if year <= 2023:
+            # Great Day of Prayers.
+            self._add_holiday(
+                _("Store bededag"), self._easter_sunday + td(days=+26)
+            )
 
         # Ascension Day.
         self._add_ascension_thursday(_("Kristi himmelfartsdag"))
@@ -74,23 +75,6 @@
 
         # Boxing Day.
         self._add_christmas_day_two(_("Anden juledag"))
-=======
-        easter_date = easter(year)
-        self[date(year, JAN, 1)] = self.tr("Nytårsdag")
-        self[easter_date + td(days=-7)] = self.tr("Palmesøndag")
-        self[easter_date + td(days=-3)] = self.tr("Skærtorsdag")
-        self[easter_date + td(days=-2)] = self.tr("Langfredag")
-        self[easter_date] = self.tr("Påskedag")
-        self[easter_date + td(days=+1)] = self.tr("Anden påskedag")
-        # See https://www.ft.dk/samling/20222/lovforslag/l13/index.htm
-        if year <= 2023:
-            self[easter_date + td(days=+26)] = self.tr("Store bededag")
-        self[easter_date + td(days=+39)] = self.tr("Kristi himmelfartsdag")
-        self[easter_date + td(days=+49)] = self.tr("Pinsedag")
-        self[easter_date + td(days=+50)] = self.tr("Anden pinsedag")
-        self[date(year, DEC, 25)] = self.tr("Juledag")
-        self[date(year, DEC, 26)] = self.tr("Anden juledag")
->>>>>>> 581ceac7
 
 
 class DK(Denmark):
