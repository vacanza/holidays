#  python-holidays
#  ---------------
#  A fast, efficient Python library for generating country, province and state
#  specific sets of holidays on the fly. It aims to make determining whether a
#  specific date is a holiday as fast and flexible as possible.
#
#  Authors: dr-prodigy <dr.prodigy.github@gmail.com> (c) 2017-2023
#           ryanss <ryanssdev@icloud.com> (c) 2014-2017
#  Website: https://github.com/dr-prodigy/python-holidays
#  License: MIT (see LICENSE file)

from datetime import date
from datetime import timedelta as td

from dateutil.easter import easter

from holidays.constants import JAN, DEC
from holidays.holiday_base import HolidayBase


class Denmark(HolidayBase):
    """
    https://en.wikipedia.org/wiki/Public_holidays_in_Denmark
    """

    country = "DK"
    default_language = "da"

    def _populate(self, year):
        super()._populate(year)

        easter_date = easter(year)
        # Public holidays
<<<<<<< HEAD
        self[date(year, JAN, 1)] = self.tr("Nytårsdag")
        self[easter_date + rd(days=-7)] = self.tr("Palmesøndag")
        self[easter_date + rd(days=-3)] = self.tr("Skærtorsdag")
        self[easter_date + rd(days=-2)] = self.tr("Langfredag")
        self[easter_date] = self.tr("Påskedag")
        self[easter_date + rd(days=+1)] = self.tr("Anden påskedag")
        self[easter_date + rd(days=+26)] = self.tr("Store bededag")
        self[easter_date + rd(days=+39)] = self.tr("Kristi himmelfartsdag")
        self[easter_date + rd(days=+49)] = self.tr("Pinsedag")
        self[easter_date + rd(days=+50)] = self.tr("Anden pinsedag")
        self[date(year, DEC, 25)] = self.tr("Juledag")
        self[date(year, DEC, 26)] = self.tr("Anden juledag")
=======
        self[date(year, JAN, 1)] = "Nytårsdag"
        self[easter_date + td(days=-7)] = "Palmesøndag"
        self[easter_date + td(days=-3)] = "Skærtorsdag"
        self[easter_date + td(days=-2)] = "Langfredag"
        self[easter_date] = "Påskedag"
        self[easter_date + td(days=+1)] = "Anden påskedag"
        self[easter_date + td(days=+26)] = "Store bededag"
        self[easter_date + td(days=+39)] = "Kristi himmelfartsdag"
        self[easter_date + td(days=+49)] = "Pinsedag"
        self[easter_date + td(days=+50)] = "Anden pinsedag"
        self[date(year, DEC, 25)] = "Juledag"
        self[date(year, DEC, 26)] = "Anden juledag"
>>>>>>> d427307b


class DK(Denmark):
    pass


class DNK(Denmark):
    pass<|MERGE_RESOLUTION|>--- conflicted
+++ resolved
@@ -31,33 +31,18 @@
 
         easter_date = easter(year)
         # Public holidays
-<<<<<<< HEAD
         self[date(year, JAN, 1)] = self.tr("Nytårsdag")
-        self[easter_date + rd(days=-7)] = self.tr("Palmesøndag")
-        self[easter_date + rd(days=-3)] = self.tr("Skærtorsdag")
-        self[easter_date + rd(days=-2)] = self.tr("Langfredag")
+        self[easter_date + td(days=-7)] = self.tr("Palmesøndag")
+        self[easter_date + td(days=-3)] = self.tr("Skærtorsdag")
+        self[easter_date + td(days=-2)] = self.tr("Langfredag")
         self[easter_date] = self.tr("Påskedag")
-        self[easter_date + rd(days=+1)] = self.tr("Anden påskedag")
-        self[easter_date + rd(days=+26)] = self.tr("Store bededag")
-        self[easter_date + rd(days=+39)] = self.tr("Kristi himmelfartsdag")
-        self[easter_date + rd(days=+49)] = self.tr("Pinsedag")
-        self[easter_date + rd(days=+50)] = self.tr("Anden pinsedag")
+        self[easter_date + td(days=+1)] = self.tr("Anden påskedag")
+        self[easter_date + td(days=+26)] = self.tr("Store bededag")
+        self[easter_date + td(days=+39)] = self.tr("Kristi himmelfartsdag")
+        self[easter_date + td(days=+49)] = self.tr("Pinsedag")
+        self[easter_date + td(days=+50)] = self.tr("Anden pinsedag")
         self[date(year, DEC, 25)] = self.tr("Juledag")
         self[date(year, DEC, 26)] = self.tr("Anden juledag")
-=======
-        self[date(year, JAN, 1)] = "Nytårsdag"
-        self[easter_date + td(days=-7)] = "Palmesøndag"
-        self[easter_date + td(days=-3)] = "Skærtorsdag"
-        self[easter_date + td(days=-2)] = "Langfredag"
-        self[easter_date] = "Påskedag"
-        self[easter_date + td(days=+1)] = "Anden påskedag"
-        self[easter_date + td(days=+26)] = "Store bededag"
-        self[easter_date + td(days=+39)] = "Kristi himmelfartsdag"
-        self[easter_date + td(days=+49)] = "Pinsedag"
-        self[easter_date + td(days=+50)] = "Anden pinsedag"
-        self[date(year, DEC, 25)] = "Juledag"
-        self[date(year, DEC, 26)] = "Anden juledag"
->>>>>>> d427307b
 
 
 class DK(Denmark):
