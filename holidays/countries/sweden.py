--- conflicted
+++ resolved
@@ -22,13 +22,8 @@
 
     References:
         * <https://sv.wikipedia.org/wiki/Helgdagar_i_Sverige>
-<<<<<<< HEAD
         * <https://web.archive.org/web/20250414065223/https://www.riksdagen.se/sv/dokument-lagar/dokument/svensk-forfattningssamling/lag-1989253-om-allmanna-helgdagar_sfs-1989-253>
-        * <https://sv.wikipedia.org/wiki/Första_maj
-=======
-        * <http://www.riksdagen.se/sv/dokument-lagar/dokument/svensk-forfattningssamling/lag-1989253-om-allmanna-helgdagar_sfs-1989-253>
         * <https://sv.wikipedia.org/wiki/Första_maj>
->>>>>>> d2fde708
         * <https://sv.wikipedia.org/wiki/Sveriges_nationaldag>
         * <https://sv.wikipedia.org/wiki/Midsommarafton>
 
