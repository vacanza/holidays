#  python-holidays
#  ---------------
#  A fast, efficient Python library for generating country, province and state
#  specific sets of holidays on the fly. It aims to make determining whether a
#  specific date is a holiday as fast and flexible as possible.
#
#  Authors: dr-prodigy <dr.prodigy.github@gmail.com> (c) 2017-2023
#           ryanss <ryanssdev@icloud.com> (c) 2014-2017
#  Website: https://github.com/dr-prodigy/python-holidays
#  License: MIT (see LICENSE file)

from datetime import date
from datetime import timedelta as td

from dateutil.easter import easter

from holidays.constants import JAN, FEB, MAR, APR, MAY, JUN, JUL, AUG, SEP
from holidays.constants import OCT, NOV, DEC, SUN
from holidays.holiday_base import HolidayBase
from holidays.utils import _islamic_to_gre


class Spain(HolidayBase):
    country = "ES"
    subdivisions = [
        "AN",
        "AR",
        "AS",
        "CB",
        "CE",
        "CL",
        "CM",
        "CN",
        "CT",
        "EX",
        "GA",
        "IB",
        "MC",
        "MD",
        "ML",
        "NC",
        "PV",
        "RI",
        "VC",
    ]

    def _is_observed(self, date_holiday, name_holiday):
        if self.observed and date_holiday.weekday() == SUN:
            self[date_holiday + td(days=+1)] = name_holiday + " (Trasladado)"
        else:
            self[date_holiday] = name_holiday

    def _populate(self, year):
        super()._populate(year)

        self._is_observed(date(year, JAN, 1), "Año nuevo")
        self._is_observed(date(year, JAN, 6), "Epifanía del Señor")

        easter_date = easter(year)

        if (
            year < 2015
            and self.subdiv
            and self.subdiv
            in {
                "AR",
                "CL",
                "CM",
                "EX",
                "GA",
                "MC",
                "MD",
                "ML",
                "NC",
                "PV",
                "VC",
            }
        ):
            self._is_observed(date(year, MAR, 19), "San José")
        elif (
            year == 2015
            and self.subdiv
            and self.subdiv in {"CM", "MC", "MD", "ML", "NC", "PV", "VC"}
        ):
            self._is_observed(date(year, MAR, 19), "San José")
        elif (
            year == 2016
            and self.subdiv
            and self.subdiv in {"MC", "ML", "PV", "VC"}
        ):
            self._is_observed(date(year, MAR, 19), "San José")
        elif year == 2017 and self.subdiv in {"PV"}:
            self._is_observed(date(year, MAR, 19), "San José")
        elif (
            2018 <= year <= 2019
            and self.subdiv
            and self.subdiv in {"GA", "MC", "NC", "PV", "VC"}
        ):
            self._is_observed(date(year, MAR, 19), "San José")
        elif (
            2020 <= year <= 2021
            and self.subdiv
            and self.subdiv in {"CM", "GA", "MC", "NC", "PV", "VC"}
        ):
            self._is_observed(date(year, MAR, 19), "San José")
        elif year >= 2022 and self.subdiv and self.subdiv == "VC":
            self._is_observed(date(year, MAR, 19), "San José")
        if year != 2022 and self.subdiv not in {"CT", "VC"}:
            self[easter_date + td(days=-3)] = "Jueves Santo"
        elif year == 2022 and self.subdiv and self.subdiv not in {"CT"}:
            self[easter_date + td(days=-3)] = "Jueves Santo"
        self[easter_date + td(days=-2)] = "Viernes Santo"
        if (
            2022 == year
            and self.subdiv
            and self.subdiv in {"CT", "IB", "NC", "PV", "RI", "VC"}
        ):
            self[easter_date + td(days=+1)] = "Lunes de Pascua"
        elif 2022 > year and self.subdiv in {
            "CM",
            "CT",
            "IB",
            "NC",
            "PV",
            "VC",
        }:
            self[easter(year) + td(days=+1)] = "Lunes de Pascua"

        if 2022 != year:
            self._is_observed(date(year, MAY, 1), "Día del Trabajador")
        elif 2022 == year and self.subdiv in {
            "AN",
            "AR",
            "AS",
            "CL",
            "EX",
            "MC",
        }:
            self._is_observed(date(year, MAY, 1), "Día del Trabajador")
        if self.subdiv in {"CT", "GA", "VC"}:
            self._is_observed(date(year, JUN, 24), "San Juan")
        self._is_observed(date(year, AUG, 15), "Asunción de la Virgen")
        self._is_observed(date(year, OCT, 12), "Día de la Hispanidad")
        self._is_observed(date(year, NOV, 1), "Todos los Santos")
        self._is_observed(
            date(year, DEC, 6), "Día de la Constitución Española"
        )
        self._is_observed(date(year, DEC, 8), "La Inmaculada Concepción")
        if year != 2022:
            self._is_observed(date(year, DEC, 25), "Navidad")
        elif year == 2022 and self.subdiv not in {"CE", "GA", "PV", "VC"}:
            self._is_observed(date(year, DEC, 26), "Navidad (Trasladado)")
        if self.subdiv in {"CT", "IB"}:
            self._is_observed(date(year, DEC, 26), "San Esteban")

        # Provinces festive day
        if self.subdiv == "AN":
            self._is_observed(date(year, FEB, 28), "Día de Andalucia")
        elif self.subdiv == "AR":
            self._is_observed(date(year, APR, 23), "Día de San Jorge")
        elif self.subdiv == "AS":
            self._is_observed(date(year, SEP, 8), "Día de Asturias")
        elif self.subdiv == "CB":
            self._is_observed(
                date(year, JUL, 28),
                "Día de las Instituciones de Cantabria",
            )
            self._is_observed(date(year, SEP, 15), "Día de la Bien Aparecida")
        elif self.subdiv == "CE":
            self._is_observed(date(year, AUG, 5), "Nuestra Señora de África")
            self._is_observed(
                date(year, SEP, 2), "Día de la Ciudad Autónoma de Ceuta"
            )
            if year >= 2022:
                for dt in _islamic_to_gre(year, 12, 10):
                    self._is_observed(dt, "Eid Adha")
        elif self.subdiv == "CM":
            if year >= 2022:
                self._is_observed(date(year, JUN, 16), "Corpus Christi")
            self._is_observed(date(year, MAY, 31), "Día de Castilla La Mancha")
        elif self.subdiv == "CN":
            self._is_observed(date(year, MAY, 30), "Día de Canarias")
        elif self.subdiv == "CL":
            self._is_observed(date(year, APR, 23), "Día de Castilla y Leon")
        elif self.subdiv == "CT":
            if year >= 2022:
                self._is_observed(
                    date(year, JUN, 6), "Día de la Pascua Granada"
                )
            self._is_observed(date(year, SEP, 11), "Día Nacional de Catalunya")
        elif self.subdiv == "EX":
            self._is_observed(date(year, SEP, 8), "Día de Extremadura")
        elif self.subdiv == "GA":
            if year >= 2022:
                self._is_observed(
                    date(year, MAY, 17), "Día de las letras Gallegas"
                )
            self._is_observed(date(year, JUL, 25), "Día Nacional de Galicia")
        elif self.subdiv == "IB":
            self._is_observed(date(year, MAR, 1), "Día de las Islas Baleares")
        elif self.subdiv == "MD":
            self._is_observed(date(year, MAY, 2), "Día de Comunidad de Madrid")
            if year >= 2022:
                self._is_observed(
                    date(year, JUL, 25), "Día de Santiago Apóstol"
                )
        elif self.subdiv == "MC":
            self._is_observed(date(year, JUN, 9), "Día de la Región de Murcia")
        elif self.subdiv == "ML":
            self._is_observed(date(year, SEP, 8), "Vírgen de la victoria")
            self._is_observed(date(year, SEP, 17), "Día de Melilla")
            if year == 2022:
<<<<<<< HEAD
                self._is_observed(
                    _islamic_to_gre(year, 10, 1)[0] + td(days=+1),
                    "Aid Al-Fitr",
                )
                self._is_observed(
                    _islamic_to_gre(year, 12, 10)[0] + td(days=+2),
                    "Aid Al-Adha",
                )
=======
                for dt in _islamic_to_gre(year, 10, 1):
                    self._is_observed(dt + rd(days=+1), "Aid Al-Fitr")
                for dt in _islamic_to_gre(year, 12, 10):
                    self._is_observed(dt + rd(days=+2), "Aid Al-Adha")
>>>>>>> 7b38e72f
            else:
                for dt in _islamic_to_gre(year, 10, 1):
                    self._is_observed(dt, "Aid Al-Fitr")
                for dt in _islamic_to_gre(year, 12, 10):
                    self._is_observed(dt, "Aid Al-Adha")
        elif self.subdiv == "NC":
            if year >= 2022:
                self._is_observed(
                    date(year, JUL, 25), "Día de Santiago Apóstol"
                )
            self._is_observed(date(year, SEP, 27), "Día de Navarra")
        elif self.subdiv == "PV":
            if year >= 2022:
                self._is_observed(
                    date(year, JUL, 25), "Día de Santiago Apóstol"
                )
                self._is_observed(date(year, SEP, 6), "Día de Elcano")
            if 2011 <= year <= 2013:
                self._is_observed(date(year, OCT, 25), "Día del País Vasco")
        elif self.subdiv == "RI":
            self._is_observed(date(year, JUN, 9), "Día de La Rioja")
        elif self.subdiv == "VC":
            if year <= 2021:
                self._is_observed(
                    date(year, OCT, 9), "Día de la Comunidad Valenciana"
                )


class ES(Spain):
    pass


class ESP(Spain):
    pass<|MERGE_RESOLUTION|>--- conflicted
+++ resolved
@@ -210,21 +210,10 @@
             self._is_observed(date(year, SEP, 8), "Vírgen de la victoria")
             self._is_observed(date(year, SEP, 17), "Día de Melilla")
             if year == 2022:
-<<<<<<< HEAD
-                self._is_observed(
-                    _islamic_to_gre(year, 10, 1)[0] + td(days=+1),
-                    "Aid Al-Fitr",
-                )
-                self._is_observed(
-                    _islamic_to_gre(year, 12, 10)[0] + td(days=+2),
-                    "Aid Al-Adha",
-                )
-=======
                 for dt in _islamic_to_gre(year, 10, 1):
-                    self._is_observed(dt + rd(days=+1), "Aid Al-Fitr")
+                    self._is_observed(dt + td(days=+1), "Aid Al-Fitr")
                 for dt in _islamic_to_gre(year, 12, 10):
-                    self._is_observed(dt + rd(days=+2), "Aid Al-Adha")
->>>>>>> 7b38e72f
+                    self._is_observed(dt + td(days=+2), "Aid Al-Adha")
             else:
                 for dt in _islamic_to_gre(year, 10, 1):
                     self._is_observed(dt, "Aid Al-Fitr")
