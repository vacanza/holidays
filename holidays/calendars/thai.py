#  python-holidays
#  ---------------
#  A fast, efficient Python library for generating country, province and state
#  specific sets of holidays on the fly. It aims to make determining whether a
#  specific date is a holiday as fast and flexible as possible.
#
#  Authors: dr-prodigy <dr.prodigy.github@gmail.com> (c) 2017-2023
#           ryanss <ryanssdev@icloud.com> (c) 2014-2017
#  Website: https://github.com/dr-prodigy/python-holidays
#  License: MIT (see LICENSE file)

from datetime import date
from datetime import timedelta as td
from functools import lru_cache
from typing import Optional

<<<<<<< HEAD
from holidays.exceptions import CalendarError

# Manual Assign to avoid circular import
=======
>>>>>>> 940b6b80
KHMER_CALENDAR = "KHMER_CALENDAR"
THAI_CALENDAR = "THAI_CALENDAR"


class _ThaiLunisolar:
    """
    ** Thai Lunar Calendar Holidays only work from 1941 (B.E. 2484) onwards
       until 2057 (B.E. 2600) as we only have Thai year-type data for
       cross-checking until then.

    So here are the basics of the Thai Lunar Calendar
        3-year types for calendar intercalation:
            - Pakatimat (Normal Year):
                    consist of 12 months, has 354 days.
            - Athikawan (Extra-Day Year):
                    add a day to the 7th month of the year, has 355 days
                    for the synodic month correction.
            - Athikamat (Extra-Month Year):
                    we have the 8th month twice, has 384 days for the
                    sidereal year correction.

        Each month either has 30 (Even months) or 29 (Odd months)
            - The waxing phase has 15 days until Full Moon and waning
                phase 14 (Odd Months)/15 (Even Months/
                Month 7 of Athikawan years) days for the New Moon.
            - The second "Month 8" for Athikamat years is called
                "Month 8.8", with all observed holy days delayed from
                the usual calendar by 1 month.

    List of public holidays dependent on the Thai Lunar Calendar:
        - Magha Puja/Makha Bucha/Meak Bochea:
                15th Waxing Day (Full Moon) of Month 3
                (On Month 4 for Athikamat Years).
                KHMER_CALENDAR always fall on Month 3.
        - Vesak/Visakha Bucha/Visaka Bochea:
                15th Waxing Day (Full Moon) of Month 6
                (On Month 7 for Athikamat Years).
                KHMER_CALENDAR always fall on Month 6.
        - Thai Royal Ploughing Ceremony/Raeknakhwan:
                Based on this, though Court Astrologer picks the
                auspicious dates, which sadly don't fall into a
                predictable pattern; see its specific section below.
        - Cambodian Royal Ploughing Ceremony/Preah Neangkol:
                4th Waning Day of Month 6
                (On Month 7 for Athikamat Years).
                This defaults to KHMER_CALENDAR (its sole user).
        - Asalha Puja/Asarnha Bucha:
                15th Waxing Day (Full Moon) of Month 8
                (On Month 8/8 for Athikamat Years).
                KHMER_CALENDAR always fall on Month 8.
        - Buddhist Lent Day/Wan Khao Phansa:
                1st Waning Day of Month 8
                (On Month 8/8 for Athikamat Years).
                KHMER_CALENDAR always fall on Month 8.
        - Pchum Ben/Prachum Bandar:
                15th Waning Day (New Moon) of Month 10.
        - Loy Krathong/Boun That Louang/Bon Om Touk:
                15th Waxing Day (Full Moon) of Month 12.

    Other Buddhist date on Thai Lunar Calendar:
        - Buddha's Cremation Day/Atthami Bucha
                8th Waning Day of  Month 6
                (On Month 7 for Athikamat Years).
                KHMER_CALENDAR always fall on Month 6
        - End of Buddhist Lent Day/Ok Phansa:
                15th Waxing Day (Full Moon) of Month 11

    The following code is based on Ninenik Narkdee's PHP implementation,
    and we're thankful for his work.

    Please avoid touching the Athikawan and Athikamat declaration array
    at all costs unless you can find sources for them somewhere for 2057++

    Sources: (Ninenik.com 's wbm) http://tiny.cc/wa_ninenik_thluncal_php
             https://www.myhora.com/ปฏิทิน/ปฏิทิน-พ.ศ.2560.aspx

    Usage example:

    >>> from holidays.utils import _ThaiLunisolar
    >>> thls = _ThaiLunisolar()
    >>> print(thls.visakha_bucha_date(2010))
    2010-05-28
    """

    # Athikawan (Extra-Day Year) list goes from 1941-2057 C.E.
    # Copied off from 1757-2057 (B.E. 2300-2600) Thai Lunar Calendar
    ATHIKAWAN_YEARS_GREGORIAN = {
        1945,
        1949,
        1952,
        1957,
        1963,
        1970,
        1973,
        1979,
        1987,
        1990,
        1997,
        2000,
        2006,
        2009,
        2016,
        2020,
        2025,
        2032,
        2035,
        2043,
        2046,
        2052,
    }

    # Athikamat (Extra-Month Year) list goes from 1941-2057 C.E.:
    # Copied off from 1757-2057 (B.E. 2300-2600) Thai Lunar Calendar
    # Approx formula as follows: (common_era-78)-0.45222)%2.7118886 < 1
    ATHIKAMAT_YEARS_GREGORIAN = {
        1942,
        1944,
        1947,
        1950,
        1953,
        1956,
        1958,
        1961,
        1964,
        1966,
        1969,
        1972,
        1975,
        1977,
        1980,
        1983,
        1985,
        1988,
        1991,
        1994,
        1996,
        1999,
        2002,
        2004,
        2007,
        2010,
        2012,
        2015,
        2018,
        2021,
        2023,
        2026,
        2029,
        2031,
        2034,
        2037,
        2040,
        2042,
        2045,
        2048,
        2050,
        2053,
        2056,
    }

    # While Buddhist Holy Days have been observed since the 1900s
    #   Due to the calendar changes in 1941 (B.E. 2484) and that
    #   our array only goes up to B.E. 2600; We'll thus only populate
    #   the data for 1941-2057 (B.E. 2484-2600).
    # Sources: หนังสือเวียนกรมการปกครอง กระทรวงมหาดไทย มท 0310.1/ว4 5 ก.พ. 2539
    START_DATE = date(1940, 11, 30)
    START_YEAR = 1941
    END_YEAR = 2057

    def __init__(self, calendar=THAI_CALENDAR) -> None:
        self.__verify_calendar(calendar)
        self.__calendar = calendar

    @staticmethod
    def __is_khmer_calendar(calendar):
        """
        Return True if `calendar` is Khmer calendar.
        Return False otherwise.
        """
        return calendar == KHMER_CALENDAR

    @staticmethod
    def __verify_calendar(calendar):
        """
        Verify calendar type.
        """
        if calendar not in {KHMER_CALENDAR, THAI_CALENDAR}:
            raise CalendarError(
                f"Unknown calendar name: {calendar}. Use KHMER_CALENDAR or THAI_CALENDAR."
            )

    @lru_cache()
    def _get_start_date(self, year: int) -> Optional[date]:
        """
        Calculate the start date of that particular Thai Lunar Calendar Year.
        This usually falls in November or December of the previous Gregorian
        year in question. Should the year be outside of working scope
        (1941-2057: B.E 2484-2600), this will returns None instead.

        :param year:
            The Gregorian year.

        :return:
             The start date of Thai Lunar Calendar for a Gregorian year.
        """
        if year < _ThaiLunisolar.START_YEAR or year > _ThaiLunisolar.END_YEAR:
            return None

        iter_start_date = _ThaiLunisolar.START_DATE
        iter_start_year = _ThaiLunisolar.START_YEAR

        while iter_start_year < year:
            if iter_start_year in _ThaiLunisolar.ATHIKAMAT_YEARS_GREGORIAN:
                delta_days = 384
            elif iter_start_year in _ThaiLunisolar.ATHIKAWAN_YEARS_GREGORIAN:
                delta_days = 355
            else:
                delta_days = 354
            iter_start_date += td(days=delta_days)
            iter_start_year += 1
        return iter_start_date

    def makha_bucha_date(self, year: int, calendar=None) -> Optional[date]:
        """
        Calculate the estimated Gregorian date of Makha Bucha.
        If the Gregorian year input is invalid, this will outputs None instead.

        Also known as "Magha Puja", "Makha Buxha" and "Meak Bochea".
        This concides with the 15th Waxing Day of Month 3
        in Thai Lunar Calendar, or Month 4 in Athikamat years.

        KHMER_CALENDAR will always use Month 3 regardless of year type.

        To calculate, we use use the following time delta:
        - Athikamat: 15th Waxing Day of Month 4
                     or 29[1] + 30[2] + 29[3] + 15[4] -1 = 102
        - Athikawan: 15th Waxing Day of Month 3
                     or 29[1] + 30[2] + 15[3] -1 = 73
        - Pakatimat: 15th Waxing Day of Month 3
                     or 29[1] + 30[2] + 15[3] -1 = 73

        :param year:
            The Gregorian year.

        :param calendar:
            Calendar type, this defaults to THAI_CALENDAR.

        :return:
            Estimated Gregorian date of Makha Bucha.
        """
        calendar = calendar or self.__calendar
        self.__verify_calendar(calendar)

        start_date = self._get_start_date(year)
        if not start_date:
            return None

        return start_date + td(
            days=+102
            if (
                year in _ThaiLunisolar.ATHIKAMAT_YEARS_GREGORIAN
                and not self.__is_khmer_calendar(calendar)
            )
            else +73
        )

    def visakha_bucha_date(self, year: int, calendar=None) -> Optional[date]:
        """
        Calculate the estimated Gregorian date of Visakha Bucha.
        If the Gregorian year input is invalid, this will outputs None instead.

        Also known as "Vesak" and "Buddha Day". This concides with
        the 15th Waxing Day of Month 6 in Thai Lunar Calendar,
        or Month 7 in Athikamat years.

        KHMER_CALENDAR will always use Month 6 regardless of year type.

        To calculate, we use use the following time delta:
        - Athikamat: 15th Waxing Day of Month 7
                     or 177[1-6] + 15[7] -1 = 191
        - Athikawan: 15th Waxing Day of Month 6
                     or 147[1-5] + 15[6] -1 = 161
        - Pakatimat: 15th Waxing Day of Month 6
                     or 147[1-5] + 15[6] -1 = 161

        :param year:
            The Gregorian year.

        :param calendar:
            Calendar type, this defaults to THAI_CALENDAR.

        :return:
            Estimated Gregorian date of Visakha Bucha.
        """
        calendar = calendar or self.__calendar
        self.__verify_calendar(calendar)

        start_date = self._get_start_date(year)
        if not start_date:
            return None

        return start_date + td(
            days=+191
            if (
                year in _ThaiLunisolar.ATHIKAMAT_YEARS_GREGORIAN
                and not self.__is_khmer_calendar(calendar)
            )
            else +161
        )

    def preah_neangkoal_date(self, year: int) -> Optional[date]:
        """
        Calculate the estimated Gregorian date of Preah Neangkoal.
        If the Gregorian year input is invalid, this will outputs None instead.

        Also known as "Cambodian Royal Ploughing Ceremony". This always
        concides with the 4th Waning Day of Month 6 in Khmer Lunar Calendar.

        To calculate, we use use the following time delta:
        - Athikamat: 15th Waxing Day of Month 6
                     or 177[1-6] + 19[7] -1 = 165
        - Athikawan: 15th Waxing Day of Month 6
                     or 147[1-5] + 19[6] -1 = 165
        - Pakatimat: 15th Waxing Day of Month 6
                     or 147[1-5] + 19[6] -1 = 165
        Or as in simpler terms: "Visakha Bucha" +4

        :param year:
            The Gregorian year.

        :return:
            Estimated Gregorian date of Preah Neangkoal.
        """
        start_date = self._get_start_date(year)
        if not start_date:
            return None

        return start_date + td(days=+165)

    def atthami_bucha_date(self, year: int, calendar=None) -> Optional[date]:
        """
        Calculate the estimated Gregorian date of Atthami Bucha.
        If the Gregorian year input is invalid, this will outputs None instead.

        Also known as "Buddha's Cremation Day". This concides with
        the 8th Waning Day of Month 6 in Thai Lunar Calendar,
        or Month 7 in Athikamat years.

        KHMER_CALENDAR will always use Month 6 regardless of year type.

        To calculate, we use use the following time delta:
        - Athikamat: 8th Waning Day of  Month 7
                    or 177[1-6] + 23[7] -1 = 199
        - Athikawan: 8th Waning Day of  Month 6
                     or 147[1-5] + 23[6] -1 = 169
        - Pakatimat: 8th Waning Day of  Month 6
                    or 147[1-5] + 23[6] -1 = 169
        - Or as in simpler terms: "Visakha Bucha" +8

        :param year:
            The Gregorian year.

        :param calendar:
            Calendar type, this defaults to THAI_CALENDAR.

        :return:
            Estimated Gregorian date of Atthami Bucha.
        """
        calendar = calendar or self.__calendar
        self.__verify_calendar(calendar)

        start_date = self._get_start_date(year)
        if not start_date:
            return None

        return start_date + td(
            days=+199
            if (
                year in _ThaiLunisolar.ATHIKAMAT_YEARS_GREGORIAN
                and not self.__is_khmer_calendar(calendar)
            )
            else +169
        )

    def asarnha_bucha_date(self, year: int, calendar=None) -> Optional[date]:
        """
        Calculate the estimated Gregorian date of Asarnha Bucha.
        If the Gregorian year input is invalid, this will outputs None instead.

        Also known as "Asalha Puja". This concides with
        the 15th Waxing Day of Month 8 in Thai Lunar Calendar,
        or Month 8.8 in Athikamat years.

        KHMER_CALENDAR will always use Month 8 regardless of year type.

        To calculate, we use use the following time delta:
        - Athikamat: 15th Waxing Day of Month 8/8
                     or 177[1-6] + 29[7] + 30[8] + 15[8.8] -1 = 250
        - Athikawan: 15th Waxing Day of Month 8
                     or 177[1-6] + 30[7] + 15[8] -1 = 221
        - Pakatimat: 15th Waxing Day of Month 8
                     or 177[1-6] + 29[7] + 15[8] -1 = 220

        :param year:
            The Gregorian year.

        :param calendar:
            Calendar type, this defaults to THAI_CALENDAR.

        :return:
            Estimated Gregorian date of Asarnha Bucha.
        """
        calendar = calendar or self.__calendar
        self.__verify_calendar(calendar)

        start_date = self._get_start_date(year)
        if not start_date:
            return None

        if year in _ThaiLunisolar.ATHIKAMAT_YEARS_GREGORIAN and not self.__is_khmer_calendar(
            calendar
        ):
            delta_days = 250
        elif year in _ThaiLunisolar.ATHIKAWAN_YEARS_GREGORIAN:
            delta_days = 221
        else:
            delta_days = 220
        return start_date + td(days=delta_days)

    def khao_phansa_date(self, year: int, calendar=None) -> Optional[date]:
        """
        Calculate the estimated Gregorian date of Khao Phansa.
        If the Gregorian year input is invalid, this will outputs None instead.

        Also known as "(Start of) Buddhist Lent" and "Start of Vassa".
        This concides with the 1st Waning Day of Month 8
        in Thai Lunar Calendar, or Month 8.8 in Athikamat years.

        KHMER_CALENDAR will always use Month 8 regardless of year type.

        To calculate, we use use the following time delta:
        - Athikamat: 1st Waning Day of Month 8.8
                     or 177[1-6] + 29[7] + 30[8] + 16[8.8] -1 = 251
        - Athikawan: 1st Waning Day of Month 8 ]
                     or 177[1-6] + 30[7] + 16[8] -1 = 222
        - Pakatimat: 1st Waning Day of Month 8
                     or 177[1-6] + 29[7] + 16[8] -1 = 221
        - Or as in simpler terms: "Asarnha Bucha" +1

        :param year:
            The Gregorian year.

        :param calendar:
            Calendar type, this defaults to THAI_CALENDAR.

        :return:
            Estimated Gregorian date of Khao Phansa.
        """
        calendar = calendar or self.__calendar
        self.__verify_calendar(calendar)

        start_date = self._get_start_date(year)
        if not start_date:
            return None

        if year in _ThaiLunisolar.ATHIKAMAT_YEARS_GREGORIAN and not self.__is_khmer_calendar(
            calendar
        ):
            delta_days = 251
        elif year in _ThaiLunisolar.ATHIKAWAN_YEARS_GREGORIAN:
            delta_days = 222
        else:
            delta_days = 221
        return start_date + td(days=delta_days)

    def pchum_ben_date(self, year: int) -> Optional[date]:
        """
        Calculate the estimated Gregorian date of Pchum Ben.
        If the Gregorian year input is invalid, this will outputs None instead.

        Also known as "Prachum Bandar".
        This concides with the 15th Waning Day of Month 10 in
        Thai Lunar Calendar.

         To calculate, we use use the following time delta:
        - Athikamat: 15th Waning Day of Month 10
                     or 265[1-9] + 30[8.8] + 30[10] -1 = 324
        - Athikawan: 15th Waning Day of Month 10
                     or 265[1-9] + 1[7] + 30[10] -1 = 295
        - Pakatimat: 15th Waning Day of Month 10
                     or 265[1-9] + 30[10] -1 = 294

        :param year:
            The Gregorian year.

        :return:
            Estimated Gregorian date of Pchum Ben.
        """
        start_date = self._get_start_date(year)
        if not start_date:
            return None

        if year in _ThaiLunisolar.ATHIKAMAT_YEARS_GREGORIAN:
            delta_days = 324
        elif year in _ThaiLunisolar.ATHIKAWAN_YEARS_GREGORIAN:
            delta_days = 295
        else:
            delta_days = 294
        return start_date + td(days=delta_days)

    def ok_phansa_date(self, year: int) -> Optional[date]:
        """
        Calculate the estimated Gregorian date of Ok Phansa.
        If the Gregorian year input is invalid, this will outputs None instead.

        Also known as "End of Buddhist Lent" and "End of Vassa".
        This concides with the 15th Waxing Day of Month 11
        in Thai Lunar Calendar.

        To calculate, we use use the following time delta:
        - Athikamat: 15th Waxing Day of Month 11
                     or 295[1-10] + 30[8.8] + 15[11] -1 = 339
        - Athikawan: 15th Waxing Day of Month 11
                     or 295[1-10] + 1[7] + 15[11] -1 = 310
        - Pakatimat: 15th Waxing Day of Month 11
                     or 295[1-10] + 15[11] -1 = 309

        :param year:
            The Gregorian year.

        :return:
            Estimated Gregorian date of Ok Phansa.
        """
        start_date = self._get_start_date(year)
        if not start_date:
            return None

        if year in _ThaiLunisolar.ATHIKAMAT_YEARS_GREGORIAN:
            delta_days = 339
        elif year in _ThaiLunisolar.ATHIKAWAN_YEARS_GREGORIAN:
            delta_days = 310
        else:
            delta_days = 309
        return start_date + td(days=delta_days)

    def loy_krathong_date(self, year: int) -> Optional[date]:
        """
        Calculate the estimated Gregorian date of Loy Krathong.
        If the Gregorian year input is invalid, this will outputs None instead.

        Also known as "Boun That Louang" and "Bon Om Touk".
        This concides with the 15th Waxing Day of Month 12
        in Thai Lunar Calendar.

        To calculate, we use use the following time delta:
        - Athikamat: 15th Waxing Day of Month 12
                     or 324[1-11] + 30[8.8] + 15[11] -1 = 368
        - Athikawan: 15th Waxing Day of Month 12
                     or 324[1-11] + 1[7] + 15[11] -1 = 339
        - Pakatimat: 15th Waxing Day of Month 12
                     or 324[1-11] + 15[11] -1 = 338

        :param year:
            The Gregorian year.

        :return:
            Estimated Gregorian date of Loy Krathong.
        """
        start_date = self._get_start_date(year)
        if not start_date:
            return None

        if year in _ThaiLunisolar.ATHIKAMAT_YEARS_GREGORIAN:
            delta_days = 368
        elif year in _ThaiLunisolar.ATHIKAWAN_YEARS_GREGORIAN:
            delta_days = 339
        else:
            delta_days = 338
        return start_date + td(days=delta_days)<|MERGE_RESOLUTION|>--- conflicted
+++ resolved
@@ -14,12 +14,8 @@
 from functools import lru_cache
 from typing import Optional
 
-<<<<<<< HEAD
 from holidays.exceptions import CalendarError
 
-# Manual Assign to avoid circular import
-=======
->>>>>>> 940b6b80
 KHMER_CALENDAR = "KHMER_CALENDAR"
 THAI_CALENDAR = "THAI_CALENDAR"
 
