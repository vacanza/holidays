#  python-holidays
#  ---------------
#  A fast, efficient Python library for generating country, province and state
#  specific sets of holidays on the fly. It aims to make determining whether a
#  specific date is a holiday as fast and flexible as possible.
#
#  Authors: dr-prodigy <maurizio.montel@gmail.com> (c) 2017-2022
#           ryanss <ryanssdev@icloud.com> (c) 2014-2017
#  Website: https://github.com/dr-prodigy/python-holidays
#  License: MIT (see LICENSE file)

from datetime import date
from datetime import timedelta as td
from typing import Iterable, Set, Tuple, Optional

from dateutil.easter import EASTER_ORTHODOX, EASTER_WESTERN, easter

from holidays.calendars import _BuddhistLunisolar, _ChineseLunisolar
from holidays.calendars import _HinduLunisolar, _IslamicLunar
from holidays.calendars import GREGORIAN_CALENDAR, JULIAN_CALENDAR
from holidays.constants import JAN, FEB, MAR, APR, MAY, JUN, JUL, AUG, SEP
from holidays.constants import NOV, DEC


class ChristianHolidays:
    """
    Christian holidays.
    """

    def __init__(self, calendar=GREGORIAN_CALENDAR) -> None:
        self.__verify_calendar(calendar)
        self.__calendar = calendar

    def __get_christmas_day(self, calendar=None):
        """
        Get Christmas Day date.
        """
        calendar = calendar or self.__calendar
        self.__verify_calendar(calendar)

        return (
            date(self._year, DEC, 25)
            if self.__is_gregorian_calendar(calendar)
            else date(self._year, JAN, 7)  # Orthodox.
        )

    def __get_easter_sunday(self, calendar=None):
        """
        Get Easter Sunday date.
        """
        calendar = calendar or self.__calendar
        self.__verify_calendar(calendar)

        return easter(
            self._year,
            method=EASTER_ORTHODOX
            if calendar == JULIAN_CALENDAR
            else EASTER_WESTERN,
        )

    @staticmethod
    def __is_gregorian_calendar(calendar):
        """
        Return True if `calendar` is Gregorian calendar.
        Return False otherwise.
        """
        return calendar == GREGORIAN_CALENDAR

    @staticmethod
    def __verify_calendar(calendar):
        """
        Verify calendar type.
        """
        if calendar not in {GREGORIAN_CALENDAR, JULIAN_CALENDAR}:
            raise ValueError(
                f"Unknown calendar name: {calendar}. "
                "Use `GREGORIAN_CALENDAR` or `JULIAN_CALENDAR`."
            )

    @property
    def _christmas_day(self):
        """
        Return Christmas Day date.
        """
        return self.__get_christmas_day()

    @property
    def _easter_sunday(self):
        """
        Return Easter Sunday date.
        """
        return self.__get_easter_sunday()

    def _add_all_saints_day(self, name) -> date:
        """
        Add All Saints' Day (November 1st).

        Also known as All Hallows' Day, the Feast of All Saints,
        the Feast of All Hallows, the Solemnity of All Saints, and Hallowmas.
        https://en.wikipedia.org/wiki/All_Saints%27_Day
        """
        return self._add_holiday(name, NOV, 1)

    def _add_all_souls_day(self, name) -> date:
        """
        Add All Souls' Day (November 2nd).

        All Souls' Day is a day of prayer and remembrance for the faithful
        departed, observed by certain Christian denominations on 2 November.
        https://en.wikipedia.org/wiki/All_Souls%27_Day
        """
        return self._add_holiday(name, NOV, 2)

    def _add_ascension_thursday(self, name) -> date:
        """
        Add Ascension Thursday (39 days after the Easter Sunday).

        The Solemnity of the Ascension of Jesus Christ, also called Ascension
        Day, or sometimes Holy Thursday.
        https://en.wikipedia.org/wiki/Feast_of_the_Ascension
        """
        return self._add_holiday(
            name,
            self._easter_sunday + td(days=+39),
        )

    def _add_ash_monday(self, name) -> date:
        """
        Add Ash Monday (48 days before Easter Sunday).

        The Clean Monday, also known as Pure Monday, Monday of Lent
        or Green Monday. The first day of Great Lent.
        https://en.wikipedia.org/wiki/Clean_Monday
        """
        return self._add_holiday(
            name,
            self._easter_sunday + td(days=-48),
        )

    def _add_ash_wednesday(self, name) -> date:
        """
        Add Ash Wednesday (46 days before Easter Sunday).

        A holy day of prayer and fasting. It marks the beginning of Lent.
        https://en.wikipedia.org/wiki/Ash_Wednesday
        """
        return self._add_holiday(
            name,
            self._easter_sunday + td(days=-46),
        )

    def _add_assumption_of_mary_day(self, name) -> date:
        """
        Add Assumption Of Mary (August 15th).

        The Feast of the Assumption of Mary, or simply The Assumption marks the
        occasion of the Virgin Mary's bodily ascent to heaven at the end of
        her life.
        https://en.wikipedia.org/wiki/Assumption_of_Mary
        """
        return self._add_holiday(name, AUG, 15)

    def _add_candlemas(self, name) -> date:
        """
        Add Candlemas (February 2nd).

        Also known as the Feast of the Presentation of Jesus Christ,
        the Feast of the Purification of the Blessed Virgin Mary, or the Feast
        of the Holy Encounter, is a Christian holiday commemorating the
        presentation of Jesus at the Temple.
        https://en.wikipedia.org/wiki/Candlemas
        """
        return self._add_holiday(name, FEB, 2)

    def _add_carnival_monday(self, name) -> date:
        """
        Add Carnival Monday (48 days before Easter Sunday).

        Carnival is a Catholic Christian festive season that occurs before
        the liturgical season of Lent.
        https://en.wikipedia.org/wiki/Carnival
        """
        return self._add_holiday(
            name,
            self._easter_sunday + td(days=-48),
        )

    def _add_carnival_tuesday(self, name) -> date:
        """
        Add Carnival Monday (47 days before Easter Sunday).

        Carnival is a Catholic Christian festive season that occurs before
        the liturgical season of Lent.
        https://en.wikipedia.org/wiki/Carnival
        """
        return self._add_holiday(
            name,
            self._easter_sunday + td(days=-47),
        )

    def _add_christmas_day(self, name, calendar=None) -> date:
        """
        Add Christmas Day.

        Christmas is an annual festival commemorating the birth of
        Jesus Christ.
        https://en.wikipedia.org/wiki/Christmas
        """
        calendar = calendar or self.__calendar
        self.__verify_calendar(calendar)

        return self._add_holiday(
            name,
            self.__get_christmas_day(calendar),
        )

    def _add_christmas_day_two(self, name, calendar=None) -> date:
        """
        Add Christmas Day 2.

        A holiday celebrated after Christmas Day, also known as Boxing Day.
        https://en.wikipedia.org/wiki/Boxing_Day
        https://en.wikipedia.org/wiki/Christmas
        """
        calendar = calendar or self.__calendar
        self.__verify_calendar(calendar)

        return self._add_holiday(
            name,
            self.__get_christmas_day(calendar) + td(days=+1),
        )

    def _add_christmas_day_three(self, name, calendar=None) -> date:
        """
        Add Christmas Day 3.

        A holiday celebrated 2 days after Christmas Day (in some countries).
        https://en.wikipedia.org/wiki/Christmas
        """
        calendar = calendar or self.__calendar
        self.__verify_calendar(calendar)

        return self._add_holiday(
            name,
            self.__get_christmas_day(calendar) + td(days=+2),
        )

    def _add_christmas_eve(self, name, calendar=None) -> date:
        """
        Add Christmas Eve.

        Christmas Eve is the evening or entire day before Christmas Day,
        the festival commemorating the birth of Jesus Christ.
        https://en.wikipedia.org/wiki/Christmas_Eve
        """
        calendar = calendar or self.__calendar
        self.__verify_calendar(calendar)

        return self._add_holiday(
            name,
            self.__get_christmas_day(calendar) + td(days=-1),
        )

    def _add_corpus_christi_day(self, name) -> date:
        """
        Add Feast Of Corpus Christi (60 days after Easter Sunday).

        The Feast of Corpus Christi, also known as the Solemnity of the Most
        Holy Body and Blood of Christ, is a Christian liturgical solemnity
        celebrating the Real Presence of the Body and Blood, Soul and Divinity
        of Jesus Christ in the elements of the Eucharist.
        https://en.wikipedia.org/wiki/Feast_of_Corpus_Christi
        """
        return self._add_holiday(
            name,
            self._easter_sunday + td(days=+60),
        )

    def _add_easter_monday(self, name, calendar=None) -> date:
        """
        Add Easter Monday (1 day after Easter Sunday).

        Easter Monday refers to the day after Easter Sunday in either the
        Eastern or Western Christian traditions. It is a public holiday in
        some countries.
        https://en.wikipedia.org/wiki/Easter_Monday
        """
        return self._add_holiday(
            name,
            self.__get_easter_sunday(calendar) + td(days=+1),
        )

    def _add_easter_sunday(self, name, calendar=None) -> date:
        """
        Add Easter Sunday.

        Easter, also called Pascha or Resurrection Sunday is a Christian
        festival and cultural holiday commemorating the resurrection of Jesus
        from the dead.
        https://en.wikipedia.org/wiki/Easter
        """
        return self._add_holiday(name, self.__get_easter_sunday(calendar))

    def _add_epiphany_day(self, name, calendar=None) -> date:
        """
        Add Epiphany Day.

        Epiphany, also known as Theophany in Eastern Christian traditions,
        is a Christian feast day that celebrates the revelation of God
        incarnate as Jesus Christ.
        https://en.wikipedia.org/wiki/Epiphany_(holiday)
        """
        calendar = calendar or self.__calendar
        self.__verify_calendar(calendar)

        return self._add_holiday(
            name,
            date(self._year, JAN, 6)
            if self.__is_gregorian_calendar(calendar)
            else date(self._year, JAN, 19),
        )

    def _add_good_friday(self, name, calendar=None) -> date:
        """
        Add Good Friday (2 days before Easter Sunday).

        Good Friday is a Christian holiday commemorating the crucifixion of
        Jesus and his death at Calvary. It is also known as Holy Friday,
        Great Friday, Great and Holy Friday.
        https://en.wikipedia.org/wiki/Good_Friday
        """
        return self._add_holiday(
            name,
            self.__get_easter_sunday(calendar) + td(days=-2),
        )

    def _add_holy_saturday(self, name) -> date:
        """
        Add Holy Saturday (1 day before Easter Sunday).

        Great and Holy Saturday is a day between Good Friday and Easter Sunday.
        https://en.wikipedia.org/wiki/Holy_Saturday
        """
        return self._add_holiday(
            name,
            self._easter_sunday + td(days=-1),
        )

    def _add_holy_thursday(self, name) -> date:
        """
        Add Holy Thursday (3 days before Easter Sunday).

        Holy Thursday or Maundy Thursday is the day during Holy Week that
        commemorates the Washing of the Feet (Maundy) and Last Supper of
        Jesus Christ with the Apostles, as described in the canonical gospels.
        https://en.wikipedia.org/wiki/Maundy_Thursday
        """
        return self._add_holiday(
            name,
            self._easter_sunday + td(days=-3),
        )

    def _add_immaculate_conception_day(self, name) -> date:
        """
        Add Immaculate Conception Day (December 8th).

        https://en.wikipedia.org/wiki/Immaculate_Conception
        """
        return self._add_holiday(name, DEC, 8)

    def _add_nativity_of_mary_day(self, name) -> date:
        """
        Add Nativity Of Mary Day (September 8th).

        The Nativity of the Blessed Virgin Mary, the Nativity of Mary,
        the Marymas or the Birth of the Virgin Mary, refers to a Christian
        feast day celebrating the birth of Mary, mother of Jesus.
        https://en.wikipedia.org/wiki/Nativity_of_Mary
        """
        return self._add_holiday(name, SEP, 8)

    def _add_palm_sunday(self, name) -> date:
        """
        Add Palm Sunday (7 days before Easter Sunday).

        Palm Sunday is a Christian moveable feast that falls on the Sunday
        before Easter. The feast commemorates Christ's triumphal entry into
        Jerusalem, an event mentioned in each of the four canonical Gospels.
        Palm Sunday marks the first day of Holy Week.
        https://en.wikipedia.org/wiki/Palm_Sunday
        """
        return self._add_holiday(
            name,
            self._easter_sunday + td(days=-7),
        )

    def _add_rejoicing_day(self, name) -> date:
        """
        Add Day Of Rejoicing (9 days after Easter Sunday).

        Add Day Of Rejoicing ("Radonitsa"), in the Russian Orthodox Church is
        a commemoration of the departed observed on the second Tuesday of
        Pascha (Easter).In Ukrainian tradition it is called Provody.
        https://en.wikipedia.org/wiki/Radonitsa
        """
        return self._add_holiday(
            name,
            self._easter_sunday + td(days=+9),
        )

    def _add_saint_georges_day(self, name) -> date:
        """
        Add Saint George's Day (April 23th).

        Saint George's Day is celebrated on 23 April, the traditionally
        accepted date of the saint's death.
        https://en.wikipedia.org/wiki/Saint_George%27s_Day
        """
        return self._add_holiday(name, APR, 23)

    def _add_saint_james_day(self, name) -> date:
        """
        Add Saint James' Day (July 25th).

        James the Great was one of the Twelve Apostles of Jesus.
        https://en.wikipedia.org/wiki/James_the_Great#Feast
        """
        return self._add_holiday(name, JUL, 25)

    def _add_saint_johns_day(self, name) -> date:
        """
        Add Saint John's Day (June 24th).

        The Nativity of John the Baptist is a Christian feast day celebrating
        the birth of John the Baptist.
        https://en.wikipedia.org/wiki/Nativity_of_John_the_Baptist
        """
        return self._add_holiday(name, JUN, 24)

    def _add_saint_josephs_day(self, name) -> date:
        """
        Add Saint Joseph's Day (March 19th).

        Saint Joseph's Day, also called the Feast of Saint Joseph or the
        Solemnity of Saint Joseph, is in Western Christianity the principal
        feast day of Saint Joseph, husband of the Virgin Mary and legal father
        of Jesus Christ.
        https://en.wikipedia.org/wiki/Saint_Joseph%27s_Day
        """
        return self._add_holiday(name, MAR, 19)

    def _add_saints_peter_and_paul_day(self, name) -> date:
        """
        Feast of Saints Peter and Paul (June 29th).

        A liturgical feast in honor of the martyrdom in Rome of the apostles
        Saint Peter and Saint Paul, which is observed on 29 June.
        https://en.wikipedia.org/wiki/Feast_of_Saints_Peter_and_Paul
        """
        return self._add_holiday(name, JUN, 29)

    def _add_whit_monday(self, name) -> date:
        """
        Add Whit Monday (50 days after Easter Sunday).

        Whit Monday or Pentecost Monday, also known as Monday of the
        Holy Spirit, is the holiday celebrated the day after Pentecost.
        https://en.wikipedia.org/wiki/Pentecost
        https://en.wikipedia.org/wiki/Whit_Monday
        """
        return self._add_holiday(
            name,
            self._easter_sunday + td(days=+50),
        )

    def _add_whit_sunday(self, name) -> date:
        """
        Add Whit Sunday (49 days after Easter Sunday).

        Whit Sunday, also called Pentecost, is a holiday which commemorates
        the descent of the Holy Spirit upon the Apostles and other followers
        of Jesus Christ while they were in Jerusalem celebrating the
        Feast of Weeks.
        https://en.wikipedia.org/wiki/Pentecost
        """
        return self._add_holiday(
            name,
            self._easter_sunday + td(days=+49),
        )


class BuddhistCalendarHolidays:
    """
    Buddhist lunisolar calendar holidays.
    """

    def __init__(
        self, calendar=_BuddhistLunisolar(), show_estimated=False
    ) -> None:
        self._buddhist_calendar = calendar
        self._show_estimated = show_estimated

    def _add_buddhist_calendar_holiday(
        self,
        name: str,
        hol_date: Tuple[date, bool],
    ) -> Optional[date]:
        """
        Add Buddhist calendar holiday.

        Adds customizable estimation label to holiday name if holiday date
        is an estimation.
        """
        estimated_label = getattr(self, "estimated_label", "%s* (*estimated)")
        dt, is_estimated = hol_date
<<<<<<< HEAD
        if days_delta != 0:
            dt += td(days=days_delta)
=======
>>>>>>> 9b9ee909

        return self._add_holiday(
            self.tr(estimated_label) % self.tr(name)
            if is_estimated and self._show_estimated
            else name,
            dt,
        )

    def _add_vesak(self, name) -> Optional[date]:
        """
        Add Vesak (15th day of the 4th lunar month).

        Vesak for Thailand, Laos, Singapore and Indonesia.
        https://en.wikipedia.org/wiki/Vesak
        """
        return self._add_buddhist_calendar_holiday(
            name,
            self._buddhist_calendar.vesak_date(self._year),
        )

    def _add_vesak_may(self, name) -> Optional[date]:
        """
        Add Vesak (on the day of the first full moon in May
        in the Gregorian calendar).

        Vesak for Sri Lanka, Nepal, India, Bangladesh and Malaysia.
        https://en.wikipedia.org/wiki/Vesak
        """
        return self._add_buddhist_calendar_holiday(
            name,
            self._buddhist_calendar.vesak_may_date(self._year),
        )


class ChineseCalendarHolidays:
    """
    Chinese lunisolar calendar holidays.
    """

    def __init__(
        self, calendar=_ChineseLunisolar(), show_estimated=False
    ) -> None:
        self._chinese_calendar = calendar
        self._show_estimated = show_estimated

    @property
    def _chinese_new_year(self):
        """
        Return Chinese New Year date.
        """
        return self._chinese_calendar.lunar_new_year_date(self._year)[0]

    @property
    def _qingming_date(self):
        day = 5
        if (self._year % 4 < 1) or (self._year % 4 < 2 and self._year >= 2009):
            day = 4
        return date(self._year, APR, day)

    @property
    def _mid_autumn_festival(self):
        """
        Return Mid Autumn Festival (15th day of the 8th lunar month) date.
        """
        return self._chinese_calendar.mid_autumn_date(self._year)[0]

    def _add_chinese_calendar_holiday(
        self,
        name: str,
        hol_date: Tuple[date, bool],
        days_delta: int = 0,
    ) -> Optional[date]:
        """
        Add Chinese calendar holiday.

        Adds customizable estimation label to holiday name if holiday date
        is an estimation.
        """
        estimated_label = getattr(self, "estimated_label", "%s* (*estimated)")
        dt, is_estimated = hol_date
        if days_delta != 0:
            dt += td(days=days_delta)

        return self._add_holiday(
            self.tr(estimated_label) % self.tr(name)
            if is_estimated and self._show_estimated
            else name,
            dt,
        )

    def _add_chinese_birthday_of_buddha(self, name) -> Optional[date]:
        """
        Add Birthday of the Buddha by Chinese lunar calendar (8th day of the
        4th lunar month).

        Birthday of the Buddha is a Buddhist festival that is celebrated in
        most of East Asia and South Asia commemorating the birth of Gautama
        Buddha, who was the founder of Buddhism.
        https://en.wikipedia.org/wiki/Buddha%27s_Birthday
        """
        return self._add_chinese_calendar_holiday(
            name,
            self._chinese_calendar.buddha_birthday_date(self._year),
        )

    def _add_chinese_new_years_eve(self, name) -> Optional[date]:
        """
        Add Chinese New Year's Eve (last day of 12th lunar month).

        Chinese New Year's Eve is the day before the Chinese New Year.
        https://en.wikipedia.org/wiki/Chinese_New_Year%27s_Eve
        """
        return self._add_chinese_calendar_holiday(
            name,
            self._chinese_calendar.lunar_new_year_date(self._year),
            days_delta=-1,
        )

    def _add_chinese_new_years_day(self, name) -> Optional[date]:
        """
        Add Chinese New Year's Day (first day of the first lunar month).

        Chinese New Year is the festival that celebrates the beginning of
        a new year on the traditional lunisolar and solar Chinese calendar.
        https://en.wikipedia.org/wiki/Chinese_New_Year
        """
        return self._add_chinese_calendar_holiday(
            name,
            self._chinese_calendar.lunar_new_year_date(self._year),
        )

    def _add_chinese_new_years_day_two(self, name) -> Optional[date]:
        """
        Add Chinese New Year's Day Two.

        https://en.wikipedia.org/wiki/Chinese_New_Year
        """
        return self._add_chinese_calendar_holiday(
            name,
            self._chinese_calendar.lunar_new_year_date(self._year),
            days_delta=+1,
        )

    def _add_chinese_new_years_day_three(self, name) -> Optional[date]:
        """
        Add Chinese New Year's Day Three.

        https://en.wikipedia.org/wiki/Chinese_New_Year
        """
        return self._add_chinese_calendar_holiday(
            name,
            self._chinese_calendar.lunar_new_year_date(self._year),
            days_delta=+2,
        )

    def _add_chinese_new_years_day_four(self, name) -> Optional[date]:
        """
        Add Chinese New Year's Day Four.

        https://en.wikipedia.org/wiki/Chinese_New_Year
        """
        return self._add_chinese_calendar_holiday(
            name,
            self._chinese_calendar.lunar_new_year_date(self._year),
            days_delta=+3,
        )

    def _add_chinese_new_years_day_five(self, name) -> Optional[date]:
        """
        Add Chinese New Year's Day Five.

        https://en.wikipedia.org/wiki/Chinese_New_Year
        """
        return self._add_chinese_calendar_holiday(
            name,
            self._chinese_calendar.lunar_new_year_date(self._year),
            days_delta=+4,
        )

    def _add_qingming_festival(self, name) -> date:
        """
        Add Qingming Festival (15th day after the Spring Equinox).

        The Qingming festival or Ching Ming Festival, also known as
        Tomb-Sweeping Day in English, is a traditional Chinese festival.
        https://en.wikipedia.org/wiki/Qingming_Festival
        """
        return self._add_holiday(name, self._qingming_date)

    def _add_double_ninth_festival(self, name) -> Optional[date]:
        """
        Add Double Ninth Festival (9th day of 9th lunar month).

        The Double Ninth Festival (Chongyang Festival in Mainland China
        and Taiwan or Chung Yeung Festival in Hong Kong and Macau).
        https://en.wikipedia.org/wiki/Double_Ninth_Festival
        """
        return self._add_chinese_calendar_holiday(
            name, self._chinese_calendar.double_ninth_date(self._year)
        )

    def _add_dragon_boat_festival(self, name) -> Optional[date]:
        """
        Add Dragon Boat Festival (5th day of 5th lunar month).

        The Dragon Boat Festival is a traditional Chinese holiday which occurs
        on the fifth day of the fifth month of the Chinese calendar.
        https://en.wikipedia.org/wiki/Dragon_Boat_Festival
        """
        return self._add_chinese_calendar_holiday(
            name, self._chinese_calendar.dragon_boat_date(self._year)
        )

    def _add_hung_kings_day(self, name) -> Optional[date]:
        """
        Add Hùng Kings' Temple Festival (10th day of the 3rd lunar month).

        Vietnamese festival held annually from the 8th to the 11th day of the
        3rd lunar month in honour of the Hùng Kings.
        https://en.wikipedia.org/wiki/H%C3%B9ng_Kings%27_Festival
        """
        return self._add_chinese_calendar_holiday(
            name,
            self._chinese_calendar.hung_kings_date(self._year),
        )

    def _add_mid_autumn_festival(self, name) -> Optional[date]:
        """
        Add Mid Autumn Festival (15th day of the 8th lunar month).

        The Mid-Autumn Festival, also known as the Moon Festival or
        Mooncake Festival.
        https://en.wikipedia.org/wiki/Mid-Autumn_Festival
        """
        return self._add_chinese_calendar_holiday(
            name,
            self._chinese_calendar.mid_autumn_date(self._year),
        )

    def _add_mid_autumn_festival_day_two(self, name) -> Optional[date]:
        """
        Add Mid Autumn Festival Day Two (16th day of the 8th lunar month).

        The Mid-Autumn Festival, also known as the Moon Festival or
        Mooncake Festival.
        https://en.wikipedia.org/wiki/Mid-Autumn_Festival
        """
        return self._add_chinese_calendar_holiday(
            name,
            self._chinese_calendar.mid_autumn_date(self._year),
            days_delta=+1,
        )


class HinduCalendarHolidays:
    """
    Hindu lunisolar calendar holidays.
    """

    def __init__(
        self, calendar=_HinduLunisolar(), show_estimated=False
    ) -> None:
        self._hindu_calendar = calendar
        self._show_estimated = show_estimated

    def _add_hindu_calendar_holiday(
        self,
        name: str,
        hol_date: Tuple[date, bool],
    ) -> Optional[date]:
        """
        Add Hindu calendar holiday.

        Adds customizable estimation label to holiday name if holiday date
        is an estimation.
        """
        estimated_label = getattr(self, "estimated_label", "%s* (*estimated)")
<<<<<<< HEAD
        dt, is_estimated = hol_date
        if days_delta != 0:
            dt += td(days=days_delta)

=======
        show_estimated = getattr(self, "show_estimated", False)

        dt, is_estimated = hol_date
>>>>>>> 9b9ee909
        return self._add_holiday(
            self.tr(estimated_label) % self.tr(name)
            if is_estimated and self._show_estimated
            else name,
            dt,
        )

    def _add_diwali(self, name) -> Optional[date]:
        """
        Add Diwali Festival.

        Diwali (Deepavali, Festival of Lights) is one of the most important
        festivals in Indian religions. It is celebrated during the Hindu
        lunisolar months of Ashvin and Kartika (between mid-October and
        mid-November).
        https://en.wikipedia.org/wiki/Diwali
        """
        return self._add_hindu_calendar_holiday(
            name, self._hindu_calendar.diwali_date(self._year)
        )

    def _add_thaipusam(self, name) -> Optional[date]:
        """
        Add Thaipusam.

        Thaipusam is a Tamil Hindu festival celebrated on the full moon
        of the Tamil month of Thai (January/February).
        https://en.wikipedia.org/wiki/Thaipusam
        """
        return self._add_hindu_calendar_holiday(
            name,
            self._hindu_calendar.thaipusam_date(self._year),
        )


class InternationalHolidays:
    """
    International holidays.
    """

    def _add_labor_day(self, name):
        """
        Add International Workers' Day (May 1st)

        International Workers' Day, also known as Labour Day, is a celebration
        of labourers and the working classes that is promoted by the
        international labour movement.
        https://en.wikipedia.org/wiki/International_Workers%27_Day
        """
        return self._add_holiday(name, MAY, 1)

    def _add_new_years_day(self, name) -> date:
        """
        Add New Year's Day (January 1st).

        New Year's Day is a festival observed in most of the world on
        1 January, the first day of the year in the modern Gregorian calendar.
        https://en.wikipedia.org/wiki/New_Year%27s_Day
        """
        return self._add_holiday(name, JAN, 1)

    def _add_new_years_day_two(self, name) -> date:
        """
        Add New Year's Day Two (January 2nd).

        New Year's Day is a festival observed in most of the world on
        1 January, the first day of the year in the modern Gregorian calendar.
        https://en.wikipedia.org/wiki/New_Year%27s_Day
        """
        return self._add_holiday(name, JAN, 2)

    def _add_new_years_day_three(self, name) -> date:
        """
        Add New Year's Day Three (January 3rd).

        New Year's Day is a festival observed in most of the world on
        1 January, the first day of the year in the modern Gregorian calendar.
        https://en.wikipedia.org/wiki/New_Year%27s_Day
        """
        return self._add_holiday(name, JAN, 3)

    def _add_new_years_day_four(self, name) -> date:
        """
        Add New Year's Day Four (January 4th).

        New Year's Day is a festival observed in most of the world on
        1 January, the first day of the year in the modern Gregorian calendar.
        https://en.wikipedia.org/wiki/New_Year%27s_Day
        """
        return self._add_holiday(name, JAN, 4)

    def _add_remembrance_day(self, name):
        """
        Add Remembrance Day / Armistice Day (Nov 11th)

        It's a memorial day since the end of the First World War in 1919
        to honour armed forces members who have died in the line of duty.
        https://en.wikipedia.org/wiki/Remembrance_Day
        """
        return self._add_holiday(name, NOV, 11)

    def _add_new_years_eve(self, name) -> date:
        """
        Add New Year's Eve (December 31st).

        In the Gregorian calendar, New Year's Eve, also known as Old Year's
        Day or Saint Sylvester's Day in many countries, is the evening or the
        entire day of the last day of the year, on 31 December.
        https://en.wikipedia.org/wiki/New_Year%27s_Eve
        """
        return self._add_holiday(name, DEC, 31)

    def _add_womens_day(self, name):
        """
        Add International Women's Day (March 8th).

        International Women's Day is a global holiday celebrated as a focal
        point in the women's rights movement, bringing attention to issues
        such as gender equality, reproductive rights, and violence and abuse
        against women.
        https://en.wikipedia.org/wiki/International_Women%27s_Day
        """
        return self._add_holiday(name, MAR, 8)

    def _add_world_war_two_victory_day(self, name):
        """
        Add Victory Day (May 9th)

        Victory Day is a holiday that commemorates the victory over Nazi
        Germany in 1945.
        https://en.wikipedia.org/wiki/Victory_Day_(9_May)
        """
        return self._add_holiday(name, MAY, 9)


class IslamicHolidays:
    """
    Islamic holidays.

    The Hijri calendar also known as Islamic calendar, is a lunar
    calendar consisting of 12 lunar months in a year of 354 or 355 days.
    """

    def __init__(self, calendar=_IslamicLunar()) -> None:
        self._islamic_calendar = calendar

    def _add_arafah_day(self, name) -> Set[date]:
        """
        Add Day of Arafah (9th day of 12th month).

        At dawn of this day, Muslim pilgrims will make their way from Mina
        to a nearby hillside and plain called Mount Arafat and the Plain of
        Arafat.
        https://en.wikipedia.org/wiki/Day_of_Arafah
        """
        return self._add_islamic_calendar_holiday(
            name,
            self._islamic_calendar.eid_al_adha_dates(self._year),
            days_delta=-1,
        )

    def _add_ashura_day(self, name) -> Set[date]:
        """
        Add Ashura Day (10th day of 1st month).

        Ashura is a day of commemoration in Islam. It occurs annually on the
        10th of Muharram, the first month of the Islamic calendar.
        https://en.wikipedia.org/wiki/Ashura
        """
        return self._add_islamic_calendar_holiday(
            name,
            self._islamic_calendar.ashura_dates(self._year),
        )

    def _add_ashura_eve(self, name) -> Set[date]:
        """
        Add Ashura Eve (Day before the 10th day of 1st month).

        Ashura is a day of commemoration in Islam. It occurs annually on the
        10th of Muharram, the first month of the Islamic calendar.
        https://en.wikipedia.org/wiki/Ashura
        """
        return self._add_islamic_calendar_holiday(
            name,
            self._islamic_calendar.ashura_dates(self._year),
            days_delta=-1,
        )

    def _add_eid_al_adha_day(self, name) -> Set[date]:
        """
        Add Eid al-Adha Day (10th day of the 12th month of Islamic calendar).

        Feast of the Sacrifice. It honours the willingness of Ibrahim
        (Abraham) to sacrifice his son Ismail (Ishmael) as an act of obedience
        to Allah's command.
        https://en.wikipedia.org/wiki/Eid_al-Adha
        """
        return self._add_islamic_calendar_holiday(
            name,
            self._islamic_calendar.eid_al_adha_dates(self._year),
        )

    def _add_eid_al_adha_day_two(self, name) -> Set[date]:
        """
        Add Eid al-Adha Day Two.

        https://en.wikipedia.org/wiki/Eid_al-Adha
        """
        return self._add_islamic_calendar_holiday(
            name,
            self._islamic_calendar.eid_al_adha_dates(self._year),
            days_delta=+1,
        )

    def _add_eid_al_adha_day_three(self, name) -> Set[date]:
        """
        Add Eid al-Adha Day Three.

        https://en.wikipedia.org/wiki/Eid_al-Adha
        """
        return self._add_islamic_calendar_holiday(
            name,
            self._islamic_calendar.eid_al_adha_dates(self._year),
            days_delta=+2,
        )

    def _add_eid_al_adha_day_four(self, name) -> Set[date]:
        """
        Add Eid al-Adha Day Four.

        https://en.wikipedia.org/wiki/Eid_al-Adha
        """
        return self._add_islamic_calendar_holiday(
            name,
            self._islamic_calendar.eid_al_adha_dates(self._year),
            days_delta=+3,
        )

    def _add_eid_al_fitr_day(self, name) -> Set[date]:
        """
        Add Eid al-Fitr Day (1st day of 10th month of Islamic calendar).

        Holiday of Breaking the Fast. The religious holiday is celebrated
        by Muslims worldwide because it marks the end of the month-long
        dawn-to-sunset fasting of Ramadan.
        https://en.wikipedia.org/wiki/Eid_al-Fitr
        """
        return self._add_islamic_calendar_holiday(
            name,
            self._islamic_calendar.eid_al_fitr_dates(self._year),
        )

    def _add_eid_al_fitr_day_two(self, name) -> Set[date]:
        """
        Add Eid al-Fitr Day Two.

        https://en.wikipedia.org/wiki/Eid_al-Fitr
        """
        return self._add_islamic_calendar_holiday(
            name,
            self._islamic_calendar.eid_al_fitr_dates(self._year),
            days_delta=+1,
        )

    def _add_eid_al_fitr_day_three(self, name) -> Set[date]:
        """
        Add Eid al-Fitr Day Three.

        https://en.wikipedia.org/wiki/Eid_al-Fitr
        """
        return self._add_islamic_calendar_holiday(
            name,
            self._islamic_calendar.eid_al_fitr_dates(self._year),
            days_delta=+2,
        )

    def _add_eid_al_fitr_day_four(self, name) -> Set[date]:
        """
        Add Eid al-Fitr Day Four.

        https://en.wikipedia.org/wiki/Eid_al-Fitr
        """
        return self._add_islamic_calendar_holiday(
            name,
            self._islamic_calendar.eid_al_fitr_dates(self._year),
            days_delta=+3,
        )

    def _add_hari_hol_johor(self, name) -> Set[date]:
        """
        Hari Hol Johor.

        https://publicholidays.com.my/hari-hol-almarhum-sultan-iskandar/
        """
        return self._add_islamic_calendar_holiday(
            name,
            self._islamic_calendar.hari_hol_johor_dates(self._year),
        )

    def _add_islamic_calendar_holiday(
        self,
        name: str,
        dates: Iterable[Tuple[date, bool]],
        days_delta: int = 0,
    ) -> Set[date]:
        """
        Add lunar calendar holiday.

        Appends customizable estimation label at the end of holiday name if
        holiday date is an estimation.
        """
        added_dates = set()
        estimated_label = getattr(self, "estimated_label", "%s* (*estimated)")
        for dt, is_estimated in dates:
            if days_delta != 0:
                dt += td(days=days_delta)

            dt = self._add_holiday(
                self.tr(estimated_label) % self.tr(name)
                if is_estimated
                else name,
                dt,
            )
            if dt:
                added_dates.add(dt)

        return added_dates

    def _add_islamic_new_year_day(self, name) -> Set[date]:
        """
        Add Islamic New Year Day (last day of Dhu al-Hijjah).

        The Islamic New Year, also called the Hijri New Year, is the day that
        marks the beginning of a new lunar Hijri year, and is the day on which
        the year count is incremented. The first day of the Islamic year is
        observed by most Muslims on the first day of the month of Muharram.
        https://en.wikipedia.org/wiki/Islamic_New_Year
        """
        return self._add_islamic_calendar_holiday(
            name,
            self._islamic_calendar.hijri_new_year_dates(self._year),
        )

    def _add_isra_and_miraj_day(self, name):
        """
        Add Isra' and Mi'raj Day (27th day of 7th month).

        https://en.wikipedia.org/wiki/Isra%27_and_Mi%27raj
        """
        return self._add_islamic_calendar_holiday(
            name,
            self._islamic_calendar.isra_and_miraj_dates(self._year),
        )

    def _add_mawlid_day(self, name) -> Set[date]:
        """
        Add Mawlid Day (12th day of 3rd month).

        Mawlid is the observance of the birthday of the Islamic prophet
        Muhammad.
        https://en.wikipedia.org/wiki/Mawlid
        """
        return self._add_islamic_calendar_holiday(
            name,
            self._islamic_calendar.mawlid_dates(self._year),
        )

    def _add_mawlid_day_two(self, name) -> Set[date]:
        """
        Add Mawlid Day Two.

        Mawlid is the observance of the birthday of the Islamic prophet
        Muhammad.
        https://en.wikipedia.org/wiki/Mawlid
        """
        return self._add_islamic_calendar_holiday(
            name,
            self._islamic_calendar.mawlid_dates(self._year),
            days_delta=+1,
        )

    def _add_nuzul_al_quran_day(self, name) -> Set[date]:
        """
        Add Nuzul Al Quran (17th day of 9th month).

        Nuzul Al Quran is a Muslim festival to remember the day when Prophet
        Muhammad received his first revelation of Islam's sacred book,
        the holy Quran.
        https://zamzam.com/blog/nuzul-al-quran/
        """
        return self._add_islamic_calendar_holiday(
            name,
            self._islamic_calendar.nuzul_al_quran_dates(self._year),
        )

    def _add_ramadan_beginning_day(self, name) -> Set[date]:
        """
        Add First Day of Ramadan (1st day of 9th month).

        Ramadan is the ninth month of the Islamic calendar, observed by Muslims
        worldwide as a month of fasting, prayer, reflection, and community
        https://en.wikipedia.org/wiki/Ramadan
        """
        return self._add_islamic_calendar_holiday(
            name,
            self._islamic_calendar.ramadan_beginning_dates(self._year),
        )<|MERGE_RESOLUTION|>--- conflicted
+++ resolved
@@ -513,11 +513,6 @@
         """
         estimated_label = getattr(self, "estimated_label", "%s* (*estimated)")
         dt, is_estimated = hol_date
-<<<<<<< HEAD
-        if days_delta != 0:
-            dt += td(days=days_delta)
-=======
->>>>>>> 9b9ee909
 
         return self._add_holiday(
             self.tr(estimated_label) % self.tr(name)
@@ -795,16 +790,8 @@
         is an estimation.
         """
         estimated_label = getattr(self, "estimated_label", "%s* (*estimated)")
-<<<<<<< HEAD
+
         dt, is_estimated = hol_date
-        if days_delta != 0:
-            dt += td(days=days_delta)
-
-=======
-        show_estimated = getattr(self, "show_estimated", False)
-
-        dt, is_estimated = hol_date
->>>>>>> 9b9ee909
         return self._add_holiday(
             self.tr(estimated_label) % self.tr(name)
             if is_estimated and self._show_estimated
