--- conflicted
+++ resolved
@@ -11,1216 +11,6 @@
 
 # flake8: noqa: F401
 
-<<<<<<< HEAD
-from dateutil.easter import EASTER_ORTHODOX, EASTER_WESTERN, easter
-
-from holidays.calendars import _BuddhistLunisolar, _ChineseLunisolar
-from holidays.calendars import _HinduLunisolar, _IslamicLunar
-from holidays.calendars import GREGORIAN_CALENDAR, JULIAN_CALENDAR
-from holidays.constants import JAN, FEB, MAR, APR, MAY, JUN, JUL, AUG, SEP
-from holidays.constants import OCT, NOV, DEC
-
-
-class ChristianHolidays:
-    """
-    Christian holidays.
-    """
-
-    def __init__(self, calendar=GREGORIAN_CALENDAR) -> None:
-        self.__verify_calendar(calendar)
-        self.__calendar = calendar
-
-    def __get_christmas_day(self, calendar=None):
-        """
-        Get Christmas Day date.
-        """
-        calendar = calendar or self.__calendar
-        self.__verify_calendar(calendar)
-
-        return (
-            date(self._year, DEC, 25)
-            if self.__is_gregorian_calendar(calendar)
-            else date(self._year, JAN, 7)  # Orthodox.
-        )
-
-    def __get_easter_sunday(self, calendar=None):
-        """
-        Get Easter Sunday date.
-        """
-        calendar = calendar or self.__calendar
-        self.__verify_calendar(calendar)
-
-        return easter(
-            self._year,
-            method=EASTER_ORTHODOX
-            if calendar == JULIAN_CALENDAR
-            else EASTER_WESTERN,
-        )
-
-    @staticmethod
-    def __is_gregorian_calendar(calendar):
-        """
-        Return True if `calendar` is Gregorian calendar.
-        Return False otherwise.
-        """
-        return calendar == GREGORIAN_CALENDAR
-
-    @staticmethod
-    def __verify_calendar(calendar):
-        """
-        Verify calendar type.
-        """
-        if calendar not in {GREGORIAN_CALENDAR, JULIAN_CALENDAR}:
-            raise ValueError(
-                f"Unknown calendar name: {calendar}. "
-                "Use `GREGORIAN_CALENDAR` or `JULIAN_CALENDAR`."
-            )
-
-    @property
-    def _christmas_day(self):
-        """
-        Return Christmas Day date.
-        """
-        return self.__get_christmas_day()
-
-    @property
-    def _easter_sunday(self):
-        """
-        Return Easter Sunday date.
-        """
-        return self.__get_easter_sunday()
-
-    def _add_all_saints_day(self, name) -> date:
-        """
-        Add All Saints' Day (November 1st).
-
-        Also known as All Hallows' Day, the Feast of All Saints,
-        the Feast of All Hallows, the Solemnity of All Saints, and Hallowmas.
-        https://en.wikipedia.org/wiki/All_Saints%27_Day
-        """
-        return self._add_holiday(name, NOV, 1)
-
-    def _add_all_souls_day(self, name) -> date:
-        """
-        Add All Souls' Day (November 2nd).
-
-        All Souls' Day is a day of prayer and remembrance for the faithful
-        departed, observed by certain Christian denominations on 2 November.
-        https://en.wikipedia.org/wiki/All_Souls%27_Day
-        """
-        return self._add_holiday(name, NOV, 2)
-
-    def _add_ascension_thursday(self, name) -> date:
-        """
-        Add Ascension Thursday (39 days after the Easter Sunday).
-
-        The Solemnity of the Ascension of Jesus Christ, also called Ascension
-        Day, or sometimes Holy Thursday.
-        https://en.wikipedia.org/wiki/Feast_of_the_Ascension
-        """
-        return self._add_holiday(
-            name,
-            self._easter_sunday + td(days=+39),
-        )
-
-    def _add_ash_monday(self, name) -> date:
-        """
-        Add Ash Monday (48 days before Easter Sunday).
-
-        The Clean Monday, also known as Pure Monday, Monday of Lent
-        or Green Monday. The first day of Great Lent.
-        https://en.wikipedia.org/wiki/Clean_Monday
-        """
-        return self._add_holiday(
-            name,
-            self._easter_sunday + td(days=-48),
-        )
-
-    def _add_ash_wednesday(self, name) -> date:
-        """
-        Add Ash Wednesday (46 days before Easter Sunday).
-
-        A holy day of prayer and fasting. It marks the beginning of Lent.
-        https://en.wikipedia.org/wiki/Ash_Wednesday
-        """
-        return self._add_holiday(
-            name,
-            self._easter_sunday + td(days=-46),
-        )
-
-    def _add_assumption_of_mary_day(self, name) -> date:
-        """
-        Add Assumption Of Mary (August 15th).
-
-        The Feast of the Assumption of Mary, or simply The Assumption marks the
-        occasion of the Virgin Mary's bodily ascent to heaven at the end of
-        her life.
-        https://en.wikipedia.org/wiki/Assumption_of_Mary
-        """
-        return self._add_holiday(name, AUG, 15)
-
-    def _add_candlemas(self, name) -> date:
-        """
-        Add Candlemas (February 2nd).
-
-        Also known as the Feast of the Presentation of Jesus Christ,
-        the Feast of the Purification of the Blessed Virgin Mary, or the Feast
-        of the Holy Encounter, is a Christian holiday commemorating the
-        presentation of Jesus at the Temple.
-        https://en.wikipedia.org/wiki/Candlemas
-        """
-        return self._add_holiday(name, FEB, 2)
-
-    def _add_carnival_monday(self, name) -> date:
-        """
-        Add Carnival Monday (48 days before Easter Sunday).
-
-        Carnival is a Catholic Christian festive season that occurs before
-        the liturgical season of Lent.
-        https://en.wikipedia.org/wiki/Carnival
-        """
-        return self._add_holiday(
-            name,
-            self._easter_sunday + td(days=-48),
-        )
-
-    def _add_carnival_tuesday(self, name) -> date:
-        """
-        Add Carnival Monday (47 days before Easter Sunday).
-
-        Carnival is a Catholic Christian festive season that occurs before
-        the liturgical season of Lent.
-        https://en.wikipedia.org/wiki/Carnival
-        """
-        return self._add_holiday(
-            name,
-            self._easter_sunday + td(days=-47),
-        )
-
-    def _add_christmas_day(self, name, calendar=None) -> date:
-        """
-        Add Christmas Day.
-
-        Christmas is an annual festival commemorating the birth of
-        Jesus Christ.
-        https://en.wikipedia.org/wiki/Christmas
-        """
-        calendar = calendar or self.__calendar
-        self.__verify_calendar(calendar)
-
-        return self._add_holiday(
-            name,
-            self.__get_christmas_day(calendar),
-        )
-
-    def _add_christmas_day_two(self, name, calendar=None) -> date:
-        """
-        Add Christmas Day 2.
-
-        A holiday celebrated after Christmas Day, also known as Boxing Day.
-        https://en.wikipedia.org/wiki/Boxing_Day
-        https://en.wikipedia.org/wiki/Christmas
-        """
-        calendar = calendar or self.__calendar
-        self.__verify_calendar(calendar)
-
-        return self._add_holiday(
-            name,
-            self.__get_christmas_day(calendar) + td(days=+1),
-        )
-
-    def _add_christmas_day_three(self, name, calendar=None) -> date:
-        """
-        Add Christmas Day 3.
-
-        A holiday celebrated 2 days after Christmas Day (in some countries).
-        https://en.wikipedia.org/wiki/Christmas
-        """
-        calendar = calendar or self.__calendar
-        self.__verify_calendar(calendar)
-
-        return self._add_holiday(
-            name,
-            self.__get_christmas_day(calendar) + td(days=+2),
-        )
-
-    def _add_christmas_eve(self, name, calendar=None) -> date:
-        """
-        Add Christmas Eve.
-
-        Christmas Eve is the evening or entire day before Christmas Day,
-        the festival commemorating the birth of Jesus Christ.
-        https://en.wikipedia.org/wiki/Christmas_Eve
-        """
-        calendar = calendar or self.__calendar
-        self.__verify_calendar(calendar)
-
-        return self._add_holiday(
-            name,
-            self.__get_christmas_day(calendar) + td(days=-1),
-        )
-
-    def _add_corpus_christi_day(self, name) -> date:
-        """
-        Add Feast Of Corpus Christi (60 days after Easter Sunday).
-
-        The Feast of Corpus Christi, also known as the Solemnity of the Most
-        Holy Body and Blood of Christ, is a Christian liturgical solemnity
-        celebrating the Real Presence of the Body and Blood, Soul and Divinity
-        of Jesus Christ in the elements of the Eucharist.
-        https://en.wikipedia.org/wiki/Feast_of_Corpus_Christi
-        """
-        return self._add_holiday(
-            name,
-            self._easter_sunday + td(days=+60),
-        )
-
-    def _add_easter_monday(self, name, calendar=None) -> date:
-        """
-        Add Easter Monday (1 day after Easter Sunday).
-
-        Easter Monday refers to the day after Easter Sunday in either the
-        Eastern or Western Christian traditions. It is a public holiday in
-        some countries.
-        https://en.wikipedia.org/wiki/Easter_Monday
-        """
-        return self._add_holiday(
-            name,
-            self.__get_easter_sunday(calendar) + td(days=+1),
-        )
-
-    def _add_easter_sunday(self, name, calendar=None) -> date:
-        """
-        Add Easter Sunday.
-
-        Easter, also called Pascha or Resurrection Sunday is a Christian
-        festival and cultural holiday commemorating the resurrection of Jesus
-        from the dead.
-        https://en.wikipedia.org/wiki/Easter
-        """
-        return self._add_holiday(name, self.__get_easter_sunday(calendar))
-
-    def _add_epiphany_day(self, name, calendar=None) -> date:
-        """
-        Add Epiphany Day.
-
-        Epiphany, also known as Theophany in Eastern Christian traditions,
-        is a Christian feast day that celebrates the revelation of God
-        incarnate as Jesus Christ.
-        https://en.wikipedia.org/wiki/Epiphany_(holiday)
-        """
-        calendar = calendar or self.__calendar
-        self.__verify_calendar(calendar)
-
-        return self._add_holiday(
-            name,
-            date(self._year, JAN, 6)
-            if self.__is_gregorian_calendar(calendar)
-            else date(self._year, JAN, 19),
-        )
-
-    def _add_good_friday(self, name, calendar=None) -> date:
-        """
-        Add Good Friday (2 days before Easter Sunday).
-
-        Good Friday is a Christian holiday commemorating the crucifixion of
-        Jesus and his death at Calvary. It is also known as Holy Friday,
-        Great Friday, Great and Holy Friday.
-        https://en.wikipedia.org/wiki/Good_Friday
-        """
-        return self._add_holiday(
-            name,
-            self.__get_easter_sunday(calendar) + td(days=-2),
-        )
-
-    def _add_holy_saturday(self, name) -> date:
-        """
-        Add Holy Saturday (1 day before Easter Sunday).
-
-        Great and Holy Saturday is a day between Good Friday and Easter Sunday.
-        https://en.wikipedia.org/wiki/Holy_Saturday
-        """
-        return self._add_holiday(
-            name,
-            self._easter_sunday + td(days=-1),
-        )
-
-    def _add_holy_thursday(self, name) -> date:
-        """
-        Add Holy Thursday (3 days before Easter Sunday).
-
-        Holy Thursday or Maundy Thursday is the day during Holy Week that
-        commemorates the Washing of the Feet (Maundy) and Last Supper of
-        Jesus Christ with the Apostles, as described in the canonical gospels.
-        https://en.wikipedia.org/wiki/Maundy_Thursday
-        """
-        return self._add_holiday(
-            name,
-            self._easter_sunday + td(days=-3),
-        )
-
-    def _add_immaculate_conception_day(self, name) -> date:
-        """
-        Add Immaculate Conception Day (December 8th).
-
-        https://en.wikipedia.org/wiki/Immaculate_Conception
-        """
-        return self._add_holiday(name, DEC, 8)
-
-    def _add_nativity_of_mary_day(self, name) -> date:
-        """
-        Add Nativity Of Mary Day (September 8th).
-
-        The Nativity of the Blessed Virgin Mary, the Nativity of Mary,
-        the Marymas or the Birth of the Virgin Mary, refers to a Christian
-        feast day celebrating the birth of Mary, mother of Jesus.
-        https://en.wikipedia.org/wiki/Nativity_of_Mary
-        """
-        return self._add_holiday(name, SEP, 8)
-
-    def _add_palm_sunday(self, name) -> date:
-        """
-        Add Palm Sunday (7 days before Easter Sunday).
-
-        Palm Sunday is a Christian moveable feast that falls on the Sunday
-        before Easter. The feast commemorates Christ's triumphal entry into
-        Jerusalem, an event mentioned in each of the four canonical Gospels.
-        Palm Sunday marks the first day of Holy Week.
-        https://en.wikipedia.org/wiki/Palm_Sunday
-        """
-        return self._add_holiday(
-            name,
-            self._easter_sunday + td(days=-7),
-        )
-
-    def _add_rejoicing_day(self, name) -> date:
-        """
-        Add Day Of Rejoicing (9 days after Easter Sunday).
-
-        Add Day Of Rejoicing ("Radonitsa"), in the Russian Orthodox Church is
-        a commemoration of the departed observed on the second Tuesday of
-        Pascha (Easter).In Ukrainian tradition it is called Provody.
-        https://en.wikipedia.org/wiki/Radonitsa
-        """
-        return self._add_holiday(
-            name,
-            self._easter_sunday + td(days=+9),
-        )
-
-    def _add_saint_georges_day(self, name) -> date:
-        """
-        Add Saint George's Day (April 23th).
-
-        Saint George's Day is celebrated on 23 April, the traditionally
-        accepted date of the saint's death.
-        https://en.wikipedia.org/wiki/Saint_George%27s_Day
-        """
-        return self._add_holiday(name, APR, 23)
-
-    def _add_saint_james_day(self, name) -> date:
-        """
-        Add Saint James' Day (July 25th).
-
-        James the Great was one of the Twelve Apostles of Jesus.
-        https://en.wikipedia.org/wiki/James_the_Great#Feast
-        """
-        return self._add_holiday(name, JUL, 25)
-
-    def _add_saint_johns_day(self, name) -> date:
-        """
-        Add Saint John's Day (June 24th).
-
-        The Nativity of John the Baptist is a Christian feast day celebrating
-        the birth of John the Baptist.
-        https://en.wikipedia.org/wiki/Nativity_of_John_the_Baptist
-        """
-        return self._add_holiday(name, JUN, 24)
-
-    def _add_saint_josephs_day(self, name) -> date:
-        """
-        Add Saint Joseph's Day (March 19th).
-
-        Saint Joseph's Day, also called the Feast of Saint Joseph or the
-        Solemnity of Saint Joseph, is in Western Christianity the principal
-        feast day of Saint Joseph, husband of the Virgin Mary and legal father
-        of Jesus Christ.
-        https://en.wikipedia.org/wiki/Saint_Joseph%27s_Day
-        """
-        return self._add_holiday(name, MAR, 19)
-
-    def _add_saints_peter_and_paul_day(self, name) -> date:
-        """
-        Feast of Saints Peter and Paul (June 29th).
-
-        A liturgical feast in honor of the martyrdom in Rome of the apostles
-        Saint Peter and Saint Paul, which is observed on 29 June.
-        https://en.wikipedia.org/wiki/Feast_of_Saints_Peter_and_Paul
-        """
-        return self._add_holiday(name, JUN, 29)
-
-    def _add_whit_monday(self, name) -> date:
-        """
-        Add Whit Monday (50 days after Easter Sunday).
-
-        Whit Monday or Pentecost Monday, also known as Monday of the
-        Holy Spirit, is the holiday celebrated the day after Pentecost.
-        https://en.wikipedia.org/wiki/Pentecost
-        https://en.wikipedia.org/wiki/Whit_Monday
-        """
-        return self._add_holiday(
-            name,
-            self._easter_sunday + td(days=+50),
-        )
-
-    def _add_whit_sunday(self, name) -> date:
-        """
-        Add Whit Sunday (49 days after Easter Sunday).
-
-        Whit Sunday, also called Pentecost, is a holiday which commemorates
-        the descent of the Holy Spirit upon the Apostles and other followers
-        of Jesus Christ while they were in Jerusalem celebrating the
-        Feast of Weeks.
-        https://en.wikipedia.org/wiki/Pentecost
-        """
-        return self._add_holiday(
-            name,
-            self._easter_sunday + td(days=+49),
-        )
-
-
-class BuddhistCalendarHolidays:
-    """
-    Buddhist lunisolar calendar holidays.
-    """
-
-    def __init__(
-        self, calendar=_BuddhistLunisolar(), show_estimated=False
-    ) -> None:
-        self._buddhist_calendar = calendar
-        self._show_estimated = show_estimated
-
-    def _add_buddhist_calendar_holiday(
-        self,
-        name: str,
-        hol_date: Tuple[date, bool],
-    ) -> Optional[date]:
-        """
-        Add Buddhist calendar holiday.
-
-        Adds customizable estimation label to holiday name if holiday date
-        is an estimation.
-        """
-        estimated_label = getattr(self, "estimated_label", "%s* (*estimated)")
-        dt, is_estimated = hol_date
-
-        return self._add_holiday(
-            self.tr(estimated_label) % self.tr(name)
-            if is_estimated and self._show_estimated
-            else name,
-            dt,
-        )
-
-    def _add_vesak(self, name) -> Optional[date]:
-        """
-        Add Vesak (15th day of the 4th lunar month).
-
-        Vesak for Thailand, Laos, Singapore and Indonesia.
-        https://en.wikipedia.org/wiki/Vesak
-        """
-        return self._add_buddhist_calendar_holiday(
-            name,
-            self._buddhist_calendar.vesak_date(self._year),
-        )
-
-    def _add_vesak_may(self, name) -> Optional[date]:
-        """
-        Add Vesak (on the day of the first full moon in May
-        in the Gregorian calendar).
-
-        Vesak for Sri Lanka, Nepal, India, Bangladesh and Malaysia.
-        https://en.wikipedia.org/wiki/Vesak
-        """
-        return self._add_buddhist_calendar_holiday(
-            name,
-            self._buddhist_calendar.vesak_may_date(self._year),
-        )
-
-
-class ChineseCalendarHolidays:
-    """
-    Chinese lunisolar calendar holidays.
-    """
-
-    def __init__(
-        self, calendar=_ChineseLunisolar(), show_estimated=False
-    ) -> None:
-        self._chinese_calendar = calendar
-        self._show_estimated = show_estimated
-
-    @property
-    def _chinese_new_year(self):
-        """
-        Return Chinese New Year date.
-        """
-        return self._chinese_calendar.lunar_new_year_date(self._year)[0]
-
-    @property
-    def _qingming_date(self):
-        day = 5
-        if (self._year % 4 < 1) or (self._year % 4 < 2 and self._year >= 2009):
-            day = 4
-        return date(self._year, APR, day)
-
-    @property
-    def _mid_autumn_festival(self):
-        """
-        Return Mid Autumn Festival (15th day of the 8th lunar month) date.
-        """
-        return self._chinese_calendar.mid_autumn_date(self._year)[0]
-
-    def _add_chinese_calendar_holiday(
-        self,
-        name: str,
-        hol_date: Tuple[date, bool],
-        days_delta: int = 0,
-    ) -> Optional[date]:
-        """
-        Add Chinese calendar holiday.
-
-        Adds customizable estimation label to holiday name if holiday date
-        is an estimation.
-        """
-        estimated_label = getattr(self, "estimated_label", "%s* (*estimated)")
-        dt, is_estimated = hol_date
-        if days_delta != 0:
-            dt += td(days=days_delta)
-
-        return self._add_holiday(
-            self.tr(estimated_label) % self.tr(name)
-            if is_estimated and self._show_estimated
-            else name,
-            dt,
-        )
-
-    def _add_chinese_birthday_of_buddha(self, name) -> Optional[date]:
-        """
-        Add Birthday of the Buddha by Chinese lunar calendar (8th day of the
-        4th lunar month).
-
-        Birthday of the Buddha is a Buddhist festival that is celebrated in
-        most of East Asia and South Asia commemorating the birth of Gautama
-        Buddha, who was the founder of Buddhism.
-        https://en.wikipedia.org/wiki/Buddha%27s_Birthday
-        """
-        return self._add_chinese_calendar_holiday(
-            name,
-            self._chinese_calendar.buddha_birthday_date(self._year),
-        )
-
-    def _add_chinese_new_years_eve(self, name) -> Optional[date]:
-        """
-        Add Chinese New Year's Eve (last day of 12th lunar month).
-
-        Chinese New Year's Eve is the day before the Chinese New Year.
-        https://en.wikipedia.org/wiki/Chinese_New_Year%27s_Eve
-        """
-        return self._add_chinese_calendar_holiday(
-            name,
-            self._chinese_calendar.lunar_new_year_date(self._year),
-            days_delta=-1,
-        )
-
-    def _add_chinese_new_years_day(self, name) -> Optional[date]:
-        """
-        Add Chinese New Year's Day (first day of the first lunar month).
-
-        Chinese New Year is the festival that celebrates the beginning of
-        a new year on the traditional lunisolar and solar Chinese calendar.
-        https://en.wikipedia.org/wiki/Chinese_New_Year
-        """
-        return self._add_chinese_calendar_holiday(
-            name,
-            self._chinese_calendar.lunar_new_year_date(self._year),
-        )
-
-    def _add_chinese_new_years_day_two(self, name) -> Optional[date]:
-        """
-        Add Chinese New Year's Day Two.
-
-        https://en.wikipedia.org/wiki/Chinese_New_Year
-        """
-        return self._add_chinese_calendar_holiday(
-            name,
-            self._chinese_calendar.lunar_new_year_date(self._year),
-            days_delta=+1,
-        )
-
-    def _add_chinese_new_years_day_three(self, name) -> Optional[date]:
-        """
-        Add Chinese New Year's Day Three.
-
-        https://en.wikipedia.org/wiki/Chinese_New_Year
-        """
-        return self._add_chinese_calendar_holiday(
-            name,
-            self._chinese_calendar.lunar_new_year_date(self._year),
-            days_delta=+2,
-        )
-
-    def _add_chinese_new_years_day_four(self, name) -> Optional[date]:
-        """
-        Add Chinese New Year's Day Four.
-
-        https://en.wikipedia.org/wiki/Chinese_New_Year
-        """
-        return self._add_chinese_calendar_holiday(
-            name,
-            self._chinese_calendar.lunar_new_year_date(self._year),
-            days_delta=+3,
-        )
-
-    def _add_chinese_new_years_day_five(self, name) -> Optional[date]:
-        """
-        Add Chinese New Year's Day Five.
-
-        https://en.wikipedia.org/wiki/Chinese_New_Year
-        """
-        return self._add_chinese_calendar_holiday(
-            name,
-            self._chinese_calendar.lunar_new_year_date(self._year),
-            days_delta=+4,
-        )
-
-    def _add_qingming_festival(self, name) -> date:
-        """
-        Add Qingming Festival (15th day after the Spring Equinox).
-
-        The Qingming festival or Ching Ming Festival, also known as
-        Tomb-Sweeping Day in English, is a traditional Chinese festival.
-        https://en.wikipedia.org/wiki/Qingming_Festival
-        """
-        return self._add_holiday(name, self._qingming_date)
-
-    def _add_double_ninth_festival(self, name) -> Optional[date]:
-        """
-        Add Double Ninth Festival (9th day of 9th lunar month).
-
-        The Double Ninth Festival (Chongyang Festival in Mainland China
-        and Taiwan or Chung Yeung Festival in Hong Kong and Macau).
-        https://en.wikipedia.org/wiki/Double_Ninth_Festival
-        """
-        return self._add_chinese_calendar_holiday(
-            name, self._chinese_calendar.double_ninth_date(self._year)
-        )
-
-    def _add_dragon_boat_festival(self, name) -> Optional[date]:
-        """
-        Add Dragon Boat Festival (5th day of 5th lunar month).
-
-        The Dragon Boat Festival is a traditional Chinese holiday which occurs
-        on the fifth day of the fifth month of the Chinese calendar.
-        https://en.wikipedia.org/wiki/Dragon_Boat_Festival
-        """
-        return self._add_chinese_calendar_holiday(
-            name, self._chinese_calendar.dragon_boat_date(self._year)
-        )
-
-    def _add_hung_kings_day(self, name) -> Optional[date]:
-        """
-        Add Hùng Kings' Temple Festival (10th day of the 3rd lunar month).
-
-        Vietnamese festival held annually from the 8th to the 11th day of the
-        3rd lunar month in honour of the Hùng Kings.
-        https://en.wikipedia.org/wiki/H%C3%B9ng_Kings%27_Festival
-        """
-        return self._add_chinese_calendar_holiday(
-            name,
-            self._chinese_calendar.hung_kings_date(self._year),
-        )
-
-    def _add_mid_autumn_festival(self, name) -> Optional[date]:
-        """
-        Add Mid Autumn Festival (15th day of the 8th lunar month).
-
-        The Mid-Autumn Festival, also known as the Moon Festival or
-        Mooncake Festival.
-        https://en.wikipedia.org/wiki/Mid-Autumn_Festival
-        """
-        return self._add_chinese_calendar_holiday(
-            name,
-            self._chinese_calendar.mid_autumn_date(self._year),
-        )
-
-    def _add_mid_autumn_festival_day_two(self, name) -> Optional[date]:
-        """
-        Add Mid Autumn Festival Day Two (16th day of the 8th lunar month).
-
-        The Mid-Autumn Festival, also known as the Moon Festival or
-        Mooncake Festival.
-        https://en.wikipedia.org/wiki/Mid-Autumn_Festival
-        """
-        return self._add_chinese_calendar_holiday(
-            name,
-            self._chinese_calendar.mid_autumn_date(self._year),
-            days_delta=+1,
-        )
-
-
-class HinduCalendarHolidays:
-    """
-    Hindu lunisolar calendar holidays.
-    """
-
-    def __init__(
-        self, calendar=_HinduLunisolar(), show_estimated=False
-    ) -> None:
-        self._hindu_calendar = calendar
-        self._show_estimated = show_estimated
-
-    def _add_hindu_calendar_holiday(
-        self,
-        name: str,
-        hol_date: Tuple[date, bool],
-    ) -> Optional[date]:
-        """
-        Add Hindu calendar holiday.
-
-        Adds customizable estimation label to holiday name if holiday date
-        is an estimation.
-        """
-        estimated_label = getattr(self, "estimated_label", "%s* (*estimated)")
-
-        dt, is_estimated = hol_date
-        return self._add_holiday(
-            self.tr(estimated_label) % self.tr(name)
-            if is_estimated and self._show_estimated
-            else name,
-            dt,
-        )
-
-    def _add_diwali(self, name) -> Optional[date]:
-        """
-        Add Diwali Festival.
-
-        Diwali (Deepavali, Festival of Lights) is one of the most important
-        festivals in Indian religions. It is celebrated during the Hindu
-        lunisolar months of Ashvin and Kartika (between mid-October and
-        mid-November).
-        https://en.wikipedia.org/wiki/Diwali
-        """
-        return self._add_hindu_calendar_holiday(
-            name, self._hindu_calendar.diwali_date(self._year)
-        )
-
-    def _add_thaipusam(self, name) -> Optional[date]:
-        """
-        Add Thaipusam.
-
-        Thaipusam is a Tamil Hindu festival celebrated on the full moon
-        of the Tamil month of Thai (January/February).
-        https://en.wikipedia.org/wiki/Thaipusam
-        """
-        return self._add_hindu_calendar_holiday(
-            name,
-            self._hindu_calendar.thaipusam_date(self._year),
-        )
-
-
-class InternationalHolidays:
-    """
-    International holidays.
-    """
-
-    def _add_africa_day(self, name):
-        """
-        Add Africa Day (May 25th)
-
-        Africa Day (formerly African Freedom Day and African Liberation Day)
-        is the annual commemoration of the foundation of the Organisation
-        of African Unity on 25 May 1963.
-        https://en.wikipedia.org/wiki/Africa_Day
-        """
-        return self._add_holiday(name, MAY, 25)
-
-    def _add_columbus_day(self, name):
-        """
-        Add Columbus Day (October 12th)
-
-        Columbus Day is a national holiday which officially celebrates the
-        anniversary of Christopher Columbus's arrival in the Americas.
-        https://en.wikipedia.org/wiki/Columbus_Day
-        """
-        return self._add_holiday(name, OCT, 12)
-
-    def _add_labor_day(self, name):
-        """
-        Add International Workers' Day (May 1st)
-
-        International Workers' Day, also known as Labour Day, is a celebration
-        of labourers and the working classes that is promoted by the
-        international labour movement.
-        https://en.wikipedia.org/wiki/International_Workers%27_Day
-        """
-        return self._add_holiday(name, MAY, 1)
-
-    def _add_new_years_day(self, name) -> date:
-        """
-        Add New Year's Day (January 1st).
-
-        New Year's Day is a festival observed in most of the world on
-        1 January, the first day of the year in the modern Gregorian calendar.
-        https://en.wikipedia.org/wiki/New_Year%27s_Day
-        """
-        return self._add_holiday(name, JAN, 1)
-
-    def _add_new_years_day_two(self, name) -> date:
-        """
-        Add New Year's Day Two (January 2nd).
-
-        New Year's Day is a festival observed in most of the world on
-        1 January, the first day of the year in the modern Gregorian calendar.
-        https://en.wikipedia.org/wiki/New_Year%27s_Day
-        """
-        return self._add_holiday(name, JAN, 2)
-
-    def _add_new_years_day_three(self, name) -> date:
-        """
-        Add New Year's Day Three (January 3rd).
-
-        New Year's Day is a festival observed in most of the world on
-        1 January, the first day of the year in the modern Gregorian calendar.
-        https://en.wikipedia.org/wiki/New_Year%27s_Day
-        """
-        return self._add_holiday(name, JAN, 3)
-
-    def _add_new_years_day_four(self, name) -> date:
-        """
-        Add New Year's Day Four (January 4th).
-
-        New Year's Day is a festival observed in most of the world on
-        1 January, the first day of the year in the modern Gregorian calendar.
-        https://en.wikipedia.org/wiki/New_Year%27s_Day
-        """
-        return self._add_holiday(name, JAN, 4)
-
-    def _add_remembrance_day(self, name):
-        """
-        Add Remembrance Day / Armistice Day (Nov 11th)
-
-        It's a memorial day since the end of the First World War in 1919
-        to honour armed forces members who have died in the line of duty.
-        https://en.wikipedia.org/wiki/Remembrance_Day
-        """
-        return self._add_holiday(name, NOV, 11)
-
-    def _add_new_years_eve(self, name) -> date:
-        """
-        Add New Year's Eve (December 31st).
-
-        In the Gregorian calendar, New Year's Eve, also known as Old Year's
-        Day or Saint Sylvester's Day in many countries, is the evening or the
-        entire day of the last day of the year, on 31 December.
-        https://en.wikipedia.org/wiki/New_Year%27s_Eve
-        """
-        return self._add_holiday(name, DEC, 31)
-
-    def _add_womens_day(self, name):
-        """
-        Add International Women's Day (March 8th).
-
-        International Women's Day is a global holiday celebrated as a focal
-        point in the women's rights movement, bringing attention to issues
-        such as gender equality, reproductive rights, and violence and abuse
-        against women.
-        https://en.wikipedia.org/wiki/International_Women%27s_Day
-        """
-        return self._add_holiday(name, MAR, 8)
-
-    def _add_world_war_two_victory_day(self, name):
-        """
-        Add Victory Day (May 9th)
-
-        Victory Day is a holiday that commemorates the victory over Nazi
-        Germany in 1945.
-        https://en.wikipedia.org/wiki/Victory_Day_(9_May)
-        """
-        return self._add_holiday(name, MAY, 9)
-
-
-class IslamicHolidays:
-    """
-    Islamic holidays.
-
-    The Hijri calendar also known as Islamic calendar, is a lunar
-    calendar consisting of 12 lunar months in a year of 354 or 355 days.
-    """
-
-    def __init__(self, calendar=_IslamicLunar()) -> None:
-        self._islamic_calendar = calendar
-
-    def _add_arafah_day(self, name) -> Set[date]:
-        """
-        Add Day of Arafah (9th day of 12th month).
-
-        At dawn of this day, Muslim pilgrims will make their way from Mina
-        to a nearby hillside and plain called Mount Arafat and the Plain of
-        Arafat.
-        https://en.wikipedia.org/wiki/Day_of_Arafah
-        """
-        return self._add_islamic_calendar_holiday(
-            name,
-            self._islamic_calendar.eid_al_adha_dates(self._year),
-            days_delta=-1,
-        )
-
-    def _add_ashura_day(self, name) -> Set[date]:
-        """
-        Add Ashura Day (10th day of 1st month).
-
-        Ashura is a day of commemoration in Islam. It occurs annually on the
-        10th of Muharram, the first month of the Islamic calendar.
-        https://en.wikipedia.org/wiki/Ashura
-        """
-        return self._add_islamic_calendar_holiday(
-            name,
-            self._islamic_calendar.ashura_dates(self._year),
-        )
-
-    def _add_ashura_eve(self, name) -> Set[date]:
-        """
-        Add Ashura Eve (Day before the 10th day of 1st month).
-
-        Ashura is a day of commemoration in Islam. It occurs annually on the
-        10th of Muharram, the first month of the Islamic calendar.
-        https://en.wikipedia.org/wiki/Ashura
-        """
-        return self._add_islamic_calendar_holiday(
-            name,
-            self._islamic_calendar.ashura_dates(self._year),
-            days_delta=-1,
-        )
-
-    def _add_eid_al_adha_day(self, name) -> Set[date]:
-        """
-        Add Eid al-Adha Day (10th day of the 12th month of Islamic calendar).
-
-        Feast of the Sacrifice. It honours the willingness of Ibrahim
-        (Abraham) to sacrifice his son Ismail (Ishmael) as an act of obedience
-        to Allah's command.
-        https://en.wikipedia.org/wiki/Eid_al-Adha
-        """
-        return self._add_islamic_calendar_holiday(
-            name,
-            self._islamic_calendar.eid_al_adha_dates(self._year),
-        )
-
-    def _add_eid_al_adha_day_two(self, name) -> Set[date]:
-        """
-        Add Eid al-Adha Day Two.
-
-        https://en.wikipedia.org/wiki/Eid_al-Adha
-        """
-        return self._add_islamic_calendar_holiday(
-            name,
-            self._islamic_calendar.eid_al_adha_dates(self._year),
-            days_delta=+1,
-        )
-
-    def _add_eid_al_adha_day_three(self, name) -> Set[date]:
-        """
-        Add Eid al-Adha Day Three.
-
-        https://en.wikipedia.org/wiki/Eid_al-Adha
-        """
-        return self._add_islamic_calendar_holiday(
-            name,
-            self._islamic_calendar.eid_al_adha_dates(self._year),
-            days_delta=+2,
-        )
-
-    def _add_eid_al_adha_day_four(self, name) -> Set[date]:
-        """
-        Add Eid al-Adha Day Four.
-
-        https://en.wikipedia.org/wiki/Eid_al-Adha
-        """
-        return self._add_islamic_calendar_holiday(
-            name,
-            self._islamic_calendar.eid_al_adha_dates(self._year),
-            days_delta=+3,
-        )
-
-    def _add_eid_al_fitr_day(self, name) -> Set[date]:
-        """
-        Add Eid al-Fitr Day (1st day of 10th month of Islamic calendar).
-
-        Holiday of Breaking the Fast. The religious holiday is celebrated
-        by Muslims worldwide because it marks the end of the month-long
-        dawn-to-sunset fasting of Ramadan.
-        https://en.wikipedia.org/wiki/Eid_al-Fitr
-        """
-        return self._add_islamic_calendar_holiday(
-            name,
-            self._islamic_calendar.eid_al_fitr_dates(self._year),
-        )
-
-    def _add_eid_al_fitr_day_two(self, name) -> Set[date]:
-        """
-        Add Eid al-Fitr Day Two.
-
-        https://en.wikipedia.org/wiki/Eid_al-Fitr
-        """
-        return self._add_islamic_calendar_holiday(
-            name,
-            self._islamic_calendar.eid_al_fitr_dates(self._year),
-            days_delta=+1,
-        )
-
-    def _add_eid_al_fitr_day_three(self, name) -> Set[date]:
-        """
-        Add Eid al-Fitr Day Three.
-
-        https://en.wikipedia.org/wiki/Eid_al-Fitr
-        """
-        return self._add_islamic_calendar_holiday(
-            name,
-            self._islamic_calendar.eid_al_fitr_dates(self._year),
-            days_delta=+2,
-        )
-
-    def _add_eid_al_fitr_day_four(self, name) -> Set[date]:
-        """
-        Add Eid al-Fitr Day Four.
-
-        https://en.wikipedia.org/wiki/Eid_al-Fitr
-        """
-        return self._add_islamic_calendar_holiday(
-            name,
-            self._islamic_calendar.eid_al_fitr_dates(self._year),
-            days_delta=+3,
-        )
-
-    def _add_hari_hol_johor(self, name) -> Set[date]:
-        """
-        Hari Hol Johor.
-
-        https://publicholidays.com.my/hari-hol-almarhum-sultan-iskandar/
-        """
-        return self._add_islamic_calendar_holiday(
-            name,
-            self._islamic_calendar.hari_hol_johor_dates(self._year),
-        )
-
-    def _add_islamic_calendar_holiday(
-        self,
-        name: str,
-        dates: Iterable[Tuple[date, bool]],
-        days_delta: int = 0,
-    ) -> Set[date]:
-        """
-        Add lunar calendar holiday.
-
-        Appends customizable estimation label at the end of holiday name if
-        holiday date is an estimation.
-        """
-        added_dates = set()
-        estimated_label = getattr(self, "estimated_label", "%s* (*estimated)")
-        for dt, is_estimated in dates:
-            if days_delta != 0:
-                dt += td(days=days_delta)
-
-            dt = self._add_holiday(
-                self.tr(estimated_label) % self.tr(name)
-                if is_estimated
-                else name,
-                dt,
-            )
-            if dt:
-                added_dates.add(dt)
-
-        return added_dates
-
-    def _add_islamic_new_year_day(self, name) -> Set[date]:
-        """
-        Add Islamic New Year Day (last day of Dhu al-Hijjah).
-
-        The Islamic New Year, also called the Hijri New Year, is the day that
-        marks the beginning of a new lunar Hijri year, and is the day on which
-        the year count is incremented. The first day of the Islamic year is
-        observed by most Muslims on the first day of the month of Muharram.
-        https://en.wikipedia.org/wiki/Islamic_New_Year
-        """
-        return self._add_islamic_calendar_holiday(
-            name,
-            self._islamic_calendar.hijri_new_year_dates(self._year),
-        )
-
-    def _add_isra_and_miraj_day(self, name):
-        """
-        Add Isra' and Mi'raj Day (27th day of 7th month).
-
-        https://en.wikipedia.org/wiki/Isra%27_and_Mi%27raj
-        """
-        return self._add_islamic_calendar_holiday(
-            name,
-            self._islamic_calendar.isra_and_miraj_dates(self._year),
-        )
-
-    def _add_mawlid_day(self, name) -> Set[date]:
-        """
-        Add Mawlid Day (12th day of 3rd month).
-
-        Mawlid is the observance of the birthday of the Islamic prophet
-        Muhammad.
-        https://en.wikipedia.org/wiki/Mawlid
-        """
-        return self._add_islamic_calendar_holiday(
-            name,
-            self._islamic_calendar.mawlid_dates(self._year),
-        )
-
-    def _add_mawlid_day_two(self, name) -> Set[date]:
-        """
-        Add Mawlid Day Two.
-
-        Mawlid is the observance of the birthday of the Islamic prophet
-        Muhammad.
-        https://en.wikipedia.org/wiki/Mawlid
-        """
-        return self._add_islamic_calendar_holiday(
-            name,
-            self._islamic_calendar.mawlid_dates(self._year),
-            days_delta=+1,
-        )
-
-    def _add_nuzul_al_quran_day(self, name) -> Set[date]:
-        """
-        Add Nuzul Al Quran (17th day of 9th month).
-
-        Nuzul Al Quran is a Muslim festival to remember the day when Prophet
-        Muhammad received his first revelation of Islam's sacred book,
-        the holy Quran.
-        https://zamzam.com/blog/nuzul-al-quran/
-        """
-        return self._add_islamic_calendar_holiday(
-            name,
-            self._islamic_calendar.nuzul_al_quran_dates(self._year),
-        )
-
-    def _add_ramadan_beginning_day(self, name) -> Set[date]:
-        """
-        Add First Day of Ramadan (1st day of 9th month).
-
-        Ramadan is the ninth month of the Islamic calendar, observed by Muslims
-        worldwide as a month of fasting, prayer, reflection, and community
-        https://en.wikipedia.org/wiki/Ramadan
-        """
-        return self._add_islamic_calendar_holiday(
-            name,
-            self._islamic_calendar.ramadan_beginning_dates(self._year),
-        )
-=======
 from holidays.groups import BuddhistCalendarHolidays, ChineseCalendarHolidays
 from holidays.groups import ChristianHolidays, HinduCalendarHolidays
-from holidays.groups import InternationalHolidays, IslamicHolidays
->>>>>>> 522a9951
+from holidays.groups import InternationalHolidays, IslamicHolidays