#  holidays
#  --------
#  A fast, efficient Python library for generating country, province and state
#  specific sets of holidays on the fly. It aims to make determining whether a
#  specific date is a holiday as fast and flexible as possible.
#
#  Authors: Vacanza Team and individual contributors (see AUTHORS.md file)
#           dr-prodigy <dr.prodigy.github@gmail.com> (c) 2017-2023
#           ryanss <ryanssdev@icloud.com> (c) 2014-2017
#  Website: https://github.com/vacanza/holidays
#  License: MIT (see LICENSE file)

from collections.abc import Iterable
from datetime import date

from holidays.calendars import _IslamicLunar
from holidays.groups.eastern import EasternCalendarHolidays


class IslamicHolidays(EasternCalendarHolidays):
    """
    Islamic holidays.

    The Hijri calendar also known as Islamic calendar, is a lunar
    calendar consisting of 12 lunar months in a year of 354 or 355 days.
    """

    def __init__(self, cls=None, show_estimated=True) -> None:
        self._islamic_calendar = cls() if cls else _IslamicLunar()
        self._islamic_calendar_show_estimated = show_estimated

    def _add_ali_al_rida_death_day(self, name) -> set[date]:
        """
        Add death of Ali al-Rida day (last (29th or 30th) day of 2nd month).

        https://en.wikipedia.org/wiki/Ali_al-Rida
        """
        return self._add_islamic_calendar_holiday(
            name, self._islamic_calendar.ali_al_rida_death_dates(self._year)
        )

    def _add_ali_birthday_day(self, name) -> set[date]:
        """
        Add birthday of Ali ibn Abu Talib day (13th day of 7th month).

        https://en.wikipedia.org/wiki/Ali
        """
        return self._add_islamic_calendar_holiday(
            name, self._islamic_calendar.ali_birthday_dates(self._year)
        )

    def _add_ali_death_day(self, name) -> set[date]:
        """
        Add death of Ali ibn Abu Talib day (21st day of 9th month).

        https://en.wikipedia.org/wiki/Ali
        """
        return self._add_islamic_calendar_holiday(
            name, self._islamic_calendar.ali_death_dates(self._year)
        )

    def _add_arbaeen_day(self, name) -> set[date]:
        """
        Add Arbaeen day (20th day of 2nd month).

        https://en.wikipedia.org/wiki/Arbaeen
        """
        return self._add_islamic_calendar_holiday(
            name, self._islamic_calendar.arbaeen_dates(self._year)
        )

    def _add_arafah_day(self, name) -> set[date]:
        """
        Add Day of Arafah (9th day of 12th month).

        At dawn of this day, Muslim pilgrims will make their way from Mina
        to a nearby hillside and plain called Mount Arafat and the Plain of
        Arafat.
        https://en.wikipedia.org/wiki/Day_of_Arafah
        """
        return self._add_islamic_calendar_holiday(
            name, self._islamic_calendar.eid_al_adha_dates(self._year), days_delta=-1
        )

    def _add_ashura_day(self, name) -> set[date]:
        """
        Add Ashura Day (10th day of 1st month).

        Ashura is a day of commemoration in Islam. It occurs annually on the
        10th of Muharram, the first month of the Islamic calendar.
        https://en.wikipedia.org/wiki/Ashura
        """
        return self._add_islamic_calendar_holiday(
            name, self._islamic_calendar.ashura_dates(self._year)
        )

    def _add_ashura_eve(self, name) -> set[date]:
        """
        Add Ashura Eve (Day before the 10th day of 1st month).

        Ashura is a day of commemoration in Islam. It occurs annually on the
        10th of Muharram, the first month of the Islamic calendar.
        https://en.wikipedia.org/wiki/Ashura
        """
        return self._add_islamic_calendar_holiday(
            name, self._islamic_calendar.ashura_dates(self._year), days_delta=-1
        )

    def _add_eid_al_adha_day(self, name) -> set[date]:
        """
        Add Eid al-Adha Day (10th day of the 12th month of Islamic calendar).

        Feast of the Sacrifice. It honours the willingness of Ibrahim
        (Abraham) to sacrifice his son Ismail (Ishmael) as an act of obedience
        to Allah's command.
        https://en.wikipedia.org/wiki/Eid_al-Adha
        """
        return self._add_islamic_calendar_holiday(
            name, self._islamic_calendar.eid_al_adha_dates(self._year)
        )

    def _add_eid_al_adha_day_two(self, name) -> set[date]:
        """
        Add Eid al-Adha Day Two.

        https://en.wikipedia.org/wiki/Eid_al-Adha
        """
        return self._add_islamic_calendar_holiday(
            name, self._islamic_calendar.eid_al_adha_dates(self._year), days_delta=+1
        )

    def _add_eid_al_adha_day_three(self, name) -> set[date]:
        """
        Add Eid al-Adha Day Three.

        https://en.wikipedia.org/wiki/Eid_al-Adha
        """
        return self._add_islamic_calendar_holiday(
            name, self._islamic_calendar.eid_al_adha_dates(self._year), days_delta=+2
        )

    def _add_eid_al_adha_day_four(self, name) -> set[date]:
        """
        Add Eid al-Adha Day Four.

        https://en.wikipedia.org/wiki/Eid_al-Adha
        """
        return self._add_islamic_calendar_holiday(
            name, self._islamic_calendar.eid_al_adha_dates(self._year), days_delta=+3
        )

    def _add_eid_al_fitr_day(self, name) -> set[date]:
        """
        Add Eid al-Fitr Day (1st day of 10th month of Islamic calendar).

        Holiday of Breaking the Fast. The religious holiday is celebrated
        by Muslims worldwide because it marks the end of the month-long
        dawn-to-sunset fasting of Ramadan.
        https://en.wikipedia.org/wiki/Eid_al-Fitr
        """
        return self._add_islamic_calendar_holiday(
            name, self._islamic_calendar.eid_al_fitr_dates(self._year)
        )

    def _add_eid_al_fitr_day_two(self, name) -> set[date]:
        """
        Add Eid al-Fitr Day Two.

        https://en.wikipedia.org/wiki/Eid_al-Fitr
        """
        return self._add_islamic_calendar_holiday(
            name, self._islamic_calendar.eid_al_fitr_dates(self._year), days_delta=+1
        )

    def _add_eid_al_fitr_day_three(self, name) -> set[date]:
        """
        Add Eid al-Fitr Day Three.

        https://en.wikipedia.org/wiki/Eid_al-Fitr
        """
        return self._add_islamic_calendar_holiday(
            name, self._islamic_calendar.eid_al_fitr_dates(self._year), days_delta=+2
        )

    def _add_eid_al_fitr_day_four(self, name) -> set[date]:
        """
        Add Eid al-Fitr Day Four.

        https://en.wikipedia.org/wiki/Eid_al-Fitr
        """
        return self._add_islamic_calendar_holiday(
            name, self._islamic_calendar.eid_al_fitr_dates(self._year), days_delta=+3
        )

    def _add_eid_al_fitr_eve(self, name) -> set[date]:
        """
        Add Eid al-Fitr Eve (last day of 9th month of Islamic calendar).

        https://en.wikipedia.org/wiki/Eid_al-Fitr
        """
        return self._add_islamic_calendar_holiday(
            name, self._islamic_calendar.eid_al_fitr_dates(self._year), days_delta=-1
        )

    def _add_eid_al_ghadir_day(self, name) -> set[date]:
        """
        Add Eid al-Ghadir Day (18th day of 12th month).

        https://en.wikipedia.org/wiki/Eid_al-Ghadeer
        """
        return self._add_islamic_calendar_holiday(
            name, self._islamic_calendar.eid_al_ghadir_dates(self._year)
        )

    def _add_fatima_death_day(self, name) -> set[date]:
        """
        Add death of Fatima day (3rd day of 6th month).

        https://en.wikipedia.org/wiki/Fatima
        """
        return self._add_islamic_calendar_holiday(
            name, self._islamic_calendar.fatima_death_dates(self._year)
        )

    def _add_hari_hol_johor(self, name) -> set[date]:
        """
        Hari Hol Johor.

        https://publicholidays.com.my/hari-hol-almarhum-sultan-iskandar/
        """
        return self._add_islamic_calendar_holiday(
            name, self._islamic_calendar.hari_hol_johor_dates(self._year)
        )

    def _add_hasan_al_askari_death_day(self, name) -> set[date]:
        """
        Add death of Hasan_al-Askari day (8th day of 3rd month).

        https://en.wikipedia.org/wiki/Hasan_al-Askari
        """
        return self._add_islamic_calendar_holiday(
            name, self._islamic_calendar.hasan_al_askari_death_dates(self._year)
        )

    def _add_imam_mahdi_birthday_day(self, name) -> set[date]:
        """
        Add birthday of Muhammad al-Mahdi day (15th day of 8th month).

        https://en.wikipedia.org/wiki/Muhammad_al-Mahdi
        """
        return self._add_islamic_calendar_holiday(
            name, self._islamic_calendar.imam_mahdi_birthday_dates(self._year)
        )

    def _add_islamic_calendar_holiday(
        self, name: str, dates: Iterable[tuple[date, bool]], days_delta: int = 0
    ) -> set[date]:
        """
        Add lunar calendar holiday.

        Appends customizable estimation label at the end of holiday name if
        holiday date is an estimation.
        """
        added_dates = set()
        for dts in dates:
            if dt := self._add_eastern_calendar_holiday(
                name, dts, self._islamic_calendar_show_estimated, days_delta
            ):
                added_dates.add(dt)

        return added_dates

    def _add_islamic_new_year_day(self, name) -> set[date]:
        """
        Add Islamic New Year Day (last day of Dhu al-Hijjah).

        The Islamic New Year, also called the Hijri New Year, is the day that
        marks the beginning of a new lunar Hijri year, and is the day on which
        the year count is incremented. The first day of the Islamic year is
        observed by most Muslims on the first day of the month of Muharram.
        https://en.wikipedia.org/wiki/Islamic_New_Year
        """
        return self._add_islamic_calendar_holiday(
            name, self._islamic_calendar.hijri_new_year_dates(self._year)
        )

    def _add_isra_and_miraj_day(self, name):
        """
        Add Isra' and Mi'raj Day (27th day of 7th month).

        The Prophet's Ascension.
        https://en.wikipedia.org/wiki/Isra%27_and_Mi%27raj
        """
        return self._add_islamic_calendar_holiday(
            name, self._islamic_calendar.isra_and_miraj_dates(self._year)
        )

    def _add_laylat_al_qadr_day(self, name):
        """
        Add Laylat al-Qadr Day (27th day of 9th month).
<<<<<<< HEAD
=======

>>>>>>> 622f8a76
        The Night of Power.
        https://en.wikipedia.org/wiki/Night_of_Power
        """
        return self._add_islamic_calendar_holiday(
<<<<<<< HEAD
            name, self._islamic_calendar.laylat_al_qadr_dates(self._year)
=======
            name, self._islamic_calendar.ramadan_beginning_dates(self._year), days_delta=+26
>>>>>>> 622f8a76
        )

    def _add_maldives_embraced_islam_day(self, name) -> set[date]:
        """
        Add Maldives Embraced Islam Day (1st day of 4th month).

        https://en.wikipedia.org/wiki/Islam_in_Maldives
        """
        return self._add_islamic_calendar_holiday(
            name, self._islamic_calendar.maldives_embraced_islam_day_dates(self._year)
        )

    def _add_mawlid_day(self, name) -> set[date]:
        """
        Add Mawlid Day (12th day of 3rd month).

        Mawlid is the observance of the birthday of the Islamic prophet
        Muhammad.
        https://en.wikipedia.org/wiki/Mawlid
        """
        return self._add_islamic_calendar_holiday(
            name, self._islamic_calendar.mawlid_dates(self._year)
        )

    def _add_mawlid_day_two(self, name) -> set[date]:
        """
        Add Mawlid Day Two.

        Mawlid is the observance of the birthday of the Islamic prophet
        Muhammad.
        https://en.wikipedia.org/wiki/Mawlid
        """
        return self._add_islamic_calendar_holiday(
            name, self._islamic_calendar.mawlid_dates(self._year), days_delta=+1
        )

    def _add_nuzul_al_quran_day(self, name) -> set[date]:
        """
        Add Nuzul Al Quran (17th day of 9th month).

        Nuzul Al Quran is a Muslim festival to remember the day when Prophet
        Muhammad received his first revelation of Islam's sacred book,
        the holy Quran.
        https://zamzam.com/blog/nuzul-al-quran/
        """
        return self._add_islamic_calendar_holiday(
            name, self._islamic_calendar.nuzul_al_quran_dates(self._year)
        )

    def _add_prophet_death_day(self, name) -> set[date]:
        """
        Add death of Prophet Muhammad and Hasan ibn Ali day (28th day of 2nd month).

        https://en.wikipedia.org/wiki/Hasan_ibn_Ali
        """
        return self._add_islamic_calendar_holiday(
            name, self._islamic_calendar.prophet_death_dates(self._year)
        )

    def _add_quamee_dhuvas_day(self, name) -> set[date]:
        """
        Add Quamee Dhuvas (1st day of 3rd month).

        https://en.wikipedia.org/wiki/Qaumee_Dhuvas_(Maldives_National_Day)
        """
        return self._add_islamic_calendar_holiday(
            name, self._islamic_calendar.quamee_dhuvas_dates(self._year)
        )

    def _add_ramadan_beginning_day(self, name) -> set[date]:
        """
        Add First Day of Ramadan (1st day of 9th month).

        Ramadan is the ninth month of the Islamic calendar, observed by Muslims
        worldwide as a month of fasting, prayer, reflection, and community
        https://en.wikipedia.org/wiki/Ramadan
        """
        return self._add_islamic_calendar_holiday(
            name, self._islamic_calendar.ramadan_beginning_dates(self._year)
        )

    def _add_sadiq_birthday_day(self, name) -> set[date]:
        """
        Add birthday of Prophet Muhammad and Ja'far al-Sadiq day (17th day of 3rd month).

        https://en.wikipedia.org/wiki/Ja%27far_al-Sadiq
        """
        return self._add_islamic_calendar_holiday(
            name, self._islamic_calendar.sadiq_birthday_dates(self._year)
        )

    def _add_sadiq_death_day(self, name) -> set[date]:
        """
        Add death of Ja'far al-Sadiq day (25th day of 10th month).

        https://en.wikipedia.org/wiki/Ja%27far_al-Sadiq
        """
        return self._add_islamic_calendar_holiday(
            name, self._islamic_calendar.sadiq_death_dates(self._year)
        )

    def _add_tasua_day(self, name) -> set[date]:
        """
        Add Tasua day (9th day of 1st month).

        https://en.wikipedia.org/wiki/Tasua
        """
        return self._add_islamic_calendar_holiday(
            name, self._islamic_calendar.tasua_dates(self._year)
        )<|MERGE_RESOLUTION|>--- conflicted
+++ resolved
@@ -298,19 +298,12 @@
     def _add_laylat_al_qadr_day(self, name):
         """
         Add Laylat al-Qadr Day (27th day of 9th month).
-<<<<<<< HEAD
-=======
-
->>>>>>> 622f8a76
+        
         The Night of Power.
         https://en.wikipedia.org/wiki/Night_of_Power
         """
         return self._add_islamic_calendar_holiday(
-<<<<<<< HEAD
             name, self._islamic_calendar.laylat_al_qadr_dates(self._year)
-=======
-            name, self._islamic_calendar.ramadan_beginning_dates(self._year), days_delta=+26
->>>>>>> 622f8a76
         )
 
     def _add_maldives_embraced_islam_day(self, name) -> set[date]:
