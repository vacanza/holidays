#  python-holidays
#  ---------------
#  A fast, efficient Python library for generating country, province and state
#  specific sets of holidays on the fly. It aims to make determining whether a
#  specific date is a holiday as fast and flexible as possible.
#
#  Authors: dr-prodigy <maurizio.montel@gmail.com> (c) 2017-2022
#           ryanss <ryanssdev@icloud.com> (c) 2014-2017
#  Website: https://github.com/dr-prodigy/python-holidays
#  License: MIT (see LICENSE file)

from datetime import date
from datetime import timedelta as td

from dateutil.easter import EASTER_ORTHODOX, EASTER_WESTERN, easter

<<<<<<< HEAD
from holidays.calendars import GREGORIAN_CALENDAR, JULIAN_CALENDAR
from holidays.constants import JAN, FEB, MAR, APR, JUN, JUL, AUG, SEP, NOV, DEC
from holidays.exceptions import CalendarError
=======
from holidays.calendars.gregorian import (
    GREGORIAN_CALENDAR,
    JAN,
    FEB,
    MAR,
    APR,
    JUN,
    JUL,
    AUG,
    SEP,
    NOV,
    DEC,
)
from holidays.calendars.julian import JULIAN_CALENDAR
>>>>>>> 940b6b80


class ChristianHolidays:
    """
    Christian holidays.
    """

    def __init__(self, calendar=GREGORIAN_CALENDAR) -> None:
        self.__verify_calendar(calendar)
        self.__calendar = calendar

    def __get_christmas_day(self, calendar=None):
        """
        Get Christmas Day date.
        """
        calendar = calendar or self.__calendar
        self.__verify_calendar(calendar)

        return (
            date(self._year, DEC, 25)
            if self.__is_gregorian_calendar(calendar)
            else date(self._year, JAN, 7)  # Orthodox.
        )

    def __get_easter_sunday(self, calendar=None):
        """
        Get Easter Sunday date.
        """
        calendar = calendar or self.__calendar
        self.__verify_calendar(calendar)

        return easter(
            self._year,
            method=EASTER_ORTHODOX if calendar == JULIAN_CALENDAR else EASTER_WESTERN,
        )

    @staticmethod
    def __is_gregorian_calendar(calendar):
        """
        Return True if `calendar` is Gregorian calendar.
        Return False otherwise.
        """
        return calendar == GREGORIAN_CALENDAR

    @staticmethod
    def __verify_calendar(calendar):
        """
        Verify calendar type.
        """
        if calendar not in {GREGORIAN_CALENDAR, JULIAN_CALENDAR}:
            raise CalendarError(
                f"Unknown calendar name: {calendar}. Use GREGORIAN_CALENDAR or JULIAN_CALENDAR."
            )

    @property
    def _christmas_day(self):
        """
        Return Christmas Day date.
        """
        return self.__get_christmas_day()

    @property
    def _easter_sunday(self):
        """
        Return Easter Sunday date.
        """
        return self.__get_easter_sunday()

    def _add_all_saints_day(self, name) -> date:
        """
        Add All Saints' Day (November 1st).

        Also known as All Hallows' Day, the Feast of All Saints,
        the Feast of All Hallows, the Solemnity of All Saints, and Hallowmas.
        https://en.wikipedia.org/wiki/All_Saints%27_Day
        """
        return self._add_holiday(name, NOV, 1)

    def _add_all_souls_day(self, name) -> date:
        """
        Add All Souls' Day (November 2nd).

        All Souls' Day is a day of prayer and remembrance for the faithful
        departed, observed by certain Christian denominations on 2 November.
        https://en.wikipedia.org/wiki/All_Souls%27_Day
        """
        return self._add_holiday(name, NOV, 2)

    def _add_ascension_thursday(self, name) -> date:
        """
        Add Ascension Thursday (39 days after the Easter Sunday).

        The Solemnity of the Ascension of Jesus Christ, also called Ascension
        Day, or sometimes Holy Thursday.
        https://en.wikipedia.org/wiki/Feast_of_the_Ascension
        """
        return self._add_holiday(name, self._easter_sunday + td(days=+39))

    def _add_ash_monday(self, name) -> date:
        """
        Add Ash Monday (48 days before Easter Sunday).

        The Clean Monday, also known as Pure Monday, Monday of Lent
        or Green Monday. The first day of Great Lent.
        https://en.wikipedia.org/wiki/Clean_Monday
        """
        return self._add_holiday(name, self._easter_sunday + td(days=-48))

    def _add_ash_wednesday(self, name) -> date:
        """
        Add Ash Wednesday (46 days before Easter Sunday).

        A holy day of prayer and fasting. It marks the beginning of Lent.
        https://en.wikipedia.org/wiki/Ash_Wednesday
        """
        return self._add_holiday(name, self._easter_sunday + td(days=-46))

    def _add_assumption_of_mary_day(self, name) -> date:
        """
        Add Assumption Of Mary (August 15th).

        The Feast of the Assumption of Mary, or simply The Assumption marks the
        occasion of the Virgin Mary's bodily ascent to heaven at the end of
        her life.
        https://en.wikipedia.org/wiki/Assumption_of_Mary
        """
        return self._add_holiday(name, AUG, 15)

    def _add_candlemas(self, name) -> date:
        """
        Add Candlemas (February 2nd).

        Also known as the Feast of the Presentation of Jesus Christ,
        the Feast of the Purification of the Blessed Virgin Mary, or the Feast
        of the Holy Encounter, is a Christian holiday commemorating the
        presentation of Jesus at the Temple.
        https://en.wikipedia.org/wiki/Candlemas
        """
        return self._add_holiday(name, FEB, 2)

    def _add_carnival_monday(self, name) -> date:
        """
        Add Carnival Monday (48 days before Easter Sunday).

        Carnival is a Catholic Christian festive season that occurs before
        the liturgical season of Lent.
        https://en.wikipedia.org/wiki/Carnival
        """
        return self._add_holiday(name, self._easter_sunday + td(days=-48))

    def _add_carnival_tuesday(self, name) -> date:
        """
        Add Carnival Monday (47 days before Easter Sunday).

        Carnival is a Catholic Christian festive season that occurs before
        the liturgical season of Lent.
        https://en.wikipedia.org/wiki/Carnival
        """
        return self._add_holiday(name, self._easter_sunday + td(days=-47))

    def _add_christmas_day(self, name, calendar=None) -> date:
        """
        Add Christmas Day.

        Christmas is an annual festival commemorating the birth of
        Jesus Christ.
        https://en.wikipedia.org/wiki/Christmas
        """
        calendar = calendar or self.__calendar
        self.__verify_calendar(calendar)

        return self._add_holiday(name, self.__get_christmas_day(calendar))

    def _add_christmas_day_two(self, name, calendar=None) -> date:
        """
        Add Christmas Day 2.

        A holiday celebrated after Christmas Day, also known as Boxing Day.
        https://en.wikipedia.org/wiki/Boxing_Day
        https://en.wikipedia.org/wiki/Christmas
        """
        calendar = calendar or self.__calendar
        self.__verify_calendar(calendar)

        return self._add_holiday(name, self.__get_christmas_day(calendar) + td(days=+1))

    def _add_christmas_day_three(self, name, calendar=None) -> date:
        """
        Add Christmas Day 3.

        A holiday celebrated 2 days after Christmas Day (in some countries).
        https://en.wikipedia.org/wiki/Christmas
        """
        calendar = calendar or self.__calendar
        self.__verify_calendar(calendar)

        return self._add_holiday(name, self.__get_christmas_day(calendar) + td(days=+2))

    def _add_christmas_eve(self, name, calendar=None) -> date:
        """
        Add Christmas Eve.

        Christmas Eve is the evening or entire day before Christmas Day,
        the festival commemorating the birth of Jesus Christ.
        https://en.wikipedia.org/wiki/Christmas_Eve
        """
        calendar = calendar or self.__calendar
        self.__verify_calendar(calendar)

        return self._add_holiday(name, self.__get_christmas_day(calendar) + td(days=-1))

    def _add_corpus_christi_day(self, name) -> date:
        """
        Add Feast Of Corpus Christi (60 days after Easter Sunday).

        The Feast of Corpus Christi, also known as the Solemnity of the Most
        Holy Body and Blood of Christ, is a Christian liturgical solemnity
        celebrating the Real Presence of the Body and Blood, Soul and Divinity
        of Jesus Christ in the elements of the Eucharist.
        https://en.wikipedia.org/wiki/Feast_of_Corpus_Christi
        """
        return self._add_holiday(name, self._easter_sunday + td(days=+60))

    def _add_easter_monday(self, name, calendar=None) -> date:
        """
        Add Easter Monday (1 day after Easter Sunday).

        Easter Monday refers to the day after Easter Sunday in either the
        Eastern or Western Christian traditions. It is a public holiday in
        some countries.
        https://en.wikipedia.org/wiki/Easter_Monday
        """
        return self._add_holiday(name, self.__get_easter_sunday(calendar) + td(days=+1))

    def _add_easter_sunday(self, name, calendar=None) -> date:
        """
        Add Easter Sunday.

        Easter, also called Pascha or Resurrection Sunday is a Christian
        festival and cultural holiday commemorating the resurrection of Jesus
        from the dead.
        https://en.wikipedia.org/wiki/Easter
        """
        return self._add_holiday(name, self.__get_easter_sunday(calendar))

    def _add_epiphany_day(self, name, calendar=None) -> date:
        """
        Add Epiphany Day.

        Epiphany, also known as Theophany in Eastern Christian traditions,
        is a Christian feast day that celebrates the revelation of God
        incarnate as Jesus Christ.
        https://en.wikipedia.org/wiki/Epiphany_(holiday)
        """
        calendar = calendar or self.__calendar
        self.__verify_calendar(calendar)

        return self._add_holiday(
            name,
            date(self._year, JAN, 6)
            if self.__is_gregorian_calendar(calendar)
            else date(self._year, JAN, 19),
        )

    def _add_good_friday(self, name, calendar=None) -> date:
        """
        Add Good Friday (2 days before Easter Sunday).

        Good Friday is a Christian holiday commemorating the crucifixion of
        Jesus and his death at Calvary. It is also known as Holy Friday,
        Great Friday, Great and Holy Friday.
        https://en.wikipedia.org/wiki/Good_Friday
        """
        return self._add_holiday(name, self.__get_easter_sunday(calendar) + td(days=-2))

    def _add_holy_saturday(self, name) -> date:
        """
        Add Holy Saturday (1 day before Easter Sunday).

        Great and Holy Saturday is a day between Good Friday and Easter Sunday.
        https://en.wikipedia.org/wiki/Holy_Saturday
        """
        return self._add_holiday(name, self._easter_sunday + td(days=-1))

    def _add_holy_thursday(self, name) -> date:
        """
        Add Holy Thursday (3 days before Easter Sunday).

        Holy Thursday or Maundy Thursday is the day during Holy Week that
        commemorates the Washing of the Feet (Maundy) and Last Supper of
        Jesus Christ with the Apostles, as described in the canonical gospels.
        https://en.wikipedia.org/wiki/Maundy_Thursday
        """
        return self._add_holiday(name, self._easter_sunday + td(days=-3))

    def _add_immaculate_conception_day(self, name) -> date:
        """
        Add Immaculate Conception Day (December 8th).

        https://en.wikipedia.org/wiki/Immaculate_Conception
        """
        return self._add_holiday(name, DEC, 8)

    def _add_nativity_of_mary_day(self, name) -> date:
        """
        Add Nativity Of Mary Day (September 8th).

        The Nativity of the Blessed Virgin Mary, the Nativity of Mary,
        the Marymas or the Birth of the Virgin Mary, refers to a Christian
        feast day celebrating the birth of Mary, mother of Jesus.
        https://en.wikipedia.org/wiki/Nativity_of_Mary
        """
        return self._add_holiday(name, SEP, 8)

    def _add_palm_sunday(self, name) -> date:
        """
        Add Palm Sunday (7 days before Easter Sunday).

        Palm Sunday is a Christian moveable feast that falls on the Sunday
        before Easter. The feast commemorates Christ's triumphal entry into
        Jerusalem, an event mentioned in each of the four canonical Gospels.
        Palm Sunday marks the first day of Holy Week.
        https://en.wikipedia.org/wiki/Palm_Sunday
        """
        return self._add_holiday(name, self._easter_sunday + td(days=-7))

    def _add_rejoicing_day(self, name) -> date:
        """
        Add Day Of Rejoicing (9 days after Easter Sunday).

        Add Day Of Rejoicing ("Radonitsa"), in the Russian Orthodox Church is
        a commemoration of the departed observed on the second Tuesday of
        Pascha (Easter).In Ukrainian tradition it is called Provody.
        https://en.wikipedia.org/wiki/Radonitsa
        """
        return self._add_holiday(name, self._easter_sunday + td(days=+9))

    def _add_saint_georges_day(self, name) -> date:
        """
        Add Saint George's Day (April 23th).

        Saint George's Day is celebrated on 23 April, the traditionally
        accepted date of the saint's death.
        https://en.wikipedia.org/wiki/Saint_George%27s_Day
        """
        return self._add_holiday(name, APR, 23)

    def _add_saint_james_day(self, name) -> date:
        """
        Add Saint James' Day (July 25th).

        James the Great was one of the Twelve Apostles of Jesus.
        https://en.wikipedia.org/wiki/James_the_Great#Feast
        """
        return self._add_holiday(name, JUL, 25)

    def _add_saint_johns_day(self, name) -> date:
        """
        Add Saint John's Day (June 24th).

        The Nativity of John the Baptist is a Christian feast day celebrating
        the birth of John the Baptist.
        https://en.wikipedia.org/wiki/Nativity_of_John_the_Baptist
        """
        return self._add_holiday(name, JUN, 24)

    def _add_saint_josephs_day(self, name) -> date:
        """
        Add Saint Joseph's Day (March 19th).

        Saint Joseph's Day, also called the Feast of Saint Joseph or the
        Solemnity of Saint Joseph, is in Western Christianity the principal
        feast day of Saint Joseph, husband of the Virgin Mary and legal father
        of Jesus Christ.
        https://en.wikipedia.org/wiki/Saint_Joseph%27s_Day
        """
        return self._add_holiday(name, MAR, 19)

    def _add_saints_peter_and_paul_day(self, name) -> date:
        """
        Feast of Saints Peter and Paul (June 29th).

        A liturgical feast in honor of the martyrdom in Rome of the apostles
        Saint Peter and Saint Paul, which is observed on 29 June.
        https://en.wikipedia.org/wiki/Feast_of_Saints_Peter_and_Paul
        """
        return self._add_holiday(name, JUN, 29)

    def _add_whit_monday(self, name) -> date:
        """
        Add Whit Monday (50 days after Easter Sunday).

        Whit Monday or Pentecost Monday, also known as Monday of the
        Holy Spirit, is the holiday celebrated the day after Pentecost.
        https://en.wikipedia.org/wiki/Pentecost
        https://en.wikipedia.org/wiki/Whit_Monday
        """
        return self._add_holiday(name, self._easter_sunday + td(days=+50))

    def _add_whit_sunday(self, name) -> date:
        """
        Add Whit Sunday (49 days after Easter Sunday).

        Whit Sunday, also called Pentecost, is a holiday which commemorates
        the descent of the Holy Spirit upon the Apostles and other followers
        of Jesus Christ while they were in Jerusalem celebrating the
        Feast of Weeks.
        https://en.wikipedia.org/wiki/Pentecost
        """
        return self._add_holiday(name, self._easter_sunday + td(days=+49))<|MERGE_RESOLUTION|>--- conflicted
+++ resolved
@@ -14,11 +14,6 @@
 
 from dateutil.easter import EASTER_ORTHODOX, EASTER_WESTERN, easter
 
-<<<<<<< HEAD
-from holidays.calendars import GREGORIAN_CALENDAR, JULIAN_CALENDAR
-from holidays.constants import JAN, FEB, MAR, APR, JUN, JUL, AUG, SEP, NOV, DEC
-from holidays.exceptions import CalendarError
-=======
 from holidays.calendars.gregorian import (
     GREGORIAN_CALENDAR,
     JAN,
@@ -33,7 +28,7 @@
     DEC,
 )
 from holidays.calendars.julian import JULIAN_CALENDAR
->>>>>>> 940b6b80
+from holidays.exceptions import CalendarError
 
 
 class ChristianHolidays:
