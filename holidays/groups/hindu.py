--- conflicted
+++ resolved
@@ -20,15 +20,9 @@
     Hindu lunisolar calendar holidays.
     """
 
-<<<<<<< HEAD
     def __init__(self, cls=None, show_estimated=False) -> None:
         self._hindu_calendar = cls() if cls else _HinduLunisolar()
-        self._show_estimated = show_estimated
-=======
-    def __init__(self, calendar=_HinduLunisolar(), show_estimated=False) -> None:
-        self._hindu_calendar = calendar
         self._hindu_calendar_show_estimated = show_estimated
->>>>>>> 91c8bfca
 
     def _add_hindu_calendar_holiday(
         self, name: str, dt_estimated: Tuple[date, bool]
