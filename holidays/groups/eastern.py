#  holidays
#  --------
#  A fast, efficient Python library for generating country, province and state
#  specific sets of holidays on the fly. It aims to make determining whether a
#  specific date is a holiday as fast and flexible as possible.
#
#  Authors: Vacanza Team and individual contributors (see CONTRIBUTORS file)
#           dr-prodigy <dr.prodigy.github@gmail.com> (c) 2017-2023
#           ryanss <ryanssdev@icloud.com> (c) 2014-2017
#  Website: https://github.com/vacanza/holidays
#  License: MIT (see LICENSE file)

from collections.abc import Iterable
from datetime import date

from holidays.calendars.gregorian import _timedelta


class EasternCalendarHolidays:
    """
    Eastern calendar holidays base class.
    """

    def _add_eastern_calendar_holiday(
        self,
        name: str,
<<<<<<< HEAD
        dt_estimated: tuple[date | None, bool],
=======
        dt_estimated: tuple[Optional[date], bool],
        *,
>>>>>>> af766e73
        show_estimated: bool = True,
        days_delta: int = 0,
    ) -> date | None:
        """
        Add Eastern (Buddhist, Chinese, Hindu, Islamic, Mongolian) calendar holiday.

        Adds customizable estimation label to holiday name if holiday date is an estimation.
        """
        dt, is_estimated = dt_estimated
        if days_delta and dt:
            dt = _timedelta(dt, days_delta)

        return (
            self._add_holiday(
                self.tr(self.estimated_label) % self.tr(name)
                if is_estimated and show_estimated
                else name,
                dt,
            )
            if dt
            else None
        )

    def _add_eastern_calendar_holiday_set(
        self,
        name: str,
        dts_estimated: Iterable[tuple[date, bool]],
        *,
        show_estimated: bool = True,
        days_delta: int = 0,
    ) -> set[date]:
        """
        Add Eastern (Buddhist, Chinese, Hindu, Islamic, Mongolian) calendar holidays.

        Adds customizable estimation label to holiday name if holiday date is an estimation.
        """

        return {
            dt
            for dt_estimated in dts_estimated
            if (
                dt := self._add_eastern_calendar_holiday(
                    name, dt_estimated, show_estimated=show_estimated, days_delta=days_delta
                )
            )
        }<|MERGE_RESOLUTION|>--- conflicted
+++ resolved
@@ -24,12 +24,8 @@
     def _add_eastern_calendar_holiday(
         self,
         name: str,
-<<<<<<< HEAD
         dt_estimated: tuple[date | None, bool],
-=======
-        dt_estimated: tuple[Optional[date], bool],
         *,
->>>>>>> af766e73
         show_estimated: bool = True,
         days_delta: int = 0,
     ) -> date | None:
