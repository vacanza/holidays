# -*- coding: utf-8 -*-

#  python-holidays
#  ---------------
#  A fast, efficient Python library for generating country, province and state
#  specific sets of holidays on the fly. It aims to make determining whether a
#  specific date is a holiday as fast and flexible as possible.
#
#  Authors: dr-prodigy <maurizio.montel@gmail.com> (c) 2017-2022
#           ryanss <ryanssdev@icloud.com> (c) 2014-2017
#  Website: https://github.com/dr-prodigy/python-holidays
#  License: MIT (see LICENSE file)

import inspect
from functools import lru_cache
from typing import Iterable, List, Optional, Set, TYPE_CHECKING, Union

from datetime import date, timedelta

from hijri_converter import convert

import holidays.countries

if TYPE_CHECKING:
    from holidays import HolidayBase  # required by docstring, typing


def country_holidays(
    country: str,
    years: Union[int, Iterable[int]] = None,
    prov: Optional[str] = None,
    state: Optional[str] = None,
    expand: bool = True,
    observed: bool = True,
<<<<<<< HEAD
) -> "holidays.HolidayBase":
=======
) -> "HolidayBase":
>>>>>>> 8c1f0ef4
    """
    Returns a new dictionary-like :py:class:`HolidayBase` object for the public
    holidays of the country matching **country** and other keyword arguments.

    :param country:
        An ISO 3166-1 Alpha-2 country code.

    :param years:
        The year(s) to pre-calculate public holidays for at instantiation.

    :param prov:
        The Province (not implemented for all countries; see documentation).

    :param state:
        The State (not implemented for all countries; see documentation).

    :param expand:
        Whether the entire year is calculated when one date from that year
        is requested.

    :param observed:
        Whether to include the dates of when public holiday are observed
        (e.g. a holiday falling on a Sunday being observed the following
        Monday). False may not work for all countries.

    :return:
        A :py:class:`HolidayBase` object matching the **country**.

    The key of the :class:`dict`-like :class:`HolidayBase` object is the
    `date` of the holiday, and the value is the name of the holiday itself.
    Dates where a key is not present are not public holidays (or, if
    **observed** is False, days when a public holiday is observed).

    When passing the `date` as a key, the `date` can be expressed in one of the
    following types:

    * :class:`datetime.date`,
    * :class:`datetime.datetime`,
    * a :class:`str` of any format recognized by :func:`dateutil.parser.parse`,
    * or a :class:`float` or :class:`int` representing a POSIX timestamp.

    The key is always returned as a :class:`datetime.date` object.

    To maximize speed, the list of public holidays is built on the fly as
    needed, one calendar year at a time. When the object is instantiated
    without a **years** parameter, it is empty, but, unless **expand** is set
    to False, as soon as a key is accessed the class will calculate that entire
    year's list of holidays and set the keys with them.

    If you need to list the holidays as opposed to querying individual dates,
    instantiate the class with the **years** parameter.

    Example usage:

    >>> from holidays import country_holidays
    >>> us_holidays = country_holidays('US')
    # For specific prov / state:
    >>> calif_holidays = country_holidays('US', prov=None, state='CA')

    The below will cause 2015 holidays to be calculated on the fly:

    >>> from datetime import date
    >>> assert date(2015, 1, 1) in us_holidays

    This will be faster because 2015 holidays are already calculated:

    >>> assert date(2015, 1, 2) not in us_holidays

    The :class:`HolidayBase` class also recognizes strings of many formats
    and numbers representing a POSIX timestamp:

    >>> assert '2014-01-01' in us_holidays
    >>> assert '1/1/2014' in us_holidays
    >>> assert 1388597445 in us_holidays

    Show the holiday's name:

    >>> us_holidays.get('2014-01-01')
    "New Year's Day"

    Check a range:

    >>> us_holidays['2014-01-01': '2014-01-03']
    [datetime.date(2014, 1, 1)]

    List all 2020 holidays:

    >>> us_holidays = country_holidays('US', years=2020)
    >>> for day in us_holidays.items():
    ...     print(day)
    (datetime.date(2020, 1, 1), "New Year's Day")
    (datetime.date(2020, 1, 20), 'Martin Luther King Jr. Day')
    (datetime.date(2020, 2, 17), "Washington's Birthday")
    (datetime.date(2020, 5, 25), 'Memorial Day')
    (datetime.date(2020, 7, 4), 'Independence Day')
    (datetime.date(2020, 7, 3), 'Independence Day (Observed)')
    (datetime.date(2020, 9, 7), 'Labor Day')
    (datetime.date(2020, 10, 12), 'Columbus Day')
    (datetime.date(2020, 11, 11), 'Veterans Day')
    (datetime.date(2020, 11, 26), 'Thanksgiving')
    (datetime.date(2020, 12, 25), 'Christmas Day')

    Some holidays are only present in parts of a country:

    >>> us_pr_holidays = country_holidays('US', state='PR')
    >>> assert '2018-01-06' not in us_holidays
    >>> assert '2018-01-06' in us_pr_holidays

    Append custom holiday dates by passing one of:

    * a :class:`dict` with date/name key/value pairs (e.g.
      ``{'2010-07-10': 'My birthday!'}``),
    * a list of dates (as a :class:`datetime.date`, :class:`datetime.datetime`,
      :class:`str`, :class:`int`, or :class:`float`); ``'Holiday'`` will be
      used as a description,
    * or a single date item (of one of the types above); ``'Holiday'`` will be
      used as a description:

    >>> custom_holidays = country_holidays('US', years=2015)
    >>> custom_holidays.update({'2015-01-01': "New Year's Day"})
    >>> custom_holidays.update(['2015-07-01', '07/04/2015'])
    >>> custom_holidays.update(date(2015, 12, 25))
    >>> assert date(2015, 1, 1) in custom_holidays
    >>> assert date(2015, 1, 2) not in custom_holidays
    >>> assert '12/25/2015' in custom_holidays

    For more complex logic, like 4th Monday of January, you can inherit the
    :class:`HolidayBase` class and define your own :meth:`_populate` method.
    See documentation for examples.
    """
    try:
        country_classes = inspect.getmembers(
            holidays.countries, inspect.isclass
        )
        country = next(obj for name, obj in country_classes if name == country)
        country_holiday = country(
            years=years,
            prov=prov,
            state=state,
            expand=expand,
            observed=observed,
        )
    except StopIteration:
        raise KeyError("Country %s not available" % country)
    return country_holiday


def CountryHoliday(
    country: str,
    years: Union[int, Iterable[int]] = None,
    prov: Optional[str] = None,
    state: Optional[str] = None,
    expand: bool = True,
    observed: bool = True,
) -> "HolidayBase":
    """
    Deprecated name for :py:func:`country_holidays`.

    :meta private:
    """
    return country_holidays(country, years, prov, state, expand, observed)


def list_supported_countries() -> Set[str]:
    """
    Get all supported countries.

    :return:
        A set of ISO 3166-1 Alpha-2 country codes with all the countries
        supported.
    """
    return set(
        obj.country
        for name, obj in inspect.getmembers(
            holidays.countries, inspect.isclass
        )
    )


def _islamic_to_gre(Gyear: int, Hmonth: int, Hday: int) -> List[date]:
    """
    Find the Gregorian dates of all instances of Islamic (Lunar Hijrī) calendar
    month and day falling within the Gregorian year. There could be up to two
    such instances in a single Gregorian year since the Islamic (Lunar Hijrī)
    calendar is about 11 days shorter.

    Relies on package `hijri_converter
    <https://www.pypy.org/package/hijri_converter>`__.

    :param Gyear:
        The Gregorian year.

    :param Hmonth:
        The Lunar Hijrī (Islamic) month.

    :param Hday:
        The Lunar Hijrī (Islamic) day.

    :return:
        List of Gregorian dates within the Gregorian year specified that
        matches the Islamic (Lunar Hijrī) calendar day and month specified.
    """
    Hyear = convert.Gregorian(Gyear, 1, 1).to_hijri().datetuple()[0]
    gres = [
        convert.Hijri(y, Hmonth, Hday).to_gregorian()
        for y in range(Hyear - 1, Hyear + 2)
    ]
    gre_dates = [date(*gre.datetuple()) for gre in gres if gre.year == Gyear]
    return gre_dates


class _ChineseLuniSolar:
    def __init__(self):
        """
        This class has functions that generate Gregorian dates for holidays
        based on the Chinese lunisolar calendar.

        See `Wikipedia
        <https://en.wikipedia.org/wiki/Chinese_New_Year#Dates_in_Chinese_\
        lunisolar_calendar>`__

        Usage example:

        >>> from holidays.utils import _ChineseLuniSolar
        >>> cnls = _ChineseLuniSolar()
        >>> print(cnls.lunar_n_y_date(2010))
        2010-02-14
        """

        # A binary representation starting from year 1901 of the number of
        # days per year, and the number of days from the 1st to the 13th to
        # store the monthly (including the month of the month). 1 means that
        # the month is 30 days. 0 means the month is 29 days.
        # The 12th to 15th digits indicate the month of the next month.
        # If it is 0x0F, it means that there is no leap month.
        self.G_LUNAR_MONTH_DAYS = [
            0xF0EA4,  # 1901
            0xF1D4A,
            0x52C94,
            0xF0C96,
            0xF1536,
            0x42AAC,
            0xF0AD4,
            0xF16B2,
            0x22EA4,
            0xF0EA4,  # 1911
            0x6364A,
            0xF164A,
            0xF1496,
            0x52956,
            0xF055A,
            0xF0AD6,
            0x216D2,
            0xF1B52,
            0x73B24,
            0xF1D24,  # 1921
            0xF1A4A,
            0x5349A,
            0xF14AC,
            0xF056C,
            0x42B6A,
            0xF0DA8,
            0xF1D52,
            0x23D24,
            0xF1D24,
            0x61A4C,  # 1931
            0xF0A56,
            0xF14AE,
            0x5256C,
            0xF16B4,
            0xF0DA8,
            0x31D92,
            0xF0E92,
            0x72D26,
            0xF1526,
            0xF0A56,  # 1941
            0x614B6,
            0xF155A,
            0xF0AD4,
            0x436AA,
            0xF1748,
            0xF1692,
            0x23526,
            0xF152A,
            0x72A5A,
            0xF0A6C,  # 1951
            0xF155A,
            0x52B54,
            0xF0B64,
            0xF1B4A,
            0x33A94,
            0xF1A94,
            0x8152A,
            0xF152E,
            0xF0AAC,
            0x6156A,  # 1961
            0xF15AA,
            0xF0DA4,
            0x41D4A,
            0xF1D4A,
            0xF0C94,
            0x3192E,
            0xF1536,
            0x72AB4,
            0xF0AD4,
            0xF16D2,  # 1971
            0x52EA4,
            0xF16A4,
            0xF164A,
            0x42C96,
            0xF1496,
            0x82956,
            0xF055A,
            0xF0ADA,
            0x616D2,
            0xF1B52,  # 1981
            0xF1B24,
            0x43A4A,
            0xF1A4A,
            0xA349A,
            0xF14AC,
            0xF056C,
            0x60B6A,
            0xF0DAA,
            0xF1D92,
            0x53D24,  # 1991
            0xF1D24,
            0xF1A4C,
            0x314AC,
            0xF14AE,
            0x829AC,
            0xF06B4,
            0xF0DAA,
            0x52D92,
            0xF0E92,
            0xF0D26,  # 2001
            0x42A56,
            0xF0A56,
            0xF14B6,
            0x22AB4,
            0xF0AD4,
            0x736AA,
            0xF1748,
            0xF1692,
            0x53526,
            0xF152A,  # 2011
            0xF0A5A,
            0x4155A,
            0xF156A,
            0x92B54,
            0xF0BA4,
            0xF1B4A,
            0x63A94,
            0xF1A94,
            0xF192A,
            0x42A5C,  # 2021
            0xF0AAC,
            0xF156A,
            0x22B64,
            0xF0DA4,
            0x61D52,
            0xF0E4A,
            0xF0C96,
            0x5192E,
            0xF1956,
            0xF0AB4,  # 2031
            0x315AC,
            0xF16D2,
            0xB2EA4,
            0xF16A4,
            0xF164A,
            0x63496,
            0xF1496,
            0xF0956,
            0x50AB6,
            0xF0B5A,  # 2041
            0xF16D4,
            0x236A4,
            0xF1B24,
            0x73A4A,
            0xF1A4A,
            0xF14AA,
            0x5295A,
            0xF096C,
            0xF0B6A,
            0x31B54,  # 2051
            0xF1D92,
            0x83D24,
            0xF1D24,
            0xF1A4C,
            0x614AC,
            0xF14AE,
            0xF09AC,
            0x40DAA,
            0xF0EAA,
            0xF0E92,  # 2061
            0x31D26,
            0xF0D26,
            0x72A56,
            0xF0A56,
            0xF14B6,
            0x52AB4,
            0xF0AD4,
            0xF16CA,
            0x42E94,
            0xF1694,  # 2071
            0x8352A,
            0xF152A,
            0xF0A5A,
            0x6155A,
            0xF156A,
            0xF0B54,
            0x4174A,
            0xF1B4A,
            0xF1A94,
            0x3392A,  # 2081
            0xF192C,
            0x7329C,
            0xF0AAC,
            0xF156A,
            0x52B64,
            0xF0DA4,
            0xF1D4A,
            0x41C94,
            0xF0C96,
            0x8192E,  # 2091
            0xF0956,
            0xF0AB6,
            0x615AC,
            0xF16D4,
            0xF0EA4,
            0x42E4A,
            0xF164A,
            0xF1516,
            0x22936,  # 2100
        ]
        # Define range of years covered
        self.START_YEAR = 1901
        self.END_YEAR = 2099
        # The 1st day of the 1st month of the Gregorian calendar is 1901/2/19
        self.LUNAR_START_DATE = ((1901, 1, 1),)
        self.SOLAR_START_DATE = date(1901, 2, 19)
        # The Gregorian date for December 30, 2099 is 2100/2/8
        self.LUNAR_END_DATE = (2099, 12, 30)
        self.SOLAR_END_DATE = date(2100, 2, 18)

    @lru_cache()
    def _get_leap_month(self, lunar_year: int) -> int:
        """
        Calculate the leap lunar month in a lunar year.

        :param lunar_year:
            The lunar year.

        :return:
            The number of the leap month if one exists in the year, otherwise
            15.
        """
        return (
            self.G_LUNAR_MONTH_DAYS[lunar_year - self.START_YEAR] >> 16
        ) & 0x0F

    def _lunar_month_days(self, lunar_year: int, lunar_month: int) -> int:
        """
        Calculate the number of days in a lunar month.

        :param lunar_year:
            The lunar year.

        :param lunar_month:
            The lunar month of the lunar year.

        :return:
            The number of days in the lunar month.
        """
        return 29 + (
            (
                self.G_LUNAR_MONTH_DAYS[lunar_year - self.START_YEAR]
                >> lunar_month
            )
            & 0x01
        )

    def _lunar_year_days(self, year: int) -> int:
        """
        Calculate the number of days in a lunar year.

        :param year:
            The lunar year.

        :return:
            The number of days in the lunar year.
        """
        days = 0
        months_day = self.G_LUNAR_MONTH_DAYS[year - self.START_YEAR]
        for i in range(1, 13 if self._get_leap_month(year) == 0x0F else 14):
            day = 29 + ((months_day >> i) & 0x01)
            days += day
        return days

    @lru_cache()
    def _span_days(self, year: int) -> int:
        """
        Calculate the number of days elapsed since self.SOLAR_START_DATE to the
        beginning of the year.

        :param year:
            The year.

        :return:
             The number of days since self.SOLAR_START_DATE.
        """
        span_days = 0
        for y in range(self.START_YEAR, year):
            span_days += self._lunar_year_days(y)
        return span_days

    def lunar_n_y_date(self, year: int) -> date:
        """
        Calculate the Gregorian date of Chinese Lunar New Year.

        This is a faster implementation than calling
        ``lunar_to_gre(year, 1, 1)``.

        :param year:
            The Gregorian year.

        :return:
            The Gregorian date of Chinese Lunar New Year.
        """
        # The Chinese calendar defines the lunar month containing the winter
        # solstice as the eleventh month, which means that Chinese New Year
        # usually falls on the second new moon after the winter solstice
        # (rarely the third if an intercalary month intervenes). In more
        # than 96 percent of the years, Chinese New Year's Day is the closest
        # date to a new moon to lichun (Chinese: 立春; "start of spring") on 4
        # or 5 February, and the first new moon after dahan (Chinese: 大寒;
        # "major cold"). In the Gregorian calendar, the Chinese New Year begins
        # at the new moon that falls between 21 January and 20 February.

        span_days = self._span_days(year)
        # Always in first month (by definition)
        # leap_month = self._get_leap_month(year)
        # for m in range(1, 1 + (1 > leap_month)):
        #     span_days += self._lunar_month_days(year, m)
        return self.SOLAR_START_DATE + timedelta(span_days)

    def lunar_to_gre(
        self, year: int, month: int, day: int, leap: bool = True
    ) -> date:
        """
        Calculate the Gregorian date of a Chinese lunar day and month in a
        given Gregorian year.

        :param year:
            The Gregorian year.

        :param year:
            The Chinese lunar month.

        :param year:
            The Chinese lunar day.

        :return:
            The Gregorian date.
        """
        span_days = self._span_days(year)
        leap_month = self._get_leap_month(year) if leap else 15
        for m in range(1, month + (month > leap_month)):
            span_days += self._lunar_month_days(year, m)
        span_days += day - 1
        return self.SOLAR_START_DATE + timedelta(span_days)

    def vesak_date(self, year: int) -> date:
        """
        Calculate the estimated Gregorian date of Vesak for Thailand, Laos,
        Singapore and Indonesia, corresponding to the fourteenth day of the
        fourth month in the Chinese lunar calendar. See `Wikipedia
        <https://en.wikipedia.org/wiki/Vesak#Dates_of_observance>`__.

        :param year:
            The Gregorian year.

        :return:
            Estimated Gregorian date of Vesak (14th day of 4th month of the
            lunar calendar).
        """
        span_days = self._span_days(year)
        leap_month = self._get_leap_month(year)
        for m in range(1, 4 + (4 > leap_month)):
            span_days += self._lunar_month_days(year, m)
        span_days += 14
        return self.SOLAR_START_DATE + timedelta(span_days)

    def vesak_may_date(self, year: int) -> date:
        """
        Calculate the estimated Gregorian date of Vesak for Sri Lanka, Nepal,
        India, Bangladesh and Malaysia, corresponding to the day of the
        first full moon in May in the Gregorian calendar. See `Wikipedia
        <https://en.wikipedia.org/wiki/Vesak#Dates_of_observance>`__.

        :param year:
            The Gregorian year.

        :return:
            Estimated Gregorian date of Vesak (first full moon in May).
        """
        span_days = self._span_days(year)
        vesak_may_date = self.SOLAR_START_DATE + timedelta(span_days + 14)
        m = 1
        while vesak_may_date.month < 5:
            vesak_may_date += timedelta(self._lunar_month_days(year, m))
            m += 1
        return vesak_may_date

    def s_diwali_date(self, year: int) -> date:
        """
        Calculate the estimated Gregorian date of Southern India (Tamil)
        Diwali.

        Defined as the date of Amāvásyā (new moon) of Kārttikai, which
        corresponds with the months of November or December in the Gregorian
        calendar. See `Wikipedia <https://en.wikipedia.org/wiki/Diwali>`__.

        :param year:
            The Gregorian year.

        :return:
            Estimated Gregorian date of Southern India (Tamil) Diwali.
        """
        span_days = self._span_days(year)
        leap_month = self._get_leap_month(year)
        for m in range(1, 10 + (10 > leap_month)):
            span_days += self._lunar_month_days(year, m)
        span_days -= 2
        return self.SOLAR_START_DATE + timedelta(span_days)

    def thaipusam_date(self, year: int) -> date:
        """
        Calculate the estimated Gregorian date of Thaipusam (Tamil).

        Defined as the date of the full moon in the Tamil month of Thai, which
        corresponds with the months of January or February in the Gregorian
        calendar. See `Wikipedia <https://en.wikipedia.org/wiki/Thaipusam>`__.

        :param year:
            The Gregorian year.

        :return:
            Estimated Gregorian date of Thaipusam (Tamil).
        """
        span_days = self._span_days(year)
        leap_month = self._get_leap_month(year)
        for m in range(1, 1 + (leap_month <= 6)):
            span_days += self._lunar_month_days(year, m)
        span_days -= 15
        return self.SOLAR_START_DATE + timedelta(span_days)<|MERGE_RESOLUTION|>--- conflicted
+++ resolved
@@ -32,11 +32,7 @@
     state: Optional[str] = None,
     expand: bool = True,
     observed: bool = True,
-<<<<<<< HEAD
-) -> "holidays.HolidayBase":
-=======
 ) -> "HolidayBase":
->>>>>>> 8c1f0ef4
     """
     Returns a new dictionary-like :py:class:`HolidayBase` object for the public
     holidays of the country matching **country** and other keyword arguments.
