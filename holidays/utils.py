--- conflicted
+++ resolved
@@ -185,20 +185,7 @@
     import holidays
 
     try:
-<<<<<<< HEAD
         cls = getattr(holidays, country)
-=======
-        return getattr(holidays, country)(
-            years=years,
-            subdiv=subdiv,
-            expand=expand,
-            observed=observed,
-            prov=prov,
-            state=state,
-            language=language,
-            categories=categories,
-        )
->>>>>>> 940b6b80
     except AttributeError:
         raise CountryDoesNotExist(f"Country {country} is not available")
 
@@ -210,6 +197,7 @@
         prov=prov,
         state=state,
         language=language,
+        categories=categories,
     )
 
 
