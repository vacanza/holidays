#  python-holidays
#  ---------------
#  A fast, efficient Python library for generating country, province and state
#  specific sets of holidays on the fly. It aims to make determining whether a
#  specific date is a holiday as fast and flexible as possible.
#
#  Authors: vacanza team (https://github.com/orgs/vacanza/teams) (c) 2023-2024
#           dr-prodigy <dr.prodigy.github@gmail.com> (c) 2017-2023
#           ryanss <ryanssdev@icloud.com> (c) 2014-2017
#           Stephan Helma <s.p.helma@gmx.net> (c) 2024
#  Website: https://github.com/dr-prodigy/python-holidays
#  License: MIT (see LICENSE file)

__all__ = (
    "country_holidays",
    "CountryHoliday",
    "financial_holidays",
    "list_localized_countries",
    "list_localized_financial",
    "list_supported_countries",
    "list_supported_financial",
)

import warnings
from functools import lru_cache
from typing import Dict, Iterable, List, Optional, Tuple, Union

from holidays.holiday_base import HolidayBase
from holidays.registry import EntityLoader


def country_holidays(
    country: str,
    subdiv: Optional[str] = None,
    years: Optional[Union[int, Iterable[int]]] = None,
    expand: bool = True,
    observed: bool = True,
    prov: Optional[str] = None,
    state: Optional[str] = None,
    language: Optional[str] = None,
    categories: Optional[Tuple[str]] = None,
) -> HolidayBase:
    """
    Returns a new dictionary-like :py:class:`HolidayBase` object for the public
    holidays of the country matching **country** and other keyword arguments.

    :param country:
        An ISO 3166-1 Alpha-2 country code.

    :param subdiv:
<<<<<<< HEAD
        The subdivision (e.g. state or province) as a ISO 3166-2 code
        or its alias; not implemented for all countries (see documentation).
=======
        The subdivision (e.g. state or province) as ISO3166-2 code or alias;
        not implemented for all countries (see documentation).
>>>>>>> e472fccd

    :param years:
        The year(s) to pre-calculate public holidays for at instantiation.

    :param expand:
        Whether the entire year is calculated when one date from that year
        is requested.

    :param observed:
        Whether to include the dates of when public holiday are observed
        (e.g. a holiday falling on a Sunday being observed the following
        Monday). False may not work for all countries.

    :param prov:
        *deprecated* use subdiv instead.

    :param state:
        *deprecated* use subdiv instead.

    :param language:
        The language which the returned holiday names will be translated
        into. It must be an ISO 639-1 (2-letter) language code. If the
        language translation is not supported the original holiday names
        will be used.

    :param categories:
        Requested holiday categories.

    :return:
        A :py:class:`HolidayBase` object matching the **country**.

    The key of the :class:`dict`-like :class:`HolidayBase` object is the
    `date` of the holiday, and the value is the name of the holiday itself.
    Dates where a key is not present are not public holidays (or, if
    **observed** is False, days when a public holiday is observed).

    When passing the `date` as a key, the `date` can be expressed in one of the
    following types:

    * :class:`datetime.date`,
    * :class:`datetime.datetime`,
    * a :class:`str` of any format recognized by :func:`dateutil.parser.parse`,
    * or a :class:`float` or :class:`int` representing a POSIX timestamp.

    The key is always returned as a :class:`datetime.date` object.

    To maximize speed, the list of public holidays is built on the fly as
    needed, one calendar year at a time. When the object is instantiated
    without a **years** parameter, it is empty, but, unless **expand** is set
    to False, as soon as a key is accessed the class will calculate that entire
    year's list of holidays and set the keys with them.

    If you need to list the holidays as opposed to querying individual dates,
    instantiate the class with the **years** parameter.

    Example usage:

    >>> from holidays import country_holidays
    >>> us_holidays = country_holidays('US')
    # For a specific subdivision (e.g. state or province):
    >>> calif_holidays = country_holidays('US', subdiv='CA')

    The below will cause 2015 holidays to be calculated on the fly:

    >>> from datetime import date
    >>> assert date(2015, 1, 1) in us_holidays

    This will be faster because 2015 holidays are already calculated:

    >>> assert date(2015, 1, 2) not in us_holidays

    The :class:`HolidayBase` class also recognizes strings of many formats
    and numbers representing a POSIX timestamp:

    >>> assert '2014-01-01' in us_holidays
    >>> assert '1/1/2014' in us_holidays
    >>> assert 1388597445 in us_holidays

    Show the holiday's name:

    >>> us_holidays.get('2014-01-01')
    "New Year's Day"

    Check a range:

    >>> us_holidays['2014-01-01': '2014-01-03']
    [datetime.date(2014, 1, 1)]

    List all 2020 holidays:

    >>> us_holidays = country_holidays('US', years=2020)
    >>> for day in us_holidays.items():
    ...     print(day)
    (datetime.date(2020, 1, 1), "New Year's Day")
    (datetime.date(2020, 1, 20), 'Martin Luther King Jr. Day')
    (datetime.date(2020, 2, 17), "Washington's Birthday")
    (datetime.date(2020, 5, 25), 'Memorial Day')
    (datetime.date(2020, 7, 4), 'Independence Day')
    (datetime.date(2020, 7, 3), 'Independence Day (observed)')
    (datetime.date(2020, 9, 7), 'Labor Day')
    (datetime.date(2020, 10, 12), 'Columbus Day')
    (datetime.date(2020, 11, 11), 'Veterans Day')
    (datetime.date(2020, 11, 26), 'Thanksgiving')
    (datetime.date(2020, 12, 25), 'Christmas Day')

    Some holidays are only present in parts of a country:

    >>> us_pr_holidays = country_holidays('US', subdiv='PR')
    >>> assert '2018-01-06' not in us_holidays
    >>> assert '2018-01-06' in us_pr_holidays

    Append custom holiday dates by passing one of:

    * a :class:`dict` with date/name key/value pairs (e.g.
      ``{'2010-07-10': 'My birthday!'}``),
    * a list of dates (as a :class:`datetime.date`, :class:`datetime.datetime`,
      :class:`str`, :class:`int`, or :class:`float`); ``'Holiday'`` will be
      used as a description,
    * or a single date item (of one of the types above); ``'Holiday'`` will be
      used as a description:

    >>> custom_holidays = country_holidays('US', years=2015)
    >>> custom_holidays.update({'2015-01-01': "New Year's Day"})
    >>> custom_holidays.update(['2015-07-01', '07/04/2015'])
    >>> custom_holidays.update(date(2015, 12, 25))
    >>> assert date(2015, 1, 1) in custom_holidays
    >>> assert date(2015, 1, 2) not in custom_holidays
    >>> assert '12/25/2015' in custom_holidays

    For more complex logic, like 4th Monday of January, you can inherit the
    :class:`HolidayBase` class and define your own :meth:`_populate` method.
    See documentation for examples.
    """
    import holidays

    try:
        return getattr(holidays, country)(
            years=years,
            subdiv=subdiv,
            expand=expand,
            observed=observed,
            prov=prov,
            state=state,
            language=language,
            categories=categories,
        )
    except AttributeError:
        raise NotImplementedError(f"Country {country} not available")


def financial_holidays(
    market: str,
    subdiv: Optional[str] = None,
    years: Optional[Union[int, Iterable[int]]] = None,
    expand: bool = True,
    observed: bool = True,
    language: Optional[str] = None,
) -> HolidayBase:
    """
    Returns a new dictionary-like :py:class:`HolidayBase` object for the public
    holidays of the financial market matching **market** and other keyword
    arguments.

    :param market:
        An ISO 3166-1 Alpha-2 market code.

    :param subdiv:
        Currently not implemented for markets (see documentation).

    :param years:
        The year(s) to pre-calculate public holidays for at instantiation.

    :param expand:
        Whether the entire year is calculated when one date from that year
        is requested.

    :param observed:
        Whether to include the dates of when public holiday are observed
        (e.g. a holiday falling on a Sunday being observed the following
        Monday). False may not work for all countries.

    :param language:
        The language which the returned holiday names will be translated
        into. It must be an ISO 639-1 (2-letter) language code. If the
        language translation is not supported the original holiday names
        will be used.

    :return:
        A :py:class:`HolidayBase` object matching the **market**.

    Example usage:

    >>> from holidays import financial_holidays
    >>> nyse_holidays = financial_holidays('NYSE')

    See :py:func:`country_holidays` documentation for further details and
    examples.
    """
    import holidays

    try:
        return getattr(holidays, market)(
            years=years,
            subdiv=subdiv,
            expand=expand,
            observed=observed,
            language=language,
        )
    except AttributeError:
        raise NotImplementedError(f"Financial market {market} not available")


def CountryHoliday(
    country: str,
    subdiv: Optional[str] = None,
    years: Optional[Union[int, Iterable[int]]] = None,
    expand: bool = True,
    observed: bool = True,
    prov: Optional[str] = None,
    state: Optional[str] = None,
) -> HolidayBase:
    """
    Deprecated name for :py:func:`country_holidays`.

    :meta private:
    """

    warnings.warn(
        "CountryHoliday is deprecated, use country_holidays instead.", DeprecationWarning
    )
    return country_holidays(country, subdiv, years, expand, observed, prov, state)


def _list_localized_entities(entity_codes: Iterable[str]) -> Dict[str, List[str]]:
    """
    Get all localized entities and languages they support.

    :param entity_codes:
        A list of entity codes.

    :return:
        A dictionary where key is an entity code and
        value is a list of supported languages (either ISO 639-1 or a
        combination of ISO 639-1 and ISO 3166-1 codes joined with "_").
    """
    import holidays

    localized_countries = {}
    for entity_code in entity_codes:
        languages = getattr(holidays, entity_code).supported_languages
        if len(languages) == 0:
            continue
        localized_countries[entity_code] = sorted(languages)

    return localized_countries


@lru_cache()
def list_localized_countries(include_aliases=True) -> Dict[str, List[str]]:
    """
    Get all localized countries and languages they support.

    :param include_aliases:
        Whether to include entity aliases (e.g. UK for GB).

    :return:
        A dictionary where key is an ISO 3166-1 alpha-2 country code and
        value is a list of supported languages (either ISO 639-1 or a
        combination of ISO 639-1 and ISO 3166-1 codes joined with "_").
    """

    return _list_localized_entities(EntityLoader.get_country_codes(include_aliases))


@lru_cache()
def list_localized_financial(include_aliases=True) -> Dict[str, List[str]]:
    """
    Get all localized financial markets and languages they support.

    :param include_aliases:
        Whether to include entity aliases(e.g. TAR for ECB, XNYS for NYSE).

    :return:
        A dictionary where key is a market code and value is a list of
        supported subdivision codes.
    """

    return _list_localized_entities(EntityLoader.get_financial_codes(include_aliases))


def _list_supported_entities(entity_codes: Iterable[str]) -> Dict[str, List[str]]:
    """
    Get all supported entities and their subdivisions.

    :param entity_codes:
        A list of entity codes.

    :return:
        A dictionary where key is an entity code and value is a list
        of supported subdivision codes.
    """
    import holidays

    return {
        country_code: list(getattr(holidays, country_code).subdivisions)
        for country_code in entity_codes
    }


@lru_cache()
def list_supported_countries(include_aliases=True) -> Dict[str, List[str]]:
    """
    Get all supported countries and their subdivisions.

    :param include_aliases:
        Whether to include entity aliases (e.g. UK for GB).

    :return:
        A dictionary where key is an ISO 3166-1 alpha-2 country code and
        value is a list of supported subdivision codes.
    """
    return _list_supported_entities(EntityLoader.get_country_codes(include_aliases))


@lru_cache()
def list_supported_financial(include_aliases=True) -> Dict[str, List[str]]:
    """
    Get all supported financial markets and their subdivisions.

    :param include_aliases:
        Whether to include entity aliases(e.g. TAR for ECB, XNYS for NYSE).

    :return:
        A dictionary where key is a market code and value is a list of
        supported subdivision codes.
    """
    return _list_supported_entities(EntityLoader.get_financial_codes(include_aliases))


def list_supported_aliases(holiday: HolidayBase) -> Dict[str, List[str]]:
    """
    Get all aliases for all subdivisions.

    :param holiday:
        The holiday class or object to be investigated.

    :return:
        A dictionary where key is the ISO 3166-2 subdivision code and value is
        a list of supported aliases.
    """
    r: Dict[str, List[str]] = {subdiv: [] for subdiv in holiday.subdivisions}
    for alias, subdiv in holiday.subdivisions_aliases.items():
        r[subdiv].append(alias)
    return r<|MERGE_RESOLUTION|>--- conflicted
+++ resolved
@@ -4,10 +4,8 @@
 #  specific sets of holidays on the fly. It aims to make determining whether a
 #  specific date is a holiday as fast and flexible as possible.
 #
-#  Authors: vacanza team (https://github.com/orgs/vacanza/teams) (c) 2023-2024
-#           dr-prodigy <dr.prodigy.github@gmail.com> (c) 2017-2023
+#  Authors: dr-prodigy <dr.prodigy.github@gmail.com> (c) 2017-2023
 #           ryanss <ryanssdev@icloud.com> (c) 2014-2017
-#           Stephan Helma <s.p.helma@gmx.net> (c) 2024
 #  Website: https://github.com/dr-prodigy/python-holidays
 #  License: MIT (see LICENSE file)
 
@@ -48,13 +46,8 @@
         An ISO 3166-1 Alpha-2 country code.
 
     :param subdiv:
-<<<<<<< HEAD
         The subdivision (e.g. state or province) as a ISO 3166-2 code
         or its alias; not implemented for all countries (see documentation).
-=======
-        The subdivision (e.g. state or province) as ISO3166-2 code or alias;
-        not implemented for all countries (see documentation).
->>>>>>> e472fccd
 
     :param years:
         The year(s) to pre-calculate public holidays for at instantiation.
@@ -391,21 +384,4 @@
         A dictionary where key is a market code and value is a list of
         supported subdivision codes.
     """
-    return _list_supported_entities(EntityLoader.get_financial_codes(include_aliases))
-
-
-def list_supported_aliases(holiday: HolidayBase) -> Dict[str, List[str]]:
-    """
-    Get all aliases for all subdivisions.
-
-    :param holiday:
-        The holiday class or object to be investigated.
-
-    :return:
-        A dictionary where key is the ISO 3166-2 subdivision code and value is
-        a list of supported aliases.
-    """
-    r: Dict[str, List[str]] = {subdiv: [] for subdiv in holiday.subdivisions}
-    for alias, subdiv in holiday.subdivisions_aliases.items():
-        r[subdiv].append(alias)
-    return r+    return _list_supported_entities(EntityLoader.get_financial_codes(include_aliases))