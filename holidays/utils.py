--- conflicted
+++ resolved
@@ -292,14 +292,8 @@
     import holidays
 
     return {
-<<<<<<< HEAD
-        country_code: getattr(holidays, country_code).subdivisions
+        country_code: list(getattr(holidays, country_code).subdivisions)
         for country_code in EntityLoader.get_country_codes(include_aliases)
-=======
-        name if include_aliases else cls.country: list(cls.subdivisions)
-        for name, cls in inspect.getmembers(countries, inspect.isclass)
-        if len(name) == 2 and issubclass(cls, HolidayBase)
->>>>>>> 773afed0
     }
 
 
@@ -318,12 +312,6 @@
     import holidays
 
     return {
-<<<<<<< HEAD
-        financial_code: getattr(holidays, financial_code).subdivisions
+        financial_code: list(getattr(holidays, financial_code).subdivisions)
         for financial_code in EntityLoader.get_financial_codes(include_aliases)
-=======
-        name if include_aliases else cls.market: list(cls.subdivisions)
-        for name, cls in inspect.getmembers(financial, inspect.isclass)
-        if len(name) in {3, 4} and issubclass(cls, HolidayBase)
->>>>>>> 773afed0
     }