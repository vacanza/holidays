#  python-holidays
#  ---------------
#  A fast, efficient Python library for generating country and subdivision
#  specific sets of holidays on the fly. It aims to make determining whether a
#  specific date is a holiday as fast and flexible as possible.
#
#  Authors: dr-prodigy <maurizio.montel@gmail.com> (c) 2017-2022
#           ryanss <ryanssdev@icloud.com> (c) 2014-2017
#  Website: https://github.com/dr-prodigy/python-holidays
#  License: MIT (see LICENSE file)

__all__ = (
    "CountryHoliday",
    "country_holidays",
    "financial_holidays",
    "list_supported_countries",
    "list_supported_financial",
)

import inspect
import warnings
from datetime import date, timedelta
from functools import lru_cache
from typing import Dict, Iterable, List, Optional, Union

from hijri_converter import convert
from hijri_converter.ummalqura import GREGORIAN_RANGE

from holidays import countries, financial
from holidays.holiday_base import HolidayBase


def country_holidays(
    country: str,
    subdiv: Optional[str] = None,
    years: Optional[Union[int, Iterable[int]]] = None,
    expand: bool = True,
    observed: bool = True,
    prov: Optional[str] = None,
    state: Optional[str] = None,
) -> HolidayBase:
    """
    Returns a new dictionary-like :py:class:`HolidayBase` object for the public
    holidays of the country matching **country** and other keyword arguments.

    :param country:
        An ISO 3166-1 Alpha-2 country code.

    :param subdiv:
        The subdivision (e.g. state or province); not implemented for all
        countries (see documentation).

    :param years:
        The year(s) to pre-calculate public holidays for at instantiation.

    :param expand:
        Whether the entire year is calculated when one date from that year
        is requested.

    :param observed:
        Whether to include the dates of when public holiday are observed
        (e.g. a holiday falling on a Sunday being observed the following
        Monday). False may not work for all countries.

    :param prov:
        *deprecated* use subdiv instead.

    :param state:
        *deprecated* use subdiv instead.

    :return:
        A :py:class:`HolidayBase` object matching the **country**.

    The key of the :class:`dict`-like :class:`HolidayBase` object is the
    `date` of the holiday, and the value is the name of the holiday itself.
    Dates where a key is not present are not public holidays (or, if
    **observed** is False, days when a public holiday is observed).

    When passing the `date` as a key, the `date` can be expressed in one of the
    following types:

    * :class:`datetime.date`,
    * :class:`datetime.datetime`,
    * a :class:`str` of any format recognized by :func:`dateutil.parser.parse`,
    * or a :class:`float` or :class:`int` representing a POSIX timestamp.

    The key is always returned as a :class:`datetime.date` object.

    To maximize speed, the list of public holidays is built on the fly as
    needed, one calendar year at a time. When the object is instantiated
    without a **years** parameter, it is empty, but, unless **expand** is set
    to False, as soon as a key is accessed the class will calculate that entire
    year's list of holidays and set the keys with them.

    If you need to list the holidays as opposed to querying individual dates,
    instantiate the class with the **years** parameter.

    Example usage:

    >>> from holidays import country_holidays
    >>> us_holidays = country_holidays('US')
    # For a specific subdivision (e.g. state or province):
    >>> calif_holidays = country_holidays('US', subdiv='CA')

    The below will cause 2015 holidays to be calculated on the fly:

    >>> from datetime import date
    >>> assert date(2015, 1, 1) in us_holidays

    This will be faster because 2015 holidays are already calculated:

    >>> assert date(2015, 1, 2) not in us_holidays

    The :class:`HolidayBase` class also recognizes strings of many formats
    and numbers representing a POSIX timestamp:

    >>> assert '2014-01-01' in us_holidays
    >>> assert '1/1/2014' in us_holidays
    >>> assert 1388597445 in us_holidays

    Show the holiday's name:

    >>> us_holidays.get('2014-01-01')
    "New Year's Day"

    Check a range:

    >>> us_holidays['2014-01-01': '2014-01-03']
    [datetime.date(2014, 1, 1)]

    List all 2020 holidays:

    >>> us_holidays = country_holidays('US', years=2020)
    >>> for day in us_holidays.items():
    ...     print(day)
    (datetime.date(2020, 1, 1), "New Year's Day")
    (datetime.date(2020, 1, 20), 'Martin Luther King Jr. Day')
    (datetime.date(2020, 2, 17), "Washington's Birthday")
    (datetime.date(2020, 5, 25), 'Memorial Day')
    (datetime.date(2020, 7, 4), 'Independence Day')
    (datetime.date(2020, 7, 3), 'Independence Day (Observed)')
    (datetime.date(2020, 9, 7), 'Labor Day')
    (datetime.date(2020, 10, 12), 'Columbus Day')
    (datetime.date(2020, 11, 11), 'Veterans Day')
    (datetime.date(2020, 11, 26), 'Thanksgiving')
    (datetime.date(2020, 12, 25), 'Christmas Day')

    Some holidays are only present in parts of a country:

    >>> us_pr_holidays = country_holidays('US', subdiv='PR')
    >>> assert '2018-01-06' not in us_holidays
    >>> assert '2018-01-06' in us_pr_holidays

    Append custom holiday dates by passing one of:

    * a :class:`dict` with date/name key/value pairs (e.g.
      ``{'2010-07-10': 'My birthday!'}``),
    * a list of dates (as a :class:`datetime.date`, :class:`datetime.datetime`,
      :class:`str`, :class:`int`, or :class:`float`); ``'Holiday'`` will be
      used as a description,
    * or a single date item (of one of the types above); ``'Holiday'`` will be
      used as a description:

    >>> custom_holidays = country_holidays('US', years=2015)
    >>> custom_holidays.update({'2015-01-01': "New Year's Day"})
    >>> custom_holidays.update(['2015-07-01', '07/04/2015'])
    >>> custom_holidays.update(date(2015, 12, 25))
    >>> assert date(2015, 1, 1) in custom_holidays
    >>> assert date(2015, 1, 2) not in custom_holidays
    >>> assert '12/25/2015' in custom_holidays

    For more complex logic, like 4th Monday of January, you can inherit the
    :class:`HolidayBase` class and define your own :meth:`_populate` method.
    See documentation for examples.
    """
    try:
<<<<<<< HEAD
        return getattr(holidays.countries, country)(
=======
        country_classes = inspect.getmembers(countries, inspect.isclass)
        country_class = next(
            obj for name, obj in country_classes if name == country
        )
        country_holiday: HolidayBase = country_class(
>>>>>>> 1a2e5ee8
            years=years,
            subdiv=subdiv,
            expand=expand,
            observed=observed,
            prov=prov,
            state=state,
        )
    except AttributeError:
        raise NotImplementedError(f"Country {country} not available")


def financial_holidays(
    market: str,
    subdiv: Optional[str] = None,
    years: Optional[Union[int, Iterable[int]]] = None,
    expand: bool = True,
    observed: bool = True,
) -> HolidayBase:
    """
    Returns a new dictionary-like :py:class:`HolidayBase` object for the public
    holidays of the financial market matching **market** and other keyword
    arguments.

    :param market:
        An ISO 3166-1 Alpha-2 market code.

    :param subdiv:
        Currently not implemented for markets (see documentation).

    :param years:
        The year(s) to pre-calculate public holidays for at instantiation.

    :param expand:
        Whether the entire year is calculated when one date from that year
        is requested.

    :param observed:
        Whether to include the dates of when public holiday are observed
        (e.g. a holiday falling on a Sunday being observed the following
        Monday). False may not work for all countries.

    :return:
        A :py:class:`HolidayBase` object matching the **market**.

    Example usage:

    >>> from holidays import financial_holidays
    >>> nyse_holidays = financial_holidays('NYSE')

    See :py:func:`country_holidays` documentation for further details and
    examples.
    """
    try:
<<<<<<< HEAD
        return getattr(holidays.financial, market)(
=======
        financial_classes = inspect.getmembers(financial, inspect.isclass)
        financial_class = next(
            obj for name, obj in financial_classes if name == market
        )
        financial_holiday: HolidayBase = financial_class(
>>>>>>> 1a2e5ee8
            years=years,
            subdiv=subdiv,
            expand=expand,
            observed=observed,
        )
    except AttributeError:
        raise NotImplementedError(f"Financial market {market} not available")


def CountryHoliday(
    country: str,
    subdiv: Optional[str] = None,
    years: Optional[Union[int, Iterable[int]]] = None,
    expand: bool = True,
    observed: bool = True,
    prov: Optional[str] = None,
    state: Optional[str] = None,
) -> HolidayBase:
    """
    Deprecated name for :py:func:`country_holidays`.

    :meta private:
    """

    warnings.warn(
        "CountryHoliday is deprecated, use country_holidays instead.",
        DeprecationWarning,
    )
    return country_holidays(
        country, subdiv, years, expand, observed, prov, state
    )


def list_supported_countries() -> Dict[str, List[str]]:
    """
    Get all supported countries and their subdivisions.

    :return:
        A dictionary where the key is the ISO 3166-1 Alpha-2 country codes and
        the value is a list of supported subdivision codes.
    """
    return {
        cls.country: cls.subdivisions
        for name, cls in inspect.getmembers(countries, inspect.isclass)
        if len(name) == 2 and issubclass(cls, HolidayBase)
    }


def list_supported_financial() -> Dict[str, List[str]]:
    """
    Get all supported financial markets and their subdivisions.

    :return:
        A dictionary where the key is the market codes and
        the value is a list of supported subdivision codes.
    """
    return {
        cls.market: cls.subdivisions
        for _, cls in inspect.getmembers(financial, inspect.isclass)
        if issubclass(cls, HolidayBase)
    }


def _islamic_to_gre(g_year: int, h_month: int, h_day: int) -> Iterable[date]:
    """
    Find the Gregorian dates of all instances of Islamic (Lunar Hijrī) calendar
    month and day falling within the Gregorian year. There could be up to two
    such instances in a single Gregorian year since the Islamic (Lunar Hijrī)
    calendar is about 11 days shorter.

    Relies on package `hijri_converter
    <https://www.pypy.org/package/hijri_converter>`__.

    :param g_year:
        The Gregorian year.

    :param h_month:
        The Lunar Hijrī (Islamic) month.

    :param h_day:
        The Lunar Hijrī (Islamic) day.

    :return:
        List of Gregorian dates within the Gregorian year specified that
        matches the Islamic (Lunar Hijrī) calendar day and month specified.
    """

    # To avoid hijri_converter check range OverflowError.
    dt = (g_year, h_month, h_day)
    dt_min, dt_max = GREGORIAN_RANGE
    if dt < dt_min or dt > dt_max:
        return ()

    h_year = convert.Gregorian(g_year, 1, 1).to_hijri().year
    gre_dates = (
        convert.Hijri(year, h_month, h_day).to_gregorian()
        for year in range(h_year - 1, h_year + 2)
    )

    return (gre_date for gre_date in gre_dates if gre_date.year == g_year)


class _ChineseLuniSolar:
    def __init__(self) -> None:
        """
        This class has functions that generate Gregorian dates for holidays
        based on the Chinese lunisolar calendar.

        See `Wikipedia
        <https://en.wikipedia.org/wiki/Chinese_New_Year#Dates_in_Chinese_\
        lunisolar_calendar>`__

        Usage example:

        >>> from holidays.utils import _ChineseLuniSolar
        >>> cnls = _ChineseLuniSolar()
        >>> print(cnls.lunar_n_y_date(2010))
        2010-02-14
        """

        # A binary representation starting from year 1901 of the number of
        # days per year, and the number of days from the 1st to the 13th to
        # store the monthly (including the month of the month). 1 means that
        # the month is 30 days. 0 means the month is 29 days.
        # The 12th to 15th digits indicate the month of the next month.
        # If it is 0x0F, it means that there is no leap month.
        self.G_LUNAR_MONTH_DAYS = [
            0xF0EA4,  # 1901
            0xF1D4A,
            0x52C94,
            0xF0C96,
            0xF1536,
            0x42AAC,
            0xF0AD4,
            0xF16B2,
            0x22EA4,
            0xF0EA4,  # 1911
            0x6364A,
            0xF164A,
            0xF1496,
            0x52956,
            0xF055A,
            0xF0AD6,
            0x216D2,
            0xF1B52,
            0x73B24,
            0xF1D24,  # 1921
            0xF1A4A,
            0x5349A,
            0xF14AC,
            0xF056C,
            0x42B6A,
            0xF0DA8,
            0xF1D52,
            0x23D24,
            0xF1D24,
            0x61A4C,  # 1931
            0xF0A56,
            0xF14AE,
            0x5256C,
            0xF16B4,
            0xF0DA8,
            0x31D92,
            0xF0E92,
            0x72D26,
            0xF1526,
            0xF0A56,  # 1941
            0x614B6,
            0xF155A,
            0xF0AD4,
            0x436AA,
            0xF1748,
            0xF1692,
            0x23526,
            0xF152A,
            0x72A5A,
            0xF0A6C,  # 1951
            0xF155A,
            0x52B54,
            0xF0B64,
            0xF1B4A,
            0x33A94,
            0xF1A94,
            0x8152A,
            0xF152E,
            0xF0AAC,
            0x6156A,  # 1961
            0xF15AA,
            0xF0DA4,
            0x41D4A,
            0xF1D4A,
            0xF0C94,
            0x3192E,
            0xF1536,
            0x72AB4,
            0xF0AD4,
            0xF16D2,  # 1971
            0x52EA4,
            0xF16A4,
            0xF164A,
            0x42C96,
            0xF1496,
            0x82956,
            0xF055A,
            0xF0ADA,
            0x616D2,
            0xF1B52,  # 1981
            0xF1B24,
            0x43A4A,
            0xF1A4A,
            0xA349A,
            0xF14AC,
            0xF056C,
            0x60B6A,
            0xF0DAA,
            0xF1D92,
            0x53D24,  # 1991
            0xF1D24,
            0xF1A4C,
            0x314AC,
            0xF14AE,
            0x829AC,
            0xF06B4,
            0xF0DAA,
            0x52D92,
            0xF0E92,
            0xF0D26,  # 2001
            0x42A56,
            0xF0A56,
            0xF14B6,
            0x22AB4,
            0xF0AD4,
            0x736AA,
            0xF1748,
            0xF1692,
            0x53526,
            0xF152A,  # 2011
            0xF0A5A,
            0x4155A,
            0xF156A,
            0x92B54,
            0xF0BA4,
            0xF1B4A,
            0x63A94,
            0xF1A94,
            0xF192A,
            0x42A5C,  # 2021
            0xF0AAC,
            0xF156A,
            0x22B64,
            0xF0DA4,
            0x61D52,
            0xF0E4A,
            0xF0C96,
            0x5192E,
            0xF1956,
            0xF0AB4,  # 2031
            0x315AC,
            0xF16D2,
            0xB2EA4,
            0xF16A4,
            0xF164A,
            0x63496,
            0xF1496,
            0xF0956,
            0x50AB6,
            0xF0B5A,  # 2041
            0xF16D4,
            0x236A4,
            0xF1B24,
            0x73A4A,
            0xF1A4A,
            0xF14AA,
            0x5295A,
            0xF096C,
            0xF0B6A,
            0x31B54,  # 2051
            0xF1D92,
            0x83D24,
            0xF1D24,
            0xF1A4C,
            0x614AC,
            0xF14AE,
            0xF09AC,
            0x40DAA,
            0xF0EAA,
            0xF0E92,  # 2061
            0x31D26,
            0xF0D26,
            0x72A56,
            0xF0A56,
            0xF14B6,
            0x52AB4,
            0xF0AD4,
            0xF16CA,
            0x42E94,
            0xF1694,  # 2071
            0x8352A,
            0xF152A,
            0xF0A5A,
            0x6155A,
            0xF156A,
            0xF0B54,
            0x4174A,
            0xF1B4A,
            0xF1A94,
            0x3392A,  # 2081
            0xF192C,
            0x7329C,
            0xF0AAC,
            0xF156A,
            0x52B64,
            0xF0DA4,
            0xF1D4A,
            0x41C94,
            0xF0C96,
            0x8192E,  # 2091
            0xF0956,
            0xF0AB6,
            0x615AC,
            0xF16D4,
            0xF0EA4,
            0x42E4A,
            0xF164A,
            0xF1516,
            0x22936,  # 2100
        ]
        # Define range of years covered
        self.START_YEAR = 1901
        self.END_YEAR = 2099
        # The 1st day of the 1st month of the Gregorian calendar is 1901/2/19
        self.LUNAR_START_DATE = ((1901, 1, 1),)
        self.SOLAR_START_DATE = date(1901, 2, 19)
        # The Gregorian date for December 30, 2099 is 2100/2/8
        self.LUNAR_END_DATE = (2099, 12, 30)
        self.SOLAR_END_DATE = date(2100, 2, 18)

    @lru_cache()
    def _get_leap_month(self, lunar_year: int) -> int:
        """
        Calculate the leap lunar month in a lunar year.

        :param lunar_year:
            The lunar year.

        :return:
            The number of the leap month if one exists in the year, otherwise
            15.
        """
        return (
            self.G_LUNAR_MONTH_DAYS[lunar_year - self.START_YEAR] >> 16
        ) & 0x0F

    def _lunar_month_days(self, lunar_year: int, lunar_month: int) -> int:
        """
        Calculate the number of days in a lunar month.

        :param lunar_year:
            The lunar year.

        :param lunar_month:
            The lunar month of the lunar year.

        :return:
            The number of days in the lunar month.
        """
        return 29 + (
            (
                self.G_LUNAR_MONTH_DAYS[lunar_year - self.START_YEAR]
                >> lunar_month
            )
            & 0x01
        )

    def _lunar_year_days(self, year: int) -> int:
        """
        Calculate the number of days in a lunar year.

        :param year:
            The lunar year.

        :return:
            The number of days in the lunar year.
        """
        days = 0
        months_day = self.G_LUNAR_MONTH_DAYS[year - self.START_YEAR]
        for i in range(1, 13 if self._get_leap_month(year) == 0x0F else 14):
            day = 29 + ((months_day >> i) & 0x01)
            days += day
        return days

    @lru_cache()
    def _span_days(self, year: int) -> int:
        """
        Calculate the number of days elapsed since self.SOLAR_START_DATE to the
        beginning of the year.

        :param year:
            The year.

        :return:
             The number of days since self.SOLAR_START_DATE.
        """
        span_days = 0
        for y in range(self.START_YEAR, year):
            span_days += self._lunar_year_days(y)
        return span_days

    def lunar_n_y_date(self, year: int) -> date:
        """
        Calculate the Gregorian date of Chinese Lunar New Year.

        This is a faster implementation than calling
        ``lunar_to_gre(year, 1, 1)``.

        :param year:
            The Gregorian year.

        :return:
            The Gregorian date of Chinese Lunar New Year.
        """
        # The Chinese calendar defines the lunar month containing the winter
        # solstice as the eleventh month, which means that Chinese New Year
        # usually falls on the second new moon after the winter solstice
        # (rarely the third if an intercalary month intervenes). In more
        # than 96 percent of the years, Chinese New Year's Day is the closest
        # date to a new moon to lichun (Chinese: 立春; "start of spring") on 4
        # or 5 February, and the first new moon after dahan (Chinese: 大寒;
        # "major cold"). In the Gregorian calendar, the Chinese New Year begins
        # at the new moon that falls between 21 January and 20 February.

        span_days = self._span_days(year)
        # Always in first month (by definition)
        # leap_month = self._get_leap_month(year)
        # for m in range(1, 1 + (1 > leap_month)):
        #     span_days += self._lunar_month_days(year, m)
        return self.SOLAR_START_DATE + timedelta(span_days)

    def lunar_to_gre(
        self, year: int, month: int, day: int, leap: bool = True
    ) -> date:
        """
        Calculate the Gregorian date of a Chinese lunar day and month in a
        given Gregorian year.

        :param year:
            The Gregorian year.

        :param year:
            The Chinese lunar month.

        :param year:
            The Chinese lunar day.

        :return:
            The Gregorian date.
        """
        span_days = self._span_days(year)
        leap_month = self._get_leap_month(year) if leap else 15
        for m in range(1, month + (month > leap_month)):
            span_days += self._lunar_month_days(year, m)
        span_days += day - 1
        return self.SOLAR_START_DATE + timedelta(span_days)

    def vesak_date(self, year: int) -> date:
        """
        Calculate the estimated Gregorian date of Vesak for Thailand, Laos,
        Singapore and Indonesia, corresponding to the fourteenth day of the
        fourth month in the Chinese lunar calendar. See `Wikipedia
        <https://en.wikipedia.org/wiki/Vesak#Dates_of_observance>`__.

        :param year:
            The Gregorian year.

        :return:
            Estimated Gregorian date of Vesak (14th day of 4th month of the
            lunar calendar).
        """
        span_days = self._span_days(year)
        leap_month = self._get_leap_month(year)
        for m in range(1, 4 + (4 > leap_month)):
            span_days += self._lunar_month_days(year, m)
        span_days += 14
        return self.SOLAR_START_DATE + timedelta(span_days)

    def vesak_may_date(self, year: int) -> date:
        """
        Calculate the estimated Gregorian date of Vesak for Sri Lanka, Nepal,
        India, Bangladesh and Malaysia, corresponding to the day of the
        first full moon in May in the Gregorian calendar. See `Wikipedia
        <https://en.wikipedia.org/wiki/Vesak#Dates_of_observance>`__.

        :param year:
            The Gregorian year.

        :return:
            Estimated Gregorian date of Vesak (first full moon in May).
        """
        span_days = self._span_days(year)
        vesak_may_date = self.SOLAR_START_DATE + timedelta(span_days + 14)
        m = 1
        while vesak_may_date.month < 5:
            vesak_may_date += timedelta(self._lunar_month_days(year, m))
            m += 1
        return vesak_may_date

    def s_diwali_date(self, year: int) -> date:
        """
        Calculate the estimated Gregorian date of Southern India (Tamil)
        Diwali.

        Defined as the date of Amāvásyā (new moon) of Kārttikai, which
        corresponds with the months of November or December in the Gregorian
        calendar. See `Wikipedia <https://en.wikipedia.org/wiki/Diwali>`__.

        :param year:
            The Gregorian year.

        :return:
            Estimated Gregorian date of Southern India (Tamil) Diwali.
        """
        span_days = self._span_days(year)
        leap_month = self._get_leap_month(year)
        for m in range(1, 10 + (10 > leap_month)):
            span_days += self._lunar_month_days(year, m)
        span_days -= 2
        return self.SOLAR_START_DATE + timedelta(span_days)

    def thaipusam_date(self, year: int) -> date:
        """
        Calculate the estimated Gregorian date of Thaipusam (Tamil).

        Defined as the date of the full moon in the Tamil month of Thai, which
        corresponds with the months of January or February in the Gregorian
        calendar. See `Wikipedia <https://en.wikipedia.org/wiki/Thaipusam>`__.

        :param year:
            The Gregorian year.

        :return:
            Estimated Gregorian date of Thaipusam (Tamil).
        """
        span_days = self._span_days(year)
        leap_month = self._get_leap_month(year)
        for m in range(1, 1 + (leap_month <= 6)):
            span_days += self._lunar_month_days(year, m)
        span_days -= 15
        return self.SOLAR_START_DATE + timedelta(span_days)<|MERGE_RESOLUTION|>--- conflicted
+++ resolved
@@ -174,15 +174,7 @@
     See documentation for examples.
     """
     try:
-<<<<<<< HEAD
-        return getattr(holidays.countries, country)(
-=======
-        country_classes = inspect.getmembers(countries, inspect.isclass)
-        country_class = next(
-            obj for name, obj in country_classes if name == country
-        )
-        country_holiday: HolidayBase = country_class(
->>>>>>> 1a2e5ee8
+        return getattr(countries, country)(
             years=years,
             subdiv=subdiv,
             expand=expand,
@@ -236,15 +228,7 @@
     examples.
     """
     try:
-<<<<<<< HEAD
-        return getattr(holidays.financial, market)(
-=======
-        financial_classes = inspect.getmembers(financial, inspect.isclass)
-        financial_class = next(
-            obj for name, obj in financial_classes if name == market
-        )
-        financial_holiday: HolidayBase = financial_class(
->>>>>>> 1a2e5ee8
+        return getattr(financial, market)(
             years=years,
             subdiv=subdiv,
             expand=expand,
