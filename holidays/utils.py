--- conflicted
+++ resolved
@@ -274,12 +274,8 @@
     )
 
 
-<<<<<<< HEAD
+@lru_cache()
 def list_supported_countries(include_aliases=True) -> Dict[str, List[str]]:
-=======
-@lru_cache()
-def list_supported_countries(unique=False) -> Dict[str, List[str]]:
->>>>>>> 33745f7c
     """
     Get all supported countries and their subdivisions.
 
@@ -297,12 +293,8 @@
     }
 
 
-<<<<<<< HEAD
+@lru_cache()
 def list_supported_financial(include_aliases=True) -> Dict[str, List[str]]:
-=======
-@lru_cache()
-def list_supported_financial(unique=False) -> Dict[str, List[str]]:
->>>>>>> 33745f7c
     """
     Get all supported financial markets and their subdivisions.
 
