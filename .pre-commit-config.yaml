repos:
  - repo: https://github.com/pre-commit/pre-commit-hooks
    rev: v5.0.0
    hooks:
      - id: check-ast
      - id: check-builtin-literals
      - id: check-yaml
      - id: end-of-file-fixer
      - id: file-contents-sorter
        args:
          - --unique
        files: CONTRIBUTORS
      - id: mixed-line-ending
        args:
          - --fix=lf
        exclude: make.cmd
      - id: trailing-whitespace
        exclude: \.md$

  - repo: https://github.com/asottile/pyupgrade
    rev: v3.20.0
    hooks:
    -   id: pyupgrade
        args:
          - --py39-plus

  - repo: https://github.com/astral-sh/ruff-pre-commit
<<<<<<< HEAD
    rev: v0.11.10
=======
    rev: v0.11.12
>>>>>>> 7ebe5bfb
    hooks:
      - id: ruff-check
      - id: ruff-format

  - repo: https://github.com/lucas-c/pre-commit-hooks
    rev: v1.5.5
    hooks:
      - id: insert-license
        name: check license headers
        files: \.(po|py)$
        args:
          - --license-filepath
          - docs/file_header.txt

  - repo: https://github.com/pycqa/isort
    rev: 6.0.1
    hooks:
      - id: isort
        exclude: ^(docs)

  - repo: https://github.com/pre-commit/mirrors-mypy
    rev: v1.16.0
    hooks:
      - id: mypy
        additional_dependencies:
          - types-polib
          - types-python-dateutil

  - repo: https://github.com/tox-dev/tox-ini-fmt
    rev: '1.5.0'
    hooks:
      - id: tox-ini-fmt

  - repo: local
    hooks:
      - id: tests
        always_run: true
        entry: make check
        language: system
        name: run `make check`
        pass_filenames: false
        stages:
          - pre-push<|MERGE_RESOLUTION|>--- conflicted
+++ resolved
@@ -25,11 +25,7 @@
           - --py39-plus
 
   - repo: https://github.com/astral-sh/ruff-pre-commit
-<<<<<<< HEAD
-    rev: v0.11.10
-=======
     rev: v0.11.12
->>>>>>> 7ebe5bfb
     hooks:
       - id: ruff-check
       - id: ruff-format
