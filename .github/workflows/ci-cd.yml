--- conflicted
+++ resolved
@@ -66,13 +66,8 @@
     if: github.event_name == 'push' && startsWith(github.event.ref, 'refs/tags')
     needs: [test]
     steps:
-<<<<<<< HEAD
       - uses: actions/checkout@v3
       - name: Set up Python 3.9
-=======
-      - uses: actions/checkout@v2
-      - name: Set up Python
->>>>>>> 57b97251
         uses: actions/setup-python@v2
         with:
           python-version: "3.10"
