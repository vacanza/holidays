name: CI/CD

on:
  merge_group:
  pull_request:
    branches:
      - dev
      - main
      - v1
  push:
    branches:
      - dev
      - main
      - v1
    tags:
      - 'v*'
  workflow_dispatch:
  workflow_run:
    workflows: ['Update pre-commit hooks']
    branches:
      - update-pre-commit-hooks
    types:
      - completed

env:
  FORCE_COLOR: 1

concurrency:
  cancel-in-progress: ${{ !contains(fromJSON('["dev", "main", "v1"]'), github.ref_name) }}
  group: ${{ github.repository }}-${{ github.workflow }}-${{ github.head_ref || github.ref_name }}

jobs:
  pre-commit:
    name: Run pre-commit
    runs-on: ubuntu-24.04
    steps:
      - name: Check out repository
        uses: actions/checkout@11bd71901bbe5b1630ceea73d27597364c9af683

      - name: Set up Python
        uses: actions/setup-python@a26af69be951a213d495a4c3e4e4022e16d87065
        with:
          check-latest: true
          python-version: '3.13'

      - name: Run pre-commit
        uses: pre-commit/action@2c7b3805fd2a0fd8c1884dcaebf91fc102a13ecd

  code-ql:
    name: CodeQL
    needs:
      - pre-commit
    permissions:
      security-events: write
    runs-on: ubuntu-24.04
    steps:
      - name: Check out repository
        uses: actions/checkout@11bd71901bbe5b1630ceea73d27597364c9af683

      - name: Initialize CodeQL
<<<<<<< HEAD
        uses: github/codeql-action/init@60168efe1c415ce0f5521ea06d5c2062adbeed1b
=======
        uses: github/codeql-action/init@ff0a06e83cb2de871e5a09832bc6a81e7276941f
>>>>>>> 7ebe5bfb
        with:
          languages: python

      - name: Perform CodeQL Analysis
<<<<<<< HEAD
        uses: github/codeql-action/analyze@60168efe1c415ce0f5521ea06d5c2062adbeed1b
=======
        uses: github/codeql-action/analyze@ff0a06e83cb2de871e5a09832bc6a81e7276941f
>>>>>>> 7ebe5bfb
        with:
          category: '/language:python'

  test:
    name: Test Python ${{ matrix.python-version }} on ${{ matrix.os }}
    runs-on: ${{ matrix.os }}
    needs:
      - pre-commit
    strategy:
      matrix:
        os:
          - macos-latest
          - ubuntu-latest
          - windows-latest
        python-version:
          - '3.9'
          - '3.10'
          - '3.11'
          - '3.12'
          - '3.13'
    steps:
      - name: Check out repository
        uses: actions/checkout@11bd71901bbe5b1630ceea73d27597364c9af683

      - name: Set up Python ${{ matrix.python-version }}
        uses: actions/setup-python@a26af69be951a213d495a4c3e4e4022e16d87065
        with:
          allow-prereleases: true
          cache: pip
          cache-dependency-path: |
            requirements/runtime.txt
            requirements/tests.txt
          check-latest: true
          python-version: ${{ matrix.python-version }}

      - name: Install dependencies
        run: |
          python -m pip install --upgrade pip
          python -m pip install --requirement requirements/tests.txt
          python -m pip install .

      - name: Run tests
        run: |
          make test

      - name: Upload coverage to Codecov
        uses: codecov/codecov-action@18283e04ce6e62d37312384ff67231eb8fd56d24
        with:
          token: ${{ secrets.CODECOV_TOKEN }}

  build:
    name: Build distribution
    needs: test
    runs-on: ubuntu-24.04
    steps:
      - name: Check out repository
        uses: actions/checkout@11bd71901bbe5b1630ceea73d27597364c9af683

      - name: Set up Python
        uses: actions/setup-python@a26af69be951a213d495a4c3e4e4022e16d87065
        with:
          cache: pip
          cache-dependency-path: |
            requirements/build.txt
          check-latest: true
          python-version: '3.12'

      - name: Install dependencies
        run: |
          python -m pip install --upgrade pip
          python -m pip install -r requirements/build.txt
          python -m pip install .

      - name: Build distribution
        run: |
          make package

      - name: Upload package artifacts
        uses: actions/upload-artifact@ea165f8d65b6e75b540449e92b4886f43607fa02
        with:
          name: dist
          path: dist

      - name: Set version
        if: startsWith(github.event.ref, 'refs/tags/v')
        run: echo "VERSION=$(echo ${{ github.ref_name }} | sed 's/^v//')" >> $GITHUB_ENV

      - name: Generate SBOM
        if: startsWith(github.event.ref, 'refs/tags/v')
        run: |
          make sbom > holidays-${{ env.VERSION }}-sbom.json

      - name: Upload SBOM
        if: startsWith(github.event.ref, 'refs/tags/v')
        uses: actions/upload-artifact@ea165f8d65b6e75b540449e92b4886f43607fa02
        with:
          name: sbom
          path: holidays-${{ env.VERSION }}-sbom.json

  test-build:
    name: Test build on ${{ matrix.os }}
    runs-on: ${{ matrix.os }}
    needs: build
    strategy:
      matrix:
        os:
          - macos-latest
          - ubuntu-latest
          - windows-latest
    steps:
      - name: Check out repository
        uses: actions/checkout@11bd71901bbe5b1630ceea73d27597364c9af683

      - name: Set up Python
        uses: actions/setup-python@a26af69be951a213d495a4c3e4e4022e16d87065
        with:
          cache: pip
          cache-dependency-path: |
            requirements/runtime.txt
            requirements/tests.txt
          check-latest: true
          python-version: '3.13'

      - name: Get package artifacts
        uses: actions/download-artifact@d3f86a106a0bac45b974a628896c90dbdf5c8093
        with:
          name: dist
          path: dist

      - name: Run tests
        shell: bash
        run: |
          rm -rf holidays
          python -m pip install --requirement requirements/tests.txt
          python -m pip install `ls dist/*.whl`
          pytest --dist loadscope --numprocesses auto tests/countries tests/financial
          python -m pip uninstall -y holidays python-dateutil six
          python -m pip install `ls dist/*.tar.gz`
          pytest --dist loadscope --numprocesses auto tests/countries tests/financial

  test-docs:
    name: Test docs build
    runs-on: ubuntu-24.04
    needs: test
    steps:
      - name: Check out repository
        uses: actions/checkout@11bd71901bbe5b1630ceea73d27597364c9af683

      - name: Set Up Python
        uses: actions/setup-python@a26af69be951a213d495a4c3e4e4022e16d87065
        with:
          cache: pip
          cache-dependency-path: requirements/docs.txt
          python-version: '3.13'

      - name: Install dependencies
        run: |
          python -m pip install --requirement requirements/docs.txt
          python -m pip install .

      - name: Build docs
        run: |
          make doc

  publish-main:
    name: Publish generated artifacts
    if: |
      github.repository == 'vacanza/holidays' &&
      github.event_name == 'push' &&
      startsWith(github.event.ref, 'refs/tags/v')
    environment: main
    needs:
      - test-build
      - test-docs
    permissions:
      contents: write
      id-token: write
    runs-on: ubuntu-24.04
    steps:
      - name: Download package artifacts
        uses: actions/download-artifact@d3f86a106a0bac45b974a628896c90dbdf5c8093
        with:
          name: dist
          path: dist

      - name: Publish package distributions to PyPI
        uses: pypa/gh-action-pypi-publish@76f52bc884231f62b9a034ebfe128415bbaabdfc

  sign-artifacts:
    name: Create SHA1 checksums and Sigstore signatures
    runs-on: ubuntu-24.04
    needs:
      - publish-main
    permissions:
      id-token: write
    steps:
      - name: Download package artifacts
        uses: actions/download-artifact@d3f86a106a0bac45b974a628896c90dbdf5c8093
        with:
          name: dist
          path: dist

      - name: Compute SHA1 checksums
        run: |
          cd dist
          for file in *; do
            sha1sum "$file" > "$file.sha1"
          done

      - name: Sign the files using Sigstore
        uses: sigstore/gh-action-sigstore-python@f514d46b907ebcd5bedc05145c03b69c1edd8b46
        with:
          inputs: |
            ./dist/*.tar.gz
            ./dist/*.whl

      - name: Upload package dist and signatures
        uses: actions/upload-artifact@ea165f8d65b6e75b540449e92b4886f43607fa02
        with:
          name: signed-artifacts
          path: dist

  update-github-release:
    name: Update GitHub release with SBOM and signed artifacts
    runs-on: ubuntu-24.04
    needs:
      - sign-artifacts
    permissions:
      contents: write
    steps:
      - name: Download SBOM
        uses: actions/download-artifact@d3f86a106a0bac45b974a628896c90dbdf5c8093
        with:
          name: sbom

      - name: Download package dist and signatures
        uses: actions/download-artifact@d3f86a106a0bac45b974a628896c90dbdf5c8093
        with:
          name: signed-artifacts
          path: dist

      - name: Update Github release
        env:
          GITHUB_TOKEN: ${{ secrets.GITHUB_TOKEN }}
        run: |
          gh release upload --repo vacanza/holidays ${{ github.ref_name }} dist/*
          gh release upload --repo vacanza/holidays ${{ github.ref_name }} holidays-*-sbom.json<|MERGE_RESOLUTION|>--- conflicted
+++ resolved
@@ -58,20 +58,12 @@
         uses: actions/checkout@11bd71901bbe5b1630ceea73d27597364c9af683
 
       - name: Initialize CodeQL
-<<<<<<< HEAD
-        uses: github/codeql-action/init@60168efe1c415ce0f5521ea06d5c2062adbeed1b
-=======
         uses: github/codeql-action/init@ff0a06e83cb2de871e5a09832bc6a81e7276941f
->>>>>>> 7ebe5bfb
         with:
           languages: python
 
       - name: Perform CodeQL Analysis
-<<<<<<< HEAD
-        uses: github/codeql-action/analyze@60168efe1c415ce0f5521ea06d5c2062adbeed1b
-=======
         uses: github/codeql-action/analyze@ff0a06e83cb2de871e5a09832bc6a81e7276941f
->>>>>>> 7ebe5bfb
         with:
           category: '/language:python'
 
