name: Tests
on: [push, pull_request, workflow_dispatch]

env:
  FORCE_COLOR: 1

jobs:
  pre-commit:
    name: Run Quality Assurance
    runs-on: ubuntu-latest
    steps:
      - name: Check Out Repository
        uses: actions/checkout@v3
      - name: Set Up Python
        uses: actions/setup-python@v4.5.0
        with:
          python-version: '3.11'
      - name: Run pre-commit
        uses: pre-commit/action@v3.0.0

  test:
    name: 'Test: Python=${{ matrix.python-version }} on ${{ matrix.os }}'
    runs-on: ${{ matrix.os }}
    needs: [pre-commit]
    strategy:
      matrix:
        os: [ubuntu-latest, windows-latest, macOS-latest]
        python-version: ['3.7', '3.8', '3.9', '3.10', '3.11', 'pypy-3.7']

    steps:
      - uses: actions/checkout@v3
      - name: Set Up Python ${{ matrix.python-version }}
        uses: actions/setup-python@v4.5.0
        with:
          cache: pip
          cache-dependency-path: requirements/dev.txt
          python-version: ${{ matrix.python-version }}
      - name: Install Dependencies
        run: |
          python -m pip install --upgrade 'coveralls>=3' pip
          python -m pip install --upgrade --requirement requirements/dev.txt
          python -m pip install --editable .
      - name: Run Tests
        run: |
          make test
      - name: Upload Coverage
        run: coveralls --service=github
        env:
          GITHUB_TOKEN: ${{ secrets.GITHUB_TOKEN }}
          COVERALLS_FLAG_NAME: tests-${{ matrix.python-version }}-${{ matrix.os }}
          COVERALLS_PARALLEL: true

  coveralls:
    name: Finish Coveralls
    needs: [test]
    runs-on: ubuntu-latest
    container: python:3-slim
    steps:
      - name: Finished
        run: |
          python -m pip install --upgrade 'coveralls>=3' pip
          coveralls --finish --service=github
        env:
          GITHUB_TOKEN: ${{ secrets.GITHUB_TOKEN }}

  deploy:
    runs-on: ubuntu-latest
    if: github.event_name == 'push' && startsWith(github.event.ref, 'refs/tags')
    needs: [test]
    steps:
      - uses: actions/checkout@v3
      - name: Set Up Python
        uses: actions/setup-python@v4.5.0
        with:
          python-version: '3.11'
      - name: Install Dependencies
        run: |
          python -m pip install --upgrade build pip polib
          pip install --upgrade .
      - name: Build Distribution
        run: |
          make package

      - name: Publish Package
<<<<<<< HEAD
        uses: pypa/gh-action-pypi-publish@v1.8.3
=======
        uses: pypa/gh-action-pypi-publish@v1.8.5
>>>>>>> 5d1a3a73
        with:
          user: __token__
          password: ${{ secrets.pypi_password }}<|MERGE_RESOLUTION|>--- conflicted
+++ resolved
@@ -82,11 +82,7 @@
           make package
 
       - name: Publish Package
-<<<<<<< HEAD
-        uses: pypa/gh-action-pypi-publish@v1.8.3
-=======
         uses: pypa/gh-action-pypi-publish@v1.8.5
->>>>>>> 5d1a3a73
         with:
           user: __token__
           password: ${{ secrets.pypi_password }}