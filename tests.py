# -*- coding: utf-8 -*-

#  python-holidays
#  ---------------
#  A fast, efficient Python library for generating country, province and state
#  specific sets of holidays on the fly. It aims to make determining whether a
#  specific date is a holiday as fast and flexible as possible.
#
#  Author:  ryanss <ryanssdev@icloud.com>
#  Website: https://github.com/ryanss/python-holidays
#  License: MIT (see LICENSE file)

from itertools import product
from datetime import date, datetime
from dateutil.relativedelta import relativedelta, MO
import unittest

import holidays


class TestBasics(unittest.TestCase):

    def setUp(self):
        self.holidays = holidays.US()

    def test_contains(self):
        self.assertTrue(date(2014, 1, 1) in self.holidays)
        self.assertFalse(date(2014, 1, 2) in self.holidays)

    def test_getitem(self):
        self.assertEqual(self.holidays[date(2014, 1, 1)], "New Year's Day")
        self.assertEqual(self.holidays.get(date(2014, 1, 1)), "New Year's Day")
        self.assertRaises(KeyError, lambda: self.holidays[date(2014, 1, 2)])
        self.assertEqual(self.holidays.get(date(2014, 1, 2)), None)

    def test_get(self):
        self.assertEqual(self.holidays.get('2014-01-01'), "New Year's Day")
        self.assertEqual(self.holidays.get('2014-01-02'), None)
        self.assertFalse(self.holidays.get('2014-01-02', False))
        self.assertTrue(self.holidays.get('2014-01-02', True))

    def test_pop(self):
        self.assertRaises(KeyError, lambda: self.holidays.pop('2014-01-02'))
        self.assertFalse(self.holidays.pop('2014-01-02', False))
        self.assertTrue(self.holidays.pop('2014-01-02', True))
        self.assertTrue(date(2014, 1, 1) in self.holidays)
        self.assertEqual(self.holidays.pop('2014-01-01'), "New Year's Day")
        self.assertFalse(date(2014, 1, 1) in self.holidays)
        self.assertTrue(date(2014, 7, 4) in self.holidays)

    def test_setitem(self):
        self.holidays = holidays.US(years=[2014])
        self.assertEqual(len(self.holidays), 10)
        self.holidays[date(2014, 1, 3)] = "Fake Holiday"
        self.assertEqual(len(self.holidays), 11)
        self.assertTrue(date(2014, 1, 3) in self.holidays)
        self.assertEqual(self.holidays.get(date(2014, 1, 3)), "Fake Holiday")

    def test_update(self):
        h = holidays.HolidayBase()
        h.update({
            date(2015, 1, 1): "New Year's Day",
            '2015-12-25': "Christmas Day",
        })
        self.assertTrue('2015-01-01' in h)
        self.assertTrue(date(2015, 12, 25) in h)

    def test_append(self):
        h = holidays.HolidayBase()
        h.update({
            date(2015, 1, 1): "New Year's Day",
            '2015-12-25': "Christmas Day",
        })
        h.append([date(2015, 4, 1), '2015-04-03'])
        h.append(date(2015, 4, 6))
        h.append('2015-04-07')
        self.assertTrue('2015-01-01' in h)
        self.assertTrue(date(2015, 12, 25) in h)
        self.assertTrue('2015-04-01' in h)
        self.assertFalse('2015-04-02' in h)
        self.assertTrue('2015-04-03' in h)
        self.assertFalse('2015-04-04' in h)
        self.assertFalse('2015-04-05' in h)
        self.assertTrue('2015-04-06' in h)
        self.assertTrue('2015-04-07' in h)

    def test_eq_ne(self):
        us1 = holidays.UnitedStates()
        us2 = holidays.US()
        us3 = holidays.UnitedStates(years=[2014])
        us4 = holidays.US(years=[2014])
        ca1 = holidays.Canada()
        ca2 = holidays.CA()
        ca3 = holidays.Canada(years=[2014])
        ca4 = holidays.CA(years=[2014])
        self.assertEqual(us1, us2)
        self.assertEqual(us3, us4)
        self.assertEqual(ca1, ca2)
        self.assertEqual(ca3, ca4)
        self.assertNotEqual(us1, us3)
        self.assertNotEqual(us1, ca1)
        self.assertNotEqual(us3, ca3)
        self.assertTrue(us1 != us3)

    def test_add(self):
        ca = holidays.CA()
        us = holidays.US()
        mx = holidays.MX()
        na = ca + (us + mx)
        self.assertFalse('2014-07-01' in us)
        self.assertTrue('2014-07-01' in ca)
        self.assertFalse('2014-07-04' in ca)
        self.assertTrue('2014-07-04' in us)
        self.assertTrue('2014-07-04' in ca+us)
        self.assertTrue('2014-07-04' in us+ca)
        self.assertTrue('2015-07-04' in ca+us)
        self.assertTrue('2015-07-04' in us+ca)
        self.assertTrue('2015-07-01' in ca+us)
        self.assertTrue('2015-07-01' in us+ca)
        self.assertTrue('2014-07-04' in na)
        self.assertTrue('2015-07-04' in na)
        self.assertTrue('2015-07-01' in na)
        self.assertTrue('2000-02-05' in na)
        self.assertEqual((ca+us).prov, 'ON')
        self.assertEqual((us+ca).prov, 'ON')
        ca = holidays.CA(years=[2014], expand=False)
        us = holidays.US(years=[2014, 2015], expand=True)
        self.assertTrue((ca+us).expand)
        self.assertEqual((ca+us).years, set([2014, 2015]))
        self.assertEqual((us+ca).years, set([2014, 2015]))
        na = holidays.CA()
        na += holidays.US()
        na += holidays.MX()
        self.assertEqual(na.country, ['CA', 'US', 'MX'])
        self.assertTrue('2014-07-04' in na)
        self.assertTrue('2014-07-04' in na)
        self.assertTrue('2015-07-04' in na)
        self.assertTrue('2015-07-04' in na)
        self.assertTrue('2015-07-01' in na)
        self.assertTrue('2015-07-01' in na)
        self.assertTrue('2000-02-05' in na)
        self.assertEqual(na.prov, 'ON')
        na = holidays.CA() + holidays.US()
        na += holidays.MX()
        self.assertTrue('2014-07-04' in na)
        self.assertTrue('2014-07-04' in na)
        self.assertTrue('2015-07-04' in na)
        self.assertTrue('2015-07-04' in na)
        self.assertTrue('2015-07-01' in na)
        self.assertTrue('2015-07-01' in na)
        self.assertTrue('2000-02-05' in na)
        self.assertEqual(na.prov, 'ON')
        self.assertRaises(TypeError, lambda: holidays.US() + {})
        na = ca + (us + mx) + ca + (mx + us + holidays.CA(prov='BC'))
        self.assertTrue('2000-02-05' in na)
        self.assertTrue('2014-02-10' in na)
        self.assertTrue('2014-02-17' in na)
        self.assertTrue('2014-07-04' in na)
        provs = (holidays.CA(prov='ON', years=[2014]) +
                 holidays.CA(prov='BC', years=[2015]))
        self.assertTrue("2015-02-09" in provs)
        self.assertTrue("2015-02-16" in provs)
        self.assertEqual(provs.prov, ['ON', 'BC'])
        a = sum([holidays.CA(prov=x) for x in holidays.CA.PROVINCES])
        self.assertEqual(a.country, 'CA')
        self.assertEqual(a.prov, holidays.CA.PROVINCES)
        self.assertTrue("2015-02-09" in a)
        self.assertTrue("2015-02-16" in a)
        na = holidays.CA() + holidays.US() + holidays.MX()
        self.assertTrue(date(1969, 12, 25) in na)
        self.assertEqual(na.get(date(1969, 7, 1)), "Canada Day")
        self.assertEqual(na.get(date(1969, 12, 25)),
                         "Christmas Day, Navidad [Christmas]")
        na = holidays.MX() + holidays.CA() + holidays.US()
        self.assertEqual(na.get(date(1969, 12, 25)),
                         "Navidad [Christmas], Christmas Day")

    def test_get_list(self):
        westland = holidays.NZ(prov='WTL')
        chathams = holidays.NZ(prov='CIT')
        wild = westland + chathams
        self.assertEqual(wild[date(1969, 12, 1)],
                         ("Westland Anniversary Day, " +
                          "Chatham Islands Anniversary Day"))

        self.assertEqual(wild.get_list(date(1969, 12, 1)),
                         ["Westland Anniversary Day",
                          "Chatham Islands Anniversary Day"])
        self.assertEqual(wild.get_list(date(1969, 1, 1)),
                         ["New Year's Day"])
        self.assertEqual(westland.get_list(date(1969, 12, 1)),
                         ["Westland Anniversary Day"])
        self.assertEqual(westland.get_list(date(1969, 1, 1)),
                         ["New Year's Day"])
        self.assertEqual(chathams.get_list(date(1969, 12, 1)),
                         ["Chatham Islands Anniversary Day"])
        self.assertEqual(chathams.get_list(date(1969, 1, 1)),
                         ["New Year's Day"])
        ca = holidays.CA()
        us = holidays.US()
        mx = holidays.MX()
        na = ca + us + mx
        self.assertTrue(date(1969, 12, 25) in na)
        self.assertEqual(na.get_list(date(1969, 12, 25)),
                         ["Christmas Day", "Navidad [Christmas]"])
        self.assertEqual(na.get_list(date(1969, 7, 1)), ["Canada Day"])
        self.assertEqual(na.get_list(date(1969, 1, 3)), [])

    def test_radd(self):
        self.assertRaises(TypeError, lambda: 1 + holidays.US())

    def test_inheritance(self):
        class NoColumbusHolidays(holidays.US):
            def _populate(self, year):
                holidays.US._populate(self, year)
                self.pop(date(year, 10, 1) + relativedelta(weekday=MO(+2)))
        hdays = NoColumbusHolidays()
        self.assertTrue(date(2014, 10, 13) in self.holidays)
        self.assertFalse(date(2014, 10, 13) in hdays)
        self.assertTrue(date(2014, 1, 1) in hdays)
        self.assertTrue(date(2020, 10, 12) in self.holidays)
        self.assertFalse(date(2020, 10, 12) in hdays)
        self.assertTrue(date(2020, 1, 1) in hdays)

        class NinjaTurtlesHolidays(holidays.US):
            def _populate(self, year):
                holidays.US._populate(self, year)
                self[date(year, 7, 13)] = "Ninja Turtle's Day"
        hdays = NinjaTurtlesHolidays()
        self.assertFalse(date(2014, 7, 13) in self.holidays)
        self.assertTrue(date(2014, 7, 13) in hdays)
        self.assertTrue(date(2014, 1, 1) in hdays)
        self.assertFalse(date(2020, 7, 13) in self.holidays)
        self.assertTrue(date(2020, 7, 13) in hdays)
        self.assertTrue(date(2020, 1, 1) in hdays)

        class NewCountry(holidays.HolidayBase):
            def _populate(self, year):
                self[date(year, 1, 2)] = "New New Year's"
        hdays = NewCountry()
        self.assertFalse(date(2014, 1, 1) in hdays)
        self.assertTrue(date(2014, 1, 2) in hdays)

        class Dec31Holiday(holidays.HolidayBase):
            def _populate(self, year):
                self[date(year, 12, 31)] = "New Year's Eve"
        self.assertTrue(date(2014, 12, 31) in Dec31Holiday())


class TestArgs(unittest.TestCase):

    def setUp(self):
        self.holidays = holidays.US()

    def test_country(self):
        self.assertEqual(self.holidays.country, 'US')
        self.assertTrue(date(2014, 7, 4) in self.holidays)
        self.assertFalse(date(2014, 7, 1) in self.holidays)
        self.holidays = holidays.UnitedStates()
        self.assertEqual(self.holidays.country, 'US')
        self.assertTrue(date(2014, 7, 4) in self.holidays)
        self.assertFalse(date(2014, 7, 1) in self.holidays)
        self.assertEqual(self.holidays.country, 'US')
        self.holidays = holidays.CA()
        self.assertEqual(self.holidays.country, 'CA')
        self.assertEqual(self.holidays.prov, 'ON')
        self.assertTrue(date(2014, 7, 1) in self.holidays)
        self.assertFalse(date(2014, 7, 4) in self.holidays)
        self.holidays = holidays.CA(prov='BC')
        self.assertEqual(self.holidays.country, 'CA')
        self.assertEqual(self.holidays.prov, 'BC')
        self.assertTrue(date(2014, 7, 1) in self.holidays)
        self.assertFalse(date(2014, 7, 4) in self.holidays)

    def test_years(self):
        self.assertEqual(len(self.holidays.years), 0)
        self.assertFalse(date(2014, 1, 2) in self.holidays)
        self.assertEqual(len(self.holidays.years), 1)
        self.assertTrue(2014 in self.holidays.years)
        self.assertFalse(date(2013, 1, 2) in self.holidays)
        self.assertFalse(date(2014, 1, 2) in self.holidays)
        self.assertFalse(date(2015, 1, 2) in self.holidays)
        self.assertEqual(len(self.holidays.years), 3)
        self.assertTrue(2013 in self.holidays.years)
        self.assertTrue(2015 in self.holidays.years)
        self.holidays = holidays.US(years=range(2010, 2015+1))
        self.assertEqual(len(self.holidays.years), 6)
        self.assertFalse(2009 in self.holidays.years)
        self.assertTrue(2010 in self.holidays.years)
        self.assertTrue(2015 in self.holidays.years)
        self.assertFalse(2016 in self.holidays.years)
        self.holidays = holidays.US(years=(2013, 2015, 2015))
        self.assertEqual(len(self.holidays.years), 2)
        self.assertTrue(2013 in self.holidays.years)
        self.assertFalse(2014 in self.holidays.years)
        self.assertTrue(2015 in self.holidays.years)
        self.assertTrue(date(2021, 12, 31) in holidays.US(years=[2022]).keys())
        self.holidays = holidays.US(years=2015)
        self.assertFalse(2014 in self.holidays.years)
        self.assertTrue(2015 in self.holidays.years)

    def test_expand(self):
        self.holidays = holidays.US(years=(2013, 2015), expand=False)
        self.assertEqual(len(self.holidays.years), 2)
        self.assertTrue(2013 in self.holidays.years)
        self.assertFalse(2014 in self.holidays.years)
        self.assertTrue(2015 in self.holidays.years)
        self.assertFalse(date(2014, 1, 1) in self.holidays)
        self.assertEqual(len(self.holidays.years), 2)
        self.assertFalse(2014 in self.holidays.years)

    def test_observed(self):
        self.holidays = holidays.US(observed=False)
        self.assertTrue(date(2000, 1, 1) in self.holidays)
        self.assertFalse(date(1999, 12, 31) in self.holidays)
        self.assertTrue(date(2012, 1, 1) in self.holidays)
        self.assertFalse(date(2012, 1, 2) in self.holidays)
        self.holidays.observed = True
        self.assertTrue(date(2000, 1, 1) in self.holidays)
        self.assertTrue(date(1999, 12, 31) in self.holidays)
        self.assertTrue(date(2012, 1, 1) in self.holidays)
        self.assertTrue(date(2012, 1, 2) in self.holidays)
        self.holidays.observed = False
        self.assertTrue(date(2000, 1, 1) in self.holidays)
        self.assertFalse(date(1999, 12, 31) in self.holidays)
        self.assertTrue(date(2012, 1, 1) in self.holidays)
        self.assertFalse(date(2012, 1, 2) in self.holidays)
        self.holidays = holidays.US(years=[2022], observed=False)
        self.assertFalse(date(2021, 12, 31) in self.holidays.keys())


class TestKeyTransforms(unittest.TestCase):

    def setUp(self):
        self.holidays = holidays.US()

    def test_dates(self):
        self.assertTrue(date(2014, 1, 1) in self.holidays)
        self.assertEqual(self.holidays[date(2014, 1, 1)], "New Year's Day")
        self.holidays[date(2014, 1, 3)] = "Fake Holiday"
        self.assertTrue(date(2014, 1, 3) in self.holidays)
        self.assertTrue(self.holidays.pop(date(2014, 1, 3)), "Fake Holiday")
        self.assertFalse(date(2014, 1, 3) in self.holidays)

    def test_datetimes(self):
        self.assertTrue(datetime(2014, 1, 1, 13, 45) in self.holidays)
        self.assertEqual(self.holidays[datetime(2014, 1, 1, 13, 45)],
                         "New Year's Day")
        self.holidays[datetime(2014, 1, 3, 1, 1)] = "Fake Holiday"
        self.assertTrue(datetime(2014, 1, 3, 2, 2) in self.holidays)
        self.assertTrue(self.holidays.pop(datetime(2014, 1, 3, 4, 4)),
                        "Fake Holiday")
        self.assertFalse(datetime(2014, 1, 3, 2, 2) in self.holidays)

    def test_timestamp(self):
        self.assertTrue(1388552400 in self.holidays)
        self.assertEqual(self.holidays[1388552400], "New Year's Day")
        self.assertTrue(1388552400.01 in self.holidays)
        self.assertEqual(self.holidays[1388552400.01], "New Year's Day")
        self.holidays[1388725200] = "Fake Holiday"
        self.assertTrue(1388725201 in self.holidays)
        self.assertTrue(self.holidays.pop(1388725202), "Fake Holiday")
        self.assertFalse(1388725201 in self.holidays)

    def test_strings(self):
        self.assertTrue("2014-01-01" in self.holidays)
        self.assertEqual(self.holidays["2014-01-01"], "New Year's Day")
        self.assertTrue("01/01/2014" in self.holidays)
        self.assertEqual(self.holidays["01/01/2014"], "New Year's Day")
        self.holidays["01/03/2014"] = "Fake Holiday"
        self.assertTrue("01/03/2014" in self.holidays)
        self.assertTrue(self.holidays.pop("01/03/2014"), "Fake Holiday")
        self.assertFalse("01/03/2014" in self.holidays)

    def test_exceptions(self):
        self.assertRaises(
            (TypeError, ValueError), lambda: "abc" in self.holidays)
        self.assertRaises(
            (TypeError, ValueError), lambda: self.holidays.get("abc123"))
        self.assertRaises(
            (TypeError, ValueError), self.holidays.__setitem__, "abc", "Test")
        self.assertRaises(
            (TypeError, ValueError), lambda: list() in self.holidays)


class TestCA(unittest.TestCase):

    def setUp(self):
        self.holidays = holidays.CA(observed=False)

    def test_new_years(self):
        self.assertFalse(date(2010, 12, 31) in self.holidays)
        self.assertFalse(date(2017,  1,  2) in self.holidays)
        self.holidays.observed = True
        self.assertTrue(date(2010, 12, 31) in self.holidays)
        self.assertTrue(date(2017,  1,  2) in self.holidays)
        self.holidays.observed = False
        for year in range(1900, 2100):
            dt = date(year, 1, 1)
            self.assertTrue(dt in self.holidays)
            self.assertFalse(dt + relativedelta(days=-1) in self.holidays)
            self.assertFalse(dt + relativedelta(days=+1) in self.holidays)

    def test_islander_day(self):
        pei_holidays = holidays.CA(prov="PE")
        for dt in [date(2009, 2,  9), date(2010, 2, 15), date(2011, 2, 21),
                   date(2012, 2, 20), date(2013, 2, 18), date(2014, 2, 17),
                   date(2015, 2, 16), date(2016, 2, 15), date(2020, 2, 17)]:
            if dt.year >= 2010:
                self.assertNotEqual(self.holidays[dt], "Islander Day")
            elif dt.year == 2009:
                self.assertFalse(dt in self.holidays)
            self.assertTrue(dt in pei_holidays)
            self.assertFalse(dt + relativedelta(days=-1) in pei_holidays)
            self.assertFalse(dt + relativedelta(days=+1) in pei_holidays)

    def test_family_day(self):
        ab_holidays = holidays.CA(prov="AB")
        bc_holidays = holidays.CA(prov="BC")
        mb_holidays = holidays.CA(prov="MB")
        sk_holidays = holidays.CA(prov="SK")
        for dt in [date(1990, 2, 19), date(1999, 2, 15), date(2000, 2, 21),
                   date(2006, 2, 20)]:
            self.assertFalse(dt in self.holidays)
            self.assertTrue(dt in ab_holidays)
            self.assertFalse(dt in bc_holidays)
            self.assertFalse(dt in mb_holidays)
            self.assertFalse(dt in sk_holidays)
        dt = date(2007, 2, 19)
        self.assertFalse(dt in self.holidays)
        self.assertTrue(dt in ab_holidays)
        self.assertFalse(dt in bc_holidays)
        self.assertFalse(dt in mb_holidays)
        self.assertTrue(dt in sk_holidays)
        for dt in [date(2008, 2, 18), date(2012, 2, 20), date(2014, 2, 17),
                   date(2018, 2, 19), date(2019, 2, 18), date(2020, 2, 17)]:
            self.assertTrue(dt in self.holidays)
            self.assertTrue(dt in ab_holidays)
            self.assertFalse(dt in bc_holidays)
            self.assertTrue(dt in mb_holidays)
            self.assertTrue(dt in sk_holidays)
        for dt in [date(2013, 2, 11), date(2016, 2, 8), date(2020, 2, 10)]:
            self.assertFalse(dt in self.holidays)
            self.assertFalse(dt in ab_holidays)
            self.assertTrue(dt in bc_holidays)
            self.assertFalse(dt in mb_holidays)
            self.assertFalse(dt in sk_holidays)
        self.assertEqual(mb_holidays[date(2014, 2, 17)], "Louis Riel Day")

    def test_st_patricks_day(self):
        nl_holidays = holidays.CA(prov="NL", observed=False)
        for dt in [date(1900, 3, 19), date(1999, 3, 15), date(2000, 3, 20),
                   date(2012, 3, 19), date(2013, 3, 18), date(2014, 3, 17),
                   date(2015, 3, 16), date(2016, 3, 14), date(2020, 3, 16)]:
            self.assertFalse(dt in self.holidays)
            self.assertTrue(dt in nl_holidays)
            self.assertFalse(dt + relativedelta(days=-1) in nl_holidays)
            self.assertFalse(dt + relativedelta(days=+1) in nl_holidays)

    def test_good_friday(self):
        qc_holidays = holidays.CA(prov="QC")
        for dt in [date(1900, 4, 13), date(1901, 4,  5), date(1902, 3, 28),
                   date(1999, 4,  2), date(2000, 4, 21), date(2010, 4,  2),
                   date(2018, 3, 30), date(2019, 4, 19), date(2020, 4, 10)]:
            self.assertTrue(dt in self.holidays)
            self.assertFalse(dt + relativedelta(days=-1) in self.holidays)
            self.assertFalse(dt + relativedelta(days=+1) in self.holidays)
            self.assertFalse(dt in qc_holidays)

    def test_easter_monday(self):
        qc_holidays = holidays.CA(prov="QC")
        for dt in [date(1900, 4, 16), date(1901, 4,  8), date(1902, 3, 31),
                   date(1999, 4,  5), date(2000, 4, 24), date(2010, 4,  5),
                   date(2018, 4,  2), date(2019, 4, 22), date(2020, 4, 13)]:
            self.assertFalse(dt in self.holidays)
            self.assertTrue(dt in qc_holidays)
            self.assertFalse(dt + relativedelta(days=-1) in qc_holidays)
            self.assertFalse(dt + relativedelta(days=+1) in qc_holidays)

    def test_st_georges_day(self):
        nl_holidays = holidays.CA(prov="NL")
        for dt in [date(1990, 4, 23), date(1999, 4, 26), date(2000, 4, 24),
                   date(2010, 4, 19), date(2016, 4, 25), date(2020, 4, 20)]:
            self.assertFalse(dt in self.holidays)
            self.assertTrue(dt in nl_holidays)
            self.assertFalse(dt + relativedelta(days=-1) in nl_holidays)
            self.assertFalse(dt + relativedelta(days=+1) in nl_holidays)

    def test_victoria_day(self):
        for dt in [date(1953, 5, 18), date(1999, 5, 24), date(2000, 5, 22),
                   date(2010, 5, 24), date(2015, 5, 18), date(2020, 5, 18)]:
            self.assertTrue(dt in self.holidays)
            self.assertFalse(dt + relativedelta(days=-1) in self.holidays)
            self.assertFalse(dt + relativedelta(days=+1) in self.holidays)

    def test_national_aboriginal_day(self):
        nt_holidays = holidays.CA(prov="NT")
        self.assertFalse(date(1995, 6, 21) in nt_holidays)
        for year in range(1996, 2100):
            dt = date(year, 6, 21)
            self.assertFalse(dt in self.holidays)
            self.assertTrue(dt in nt_holidays)
            self.assertFalse(dt + relativedelta(days=-1) in nt_holidays)
            self.assertFalse(dt + relativedelta(days=+1) in nt_holidays)

    def test_st_jean_baptiste_day(self):
        qc_holidays = holidays.CA(prov="QC", observed=False)
        self.assertFalse(date(1924, 6, 24) in qc_holidays)
        for year in range(1925, 2100):
            dt = date(year, 6, 24)
            self.assertFalse(dt in self.holidays)
            self.assertTrue(dt in qc_holidays)
            self.assertFalse(dt + relativedelta(days=-1) in qc_holidays)
            self.assertFalse(dt + relativedelta(days=+1) in qc_holidays)
        self.assertFalse(date(2001, 6, 25) in qc_holidays)
        qc_holidays.observed = True
        self.assertTrue(date(2001, 6, 25) in qc_holidays)

    def test_discovery_day(self):
        nl_holidays = holidays.CA(prov="NL")
        yu_holidays = holidays.CA(prov="YU")
        for dt in [date(1997, 6, 23), date(1999, 6, 21), date(2000, 6, 26),
                   date(2010, 6, 21), date(2016, 6, 27), date(2020, 6, 22)]:
            self.assertFalse(dt in self.holidays)
            self.assertTrue(dt in nl_holidays)
            self.assertFalse(dt in yu_holidays)
        for dt in [date(1912, 8, 19), date(1999, 8, 16), date(2000, 8, 21),
                   date(2006, 8, 21), date(2016, 8, 15), date(2020, 8, 17)]:
            self.assertFalse(dt in self.holidays)
            self.assertFalse(dt in nl_holidays)
            self.assertTrue(dt in yu_holidays)

    def test_canada_day(self):
        for year in range(1900, 2100):
            dt = date(year, 7, 1)
            self.assertTrue(dt in self.holidays)
            self.assertFalse(dt + relativedelta(days=-1) in self.holidays)
            self.assertFalse(dt + relativedelta(days=+1) in self.holidays)
        self.assertFalse(date(2006, 7, 3) in self.holidays)
        self.assertFalse(date(2007, 7, 2) in self.holidays)
        self.holidays.observed = True
        self.assertTrue(date(2006, 7, 3) in self.holidays)
        self.assertTrue(date(2007, 7, 2) in self.holidays)

    def test_nunavut_day(self):
        nu_holidays = holidays.CA(prov="NU", observed=False)
        self.assertFalse(date(1999, 7, 9) in nu_holidays)
        self.assertFalse(date(2000, 7, 9) in nu_holidays)
        self.assertTrue(date(2000, 4, 1) in nu_holidays)
        for year in range(2001, 2100):
            dt = date(year, 7, 9)
            self.assertFalse(dt in self.holidays)
            self.assertTrue(dt in nu_holidays)
            self.assertFalse(dt + relativedelta(days=-1) in nu_holidays)
            self.assertFalse(dt + relativedelta(days=+1) in nu_holidays)
        self.assertFalse(date(2017, 7, 10) in nu_holidays)
        nu_holidays.observed = True
        self.assertTrue(date(2017, 7, 10) in nu_holidays)

    def test_civic_holiday(self):
        bc_holidays = holidays.CA(prov="BC")
        for dt in [date(1900, 8, 6), date(1955, 8, 1), date(1973, 8, 6)]:
            self.assertTrue(dt in self.holidays)
            self.assertFalse(dt in bc_holidays)
        for dt in [date(1974, 8, 5), date(1999, 8, 2), date(2000, 8, 7),
                   date(2010, 8, 2), date(2015, 8, 3), date(2020, 8, 3)]:
            self.assertTrue(dt in self.holidays)
            self.assertTrue(dt in bc_holidays)

    def test_labour_day(self):
        self.assertFalse(date(1893, 9, 4) in self.holidays)
        for dt in [date(1894, 9, 3), date(1900, 9, 3), date(1999, 9, 6),
                   date(2000, 9, 4), date(2014, 9, 1), date(2015, 9, 7)]:
            self.assertTrue(dt in self.holidays)
            self.assertFalse(dt + relativedelta(days=-1) in self.holidays)
            self.assertFalse(dt + relativedelta(days=+1) in self.holidays)

    def test_thanksgiving(self):
        ns_holidays = holidays.CA(prov="NB")
        for dt in [date(1931, 10, 12), date(1990, 10,  8), date(1999, 10, 11),
                   date(2000, 10,  9), date(2013, 10, 14), date(2020, 10, 12)]:
            self.assertTrue(dt in self.holidays)
            self.assertFalse(dt + relativedelta(days=-1) in self.holidays)
            self.assertFalse(dt + relativedelta(days=+1) in self.holidays)
            self.assertFalse(dt in ns_holidays)

    def test_remembrance_day(self):
        ab_holidays = holidays.CA(prov="AB", observed=False)
        nl_holidays = holidays.CA(prov="NL", observed=False)
        self.assertFalse(date(1930, 11, 11) in ab_holidays)
        self.assertFalse(date(1930, 11, 11) in nl_holidays)
        for year in range(1931, 2100):
            dt = date(year, 11, 11)
            self.assertFalse(dt in self.holidays)
            self.assertTrue(dt in ab_holidays)
            self.assertTrue(dt in nl_holidays)
            self.assertFalse(dt + relativedelta(days=-1) in nl_holidays)
            self.assertFalse(dt + relativedelta(days=+1) in nl_holidays)
        self.assertFalse(date(2007, 11, 12) in ab_holidays)
        self.assertFalse(date(2007, 11, 12) in nl_holidays)
        ab_holidays.observed = True
        nl_holidays.observed = True
        self.assertFalse(date(2007, 11, 12) in ab_holidays)
        self.assertTrue(date(2007, 11, 12) in nl_holidays)

    def test_christmas_day(self):
        for year in range(1900, 2100):
            dt = date(year, 12, 25)
            self.assertTrue(dt in self.holidays)
            self.assertFalse(dt + relativedelta(days=-1) in self.holidays)
        self.assertFalse(date(2010, 12, 24) in self.holidays)
        self.assertNotEqual(self.holidays[date(2011, 12, 26)],
                            "Christmas Day (Observed)")
        self.holidays.observed = True
        self.assertTrue(date(2010, 12, 24) in self.holidays)
        self.assertEqual(self.holidays[date(2011, 12, 26)],
                         "Christmas Day (Observed)")

    def test_boxing_day(self):
        for year in range(1900, 2100):
            dt = date(year, 12, 26)
            self.assertTrue(dt in self.holidays)
            self.assertFalse(dt + relativedelta(days=+1) in self.holidays)
        self.assertFalse(date(2009, 12, 28) in self.holidays)
        self.assertFalse(date(2010, 12, 27) in self.holidays)
        self.holidays.observed = True
        self.assertTrue(date(2009, 12, 28) in self.holidays)
        self.assertTrue(date(2010, 12, 27) in self.holidays)


class TestCO(unittest.TestCase):

    def setUp(self):
        self.holidays = holidays.CO(observed=True)

    def test_2016(self):
        # http://www.officeholidays.com/countries/colombia/
        self.assertTrue(date(2016, 1, 1) in self.holidays)
        self.assertTrue(date(2016, 1, 11) in self.holidays)
        self.assertTrue(date(2016, 3, 21) in self.holidays)
        self.assertTrue(date(2016, 3, 24) in self.holidays)
        self.assertTrue(date(2016, 3, 25) in self.holidays)
        self.assertTrue(date(2016, 5, 1) in self.holidays)
        self.assertTrue(date(2016, 5, 9) in self.holidays)
        self.assertTrue(date(2016, 5, 30) in self.holidays)
        self.assertTrue(date(2016, 6, 6) in self.holidays)
        self.assertTrue(date(2016, 7, 4) in self.holidays)
        self.assertTrue(date(2016, 7, 20) in self.holidays)
        self.assertTrue(date(2016, 8, 7) in self.holidays)
        self.assertTrue(date(2016, 8, 15) in self.holidays)
        self.assertTrue(date(2016, 10, 17) in self.holidays)
        self.assertTrue(date(2016, 11, 7) in self.holidays)
        self.assertTrue(date(2016, 11, 14) in self.holidays)
        self.assertTrue(date(2016, 12, 8) in self.holidays)
        self.assertTrue(date(2016, 12, 25) in self.holidays)


class TestMX(unittest.TestCase):

    def setUp(self):
        self.holidays = holidays.MX(observed=False)

    def test_new_years(self):
        self.assertFalse(date(2010, 12, 31) in self.holidays)
        self.assertFalse(date(2017,  1,  2) in self.holidays)
        self.holidays.observed = True
        self.assertTrue(date(2010, 12, 31) in self.holidays)
        self.assertTrue(date(2017,  1,  2) in self.holidays)
        self.holidays.observed = False
        for year in range(1900, 2100):
            dt = date(year, 1, 1)
            self.assertTrue(dt in self.holidays)
            self.assertFalse(dt + relativedelta(days=-1) in self.holidays)
            self.assertFalse(dt + relativedelta(days=+1) in self.holidays)

    def test_constitution_day(self):
        for dt in [date(2005, 2, 5), date(2006, 2, 5), date(2007, 2, 5),
                   date(2008, 2, 4), date(2009, 2, 2), date(2010, 2, 1),
                   date(2015, 2, 2), date(2016, 2, 1), date(2020, 2, 3)]:
            self.assertTrue(dt in self.holidays)
            self.assertFalse(dt + relativedelta(days=-1) in self.holidays)
            self.assertFalse(dt + relativedelta(days=+1) in self.holidays)

    def test_benito_juarez(self):
        for dt in [date(2005, 3, 21), date(2006, 3, 21), date(2007, 3, 19),
                   date(2008, 3, 17), date(2009, 3, 16), date(2010, 3, 15),
                   date(2015, 3, 16), date(2016, 3, 21), date(2020, 3, 16)]:
            self.assertTrue(dt in self.holidays)
            self.assertFalse(dt + relativedelta(days=-1) in self.holidays)
            self.assertFalse(dt + relativedelta(days=+1) in self.holidays)

    def test_labor_day(self):
        self.assertFalse(date(2010, 4, 30) in self.holidays)
        self.assertFalse(date(2011, 5,  2) in self.holidays)
        self.holidays.observed = True
        self.assertTrue(date(2010, 4, 30) in self.holidays)
        self.assertTrue(date(2011, 5,  2) in self.holidays)
        self.holidays.observed = False
        self.assertFalse(date(1922, 5, 1) in self.holidays)
        for year in range(1923, 2100):
            dt = date(year, 5, 1)
            self.assertTrue(dt in self.holidays)
            self.assertFalse(dt + relativedelta(days=-1) in self.holidays)
            self.assertFalse(dt + relativedelta(days=+1) in self.holidays)

    def test_independence_day(self):
        self.assertFalse(date(2006, 9, 15) in self.holidays)
        self.assertFalse(date(2007, 9, 17) in self.holidays)
        self.holidays.observed = True
        self.assertTrue(date(2006, 9, 15) in self.holidays)
        self.assertTrue(date(2007, 9, 17) in self.holidays)
        self.holidays.observed = False
        for year in range(1900, 2100):
            dt = date(year, 9, 16)
            self.assertTrue(dt in self.holidays)
            self.assertFalse(dt + relativedelta(days=-1) in self.holidays)
            self.assertFalse(dt + relativedelta(days=+1) in self.holidays)

    def test_revolution_day(self):
        for dt in [date(2005, 11, 20), date(2006, 11, 20), date(2007, 11, 19),
                   date(2008, 11, 17), date(2009, 11, 16), date(2010, 11, 15),
                   date(2015, 11, 16), date(2016, 11, 21), date(2020, 11, 16)]:
            self.assertTrue(dt in self.holidays)
            self.assertFalse(dt + relativedelta(days=-1) in self.holidays)
            self.assertFalse(dt + relativedelta(days=+1) in self.holidays)

    def test_change_of_government(self):
        self.assertFalse(date(2012, 11, 30) in self.holidays)
        self.assertFalse(date(2024, 12,  2) in self.holidays)
        self.holidays.observed = True
        self.assertTrue(date(2012, 11, 30) in self.holidays)
        self.assertTrue(date(2024, 12,  2) in self.holidays)
        self.holidays.observed = False
        for year in range(1970, 2100):
            dt = date(year, 12, 1)
            if (2018 - year) % 6 == 0:
                self.assertTrue(dt in self.holidays)
                self.assertFalse(dt + relativedelta(days=-1) in self.holidays)
                self.assertFalse(dt + relativedelta(days=+1) in self.holidays)
            else:
                self.assertFalse(dt in self.holidays)

    def test_christmas(self):
        for year in range(1900, 2100):
            dt = date(year, 12, 25)
            self.assertTrue(dt in self.holidays)
            self.assertFalse(dt + relativedelta(days=-1) in self.holidays)
            self.assertFalse(dt + relativedelta(days=+1) in self.holidays)
        self.assertFalse(date(2010, 12, 24) in self.holidays)
        self.assertFalse(date(2016, 12, 26) in self.holidays)
        self.holidays.observed = True
        self.assertTrue(date(2010, 12, 24) in self.holidays)
        self.assertTrue(date(2016, 12, 26) in self.holidays)


class TestNetherlands(unittest.TestCase):

    def setUp(self):
        self.holidays = holidays.NL()

    def test_2017(self):
        # http://www.iamsterdam.com/en/plan-your-trip/practical-info/public-holidays
        self.assertTrue(date(2017, 1, 1) in self.holidays)
        self.assertTrue(date(2017, 4, 16) in self.holidays)
        self.assertTrue(date(2017, 4, 17) in self.holidays)
        self.assertTrue(date(2017, 4, 27) in self.holidays)
        self.assertTrue(date(2017, 5, 25) in self.holidays)
        self.assertTrue(date(2017, 6, 4) in self.holidays)
        self.assertTrue(date(2017, 6, 5) in self.holidays)
        self.assertTrue(date(2017, 12, 25) in self.holidays)
        self.assertTrue(date(2017, 12, 26) in self.holidays)

    def test_new_years(self):
        self.assertTrue(date(2017, 1, 1) in self.holidays)

    def test_easter(self):
        self.assertTrue(date(2017, 4, 16) in self.holidays)

    def test_easter_monday(self):
        self.assertTrue(date(2017, 4, 17) in self.holidays)

    def test_queens_day_between_1891_and_1948(self):
        # Between 1891 and 1948 Queens Day was celebrated on 8-31
        self.holidays = holidays.NL(years=[1901])
        self.assertTrue(date(1901, 8, 31) in self.holidays)

    def test_queens_day_between_1891_and_1948_substituted_later(self):
        # Between 1891 and 1948 Queens Day was celebrated on 9-1
        #  (one day later) when Queens Day falls on a Sunday
        self.holidays = holidays.NL(years=[1947])
        self.assertTrue(date(1947, 9, 1) in self.holidays)

    def test_queens_day_between_1949_and_2013(self):
        self.holidays = holidays.NL(years=[1965])
        self.assertTrue(date(1965, 4, 30) in self.holidays)

    def test_queens_day_between_1949_and_1980_substituted_later(self):
        self.holidays = holidays.NL(years=[1967])
        self.assertTrue(date(1967, 5, 1) in self.holidays)

    def test_queens_day_between_1980_and_2013_substituted_earlier(self):
        self.holidays = holidays.NL(years=[2006])
        self.assertTrue(date(2006, 4, 29) in self.holidays)

    def test_kings_day_after_2014(self):
        self.holidays = holidays.NL(years=[2013])
        self.assertFalse(date(2013, 4, 27) in self.holidays)

        self.holidays = holidays.NL(years=[2017])
        self.assertTrue(date(2017, 4, 27) in self.holidays)

    def test_kings_day_after_2014_substituted_earlier(self):
        self.holidays = holidays.NL(years=[2188])
        self.assertTrue(date(2188, 4, 26) in self.holidays)

    def test_liberation_day(self):
        self.holidays = holidays.NL(years=1900)
        self.assertFalse(date(1900, 5, 5) in self.holidays)

    def test_liberation_day_after_1990_non_lustrum_year(self):
        self.holidays = holidays.NL(years=2017)
        self.assertFalse(date(2017, 5, 5) in self.holidays)

    def test_liberation_day_after_1990_in_lustrum_year(self):
        self.holidays = holidays.NL(years=2020)
        self.assertTrue(date(2020, 5, 5) in self.holidays)

    def test_ascension_day(self):
        self.holidays = holidays.NL(years=2017)
        self.assertTrue(date(2017, 5, 25) in self.holidays)

    def test_whit_sunday(self):
        self.holidays = holidays.NL(years=2017)
        self.assertTrue(date(2017, 6, 4) in self.holidays)

    def test_whit_monday(self):
        self.holidays = holidays.NL(years=2017)
        self.assertTrue(date(2017, 6, 5) in self.holidays)

    def test_first_christmas(self):
        self.holidays = holidays.NL(years=2017)
        self.assertTrue(date(2017, 12, 25) in self.holidays)

    def test_second_christmas(self):
        self.holidays = holidays.NL(years=2017)
        self.assertTrue(date(2017, 12, 26) in self.holidays)


class TestUS(unittest.TestCase):

    def setUp(self):
        self.holidays = holidays.US(observed=False)

    def test_new_years(self):
        self.assertFalse(date(2010, 12, 31) in self.holidays)
        self.assertFalse(date(2017,  1,  2) in self.holidays)
        self.holidays.observed = True
        self.assertTrue(date(2010, 12, 31) in self.holidays)
        self.assertTrue(date(2017,  1,  2) in self.holidays)
        self.holidays.observed = False
        for year in range(1900, 2100):
            dt = date(year, 1, 1)
            self.assertTrue(dt in self.holidays)
            self.assertFalse(dt + relativedelta(days=-1) in self.holidays)
            self.assertFalse(dt + relativedelta(days=+1) in self.holidays)

    def test_epiphany(self):
        pr_holidays = holidays.US(state='PR')
        for year in range(2010, 2021):
            self.assertFalse(date(year, 1, 6) in self.holidays)
            self.assertTrue(date(year, 1, 6) in pr_holidays)

    def test_three_kings_day(self):
        vi_holidays = holidays.US(state='VI')
        for year in range(2010, 2021):
            self.assertFalse(date(year, 1, 6) in self.holidays)
            self.assertTrue(date(year, 1, 6) in vi_holidays)

    def test_lee_jackson_day(self):
        va_holidays = holidays.US(state='VA')
        self.assertFalse(date(1888, 1, 19) in va_holidays)
        self.assertFalse(date(1983, 1, 19) in va_holidays)
        self.assertFalse("Lee Jackson Day"
                         in va_holidays.get_list(date(2000, 1, 17)))
        for dt in [date(1889, 1, 19), date(1982, 1, 19), date(1983, 1, 17),
                   date(1999, 1, 18), date(2000, 1, 14), date(2001, 1, 12),
                   date(2013, 1, 18), date(2014, 1, 17), date(2018, 1, 12)]:
            self.assertFalse("Lee Jackson Day" in self.holidays.get_list(dt))
            self.assertTrue(dt in va_holidays)
            self.assertTrue("Lee Jackson Day" in va_holidays.get_list(dt))

    def test_inauguration_day(self):
        name = "Inauguration Day"
        dc_holidays = holidays.US(state='DC')
        la_holidays = holidays.US(state='LA')
        md_holidays = holidays.US(state='MD')
        va_holidays = holidays.US(state='VA')
        for year in (1789, 1793, 1877, 1929, 1933):
            self.assertFalse(name in self.holidays.get_list(date(year, 3, 4)))
            self.assertTrue(name in dc_holidays.get_list(date(year, 3, 4)))
            self.assertTrue(name in la_holidays.get_list(date(year, 3, 4)))
            self.assertTrue(name in md_holidays.get_list(date(year, 3, 4)))
            self.assertTrue(name in va_holidays.get_list(date(year, 3, 4)))
        for year in (1937, 1941, 1957, 2013, 2017):
            self.assertFalse(name in self.holidays.get_list(date(year, 1, 20)))
            self.assertTrue(name in dc_holidays.get_list(date(year, 1, 20)))
            self.assertTrue(name in la_holidays.get_list(date(year, 1, 20)))
            self.assertTrue(name in md_holidays.get_list(date(year, 1, 20)))
            self.assertTrue(name in va_holidays.get_list(date(year, 1, 20)))
        for year in (1785, 1788, 2010, 2011, 2012, 2014, 2015, 2016):
            self.assertFalse(name in dc_holidays.get_list(date(year, 3, 4)))
            self.assertFalse(name in la_holidays.get_list(date(year, 3, 4)))
            self.assertFalse(name in md_holidays.get_list(date(year, 3, 4)))
            self.assertFalse(name in va_holidays.get_list(date(year, 3, 4)))
            self.assertFalse(name in dc_holidays.get_list(date(year, 1, 20)))
            self.assertFalse(name in la_holidays.get_list(date(year, 1, 20)))
            self.assertFalse(name in md_holidays.get_list(date(year, 1, 20)))
            self.assertFalse(name in va_holidays.get_list(date(year, 1, 20)))

    def test_marthin_luther(self):
        for dt in [date(1986, 1, 20), date(1999, 1, 18), date(2000, 1, 17),
                   date(2012, 1, 16), date(2013, 1, 21), date(2014, 1, 20),
                   date(2015, 1, 19), date(2016, 1, 18), date(2020, 1, 20)]:
            self.assertTrue(dt in self.holidays)
            self.assertFalse(dt + relativedelta(days=-1) in self.holidays)
            self.assertFalse(dt + relativedelta(days=+1) in self.holidays)
        self.assertFalse("Martin Luther King, Jr. Day"
                         in holidays.US(years=[1985]).values())
        self.assertTrue("Martin Luther King, Jr. Day"
                        in holidays.US(years=[1986]).values())
        self.assertEqual(holidays.US(state='AL').get('2015-01-19'),
                         "Robert E. Lee/Martin Luther King Birthday")
        self.assertEqual(holidays.US(state='AS').get('2015-01-19'),
                         ("Dr. Martin Luther King Jr. "
                          "and Robert E. Lee's Birthdays"))
        self.assertEqual(holidays.US(state='MS').get('2015-01-19'),
                         ("Dr. Martin Luther King Jr. "
                          "and Robert E. Lee's Birthdays"))
        self.assertEqual(holidays.US(state='AZ').get('2015-01-19'),
                         "Dr. Martin Luther King Jr./Civil Rights Day")
        self.assertEqual(holidays.US(state='NH').get('2015-01-19'),
                         "Dr. Martin Luther King Jr./Civil Rights Day")
        self.assertEqual(holidays.US(state='ID').get('2015-01-19'),
                         "Martin Luther King, Jr. - Idaho Human Rights Day")
        self.assertNotEqual(holidays.US(state='ID').get('2000-01-17'),
                            "Martin Luther King, Jr. - Idaho Human Rights Day")
        self.assertEqual(holidays.US(state='GA').get('2011-01-17'),
                         "Robert E. Lee's Birthday")

    def test_lincolns_birthday(self):
        ca_holidays = holidays.US(state='CA')
        ct_holidays = holidays.US(state='CT')
        il_holidays = holidays.US(state='IL')
        ia_holidays = holidays.US(state='IA')
        nj_holidays = holidays.US(state='NJ')
        ny_holidays = holidays.US(state='NY')
        for year in range(1971, 2010):
            self.assertFalse(date(year, 2, 12) in self.holidays)
            self.assertTrue(date(year, 2, 12) in ca_holidays)
            self.assertTrue(date(year, 2, 12) in ct_holidays)
            self.assertTrue(date(year, 2, 12) in il_holidays)
            self.assertTrue(date(year, 2, 12) in ia_holidays)
            self.assertTrue(date(year, 2, 12) in nj_holidays)
            self.assertTrue(date(year, 2, 12) in ny_holidays)
            if date(year, 2, 12).weekday() == 5:
                self.assertFalse(date(year, 2, 11) in self.holidays)
                self.assertTrue(date(year, 2, 11) in ca_holidays)
                self.assertTrue(date(year, 2, 11) in ct_holidays)
                self.assertTrue(date(year, 2, 11) in il_holidays)
                self.assertTrue(date(year, 2, 11) in ia_holidays)
                self.assertTrue(date(year, 2, 11) in nj_holidays)
                self.assertTrue(date(year, 2, 11) in ny_holidays)
            else:
                self.assertFalse(date(year, 2, 11) in ca_holidays)
                self.assertFalse(date(year, 2, 11) in ct_holidays)
                self.assertFalse(date(year, 2, 11) in il_holidays)
                self.assertFalse(date(year, 2, 11) in ia_holidays)
                self.assertFalse(date(year, 2, 11) in nj_holidays)
                self.assertFalse(date(year, 2, 11) in ny_holidays)
            if date(year, 2, 12).weekday() == 6:
                self.assertFalse(date(year, 2, 13) in self.holidays)
                self.assertTrue(date(year, 2, 13) in ca_holidays)
                self.assertTrue(date(year, 2, 13) in ct_holidays)
                self.assertTrue(date(year, 2, 13) in il_holidays)
                self.assertTrue(date(year, 2, 13) in ia_holidays)
                self.assertTrue(date(year, 2, 13) in nj_holidays)
                self.assertTrue(date(year, 2, 13) in ny_holidays)
            else:
                self.assertFalse(date(year, 2, 13) in ca_holidays)
                self.assertFalse(date(year, 2, 13) in ct_holidays)
                self.assertFalse(date(year, 2, 13) in il_holidays)
                self.assertFalse(date(year, 2, 13) in ia_holidays)
                self.assertFalse(date(year, 2, 13) in nj_holidays)
                self.assertFalse(date(year, 2, 13) in ny_holidays)
        for year in range(2010, 2050):
            self.assertFalse(date(year, 2, 12) in self.holidays)
            self.assertFalse(date(year, 2, 12) in ca_holidays)
            self.assertTrue(date(year, 2, 12) in ct_holidays)
            self.assertTrue(date(year, 2, 12) in il_holidays)
            self.assertTrue(date(year, 2, 12) in ia_holidays)
            self.assertTrue(date(year, 2, 12) in nj_holidays)
            self.assertTrue(date(year, 2, 12) in ny_holidays)
            if date(year, 2, 12).weekday() == 5:
                self.assertFalse(date(year, 2, 11) in self.holidays)
                self.assertFalse(date(year, 2, 11) in ca_holidays)
                self.assertTrue(date(year, 2, 11) in ct_holidays)
                self.assertTrue(date(year, 2, 11) in il_holidays)
                self.assertTrue(date(year, 2, 11) in ia_holidays)
                self.assertTrue(date(year, 2, 11) in nj_holidays)
                self.assertTrue(date(year, 2, 11) in ny_holidays)
            else:
                self.assertFalse(date(year, 2, 11) in ca_holidays)
                self.assertFalse(date(year, 2, 11) in ct_holidays)
                self.assertFalse(date(year, 2, 11) in il_holidays)
                self.assertFalse(date(year, 2, 11) in ia_holidays)
                self.assertFalse(date(year, 2, 11) in nj_holidays)
                self.assertFalse(date(year, 2, 11) in ny_holidays)
            if date(year, 2, 12).weekday() == 6:
                self.assertFalse(date(year, 2, 13) in self.holidays)
                self.assertFalse(date(year, 2, 13) in ca_holidays)
                self.assertTrue(date(year, 2, 13) in ct_holidays)
                self.assertTrue(date(year, 2, 13) in il_holidays)
                self.assertTrue(date(year, 2, 13) in ia_holidays)
                self.assertTrue(date(year, 2, 13) in nj_holidays)
                self.assertTrue(date(year, 2, 13) in ny_holidays)
            else:
                self.assertFalse(date(year, 2, 13) in ca_holidays)
                self.assertFalse(date(year, 2, 13) in ct_holidays)
                self.assertFalse(date(year, 2, 13) in il_holidays)
                self.assertFalse(date(year, 2, 13) in ia_holidays)
                self.assertFalse(date(year, 2, 13) in nj_holidays)
                self.assertFalse(date(year, 2, 13) in ny_holidays)

    def test_susan_b_anthony_day(self):
        ca_holidays = holidays.US(state='CA')
        fl_holidays = holidays.US(state='FL')
        ny_holidays = holidays.US(state='NY')
        wi_holidays = holidays.US(state='WI')
        self.assertFalse(date(1975, 2, 15) in wi_holidays)
        self.assertFalse(date(2000, 2, 15) in ca_holidays)
        self.assertFalse(date(2000, 2, 15) in fl_holidays)
        self.assertFalse(date(2000, 2, 15) in ny_holidays)
        self.assertTrue(date(2000, 2, 15) in wi_holidays)
        self.assertTrue(date(2004, 2, 15) in ny_holidays)
        self.assertFalse(date(2010, 2, 15) in fl_holidays)
        self.assertTrue(date(2010, 2, 15) in ny_holidays)
        self.assertFalse(date(2013, 2, 15) in self.holidays)
        self.assertFalse(date(2013, 2, 15) in ca_holidays)
        self.assertTrue(date(2013, 2, 15) in fl_holidays)
        self.assertTrue(date(2013, 2, 15) in ny_holidays)
        self.assertFalse(date(2014, 2, 15) in self.holidays)
        self.assertTrue(date(2014, 2, 15) in ca_holidays)
        self.assertTrue(date(2014, 2, 15) in fl_holidays)
        self.assertTrue(date(2014, 2, 15) in ny_holidays)
        self.assertTrue(date(2014, 2, 15) in wi_holidays)

    def test_washingtons_birthday(self):
        de_holidays = holidays.US(state='DE')
        fl_holidays = holidays.US(state='FL')
        ga_holidays = holidays.US(state='GA')
        nm_holidays = holidays.US(state='NM')
        for dt in [date(1969, 2, 22), date(1970, 2, 22), date(1971, 2, 15),
                   date(1997, 2, 17), date(1999, 2, 15), date(2000, 2, 21),
                   date(2012, 2, 20), date(2013, 2, 18), date(2014, 2, 17),
                   date(2015, 2, 16), date(2016, 2, 15), date(2020, 2, 17)]:
            self.assertTrue(dt in self.holidays)
            self.assertFalse(dt + relativedelta(days=-1) in self.holidays)
            self.assertFalse(dt + relativedelta(days=+1) in self.holidays)
            self.assertFalse(dt in de_holidays)
            self.assertNotEqual(fl_holidays.get(dt), "Washington's Birthday")
            self.assertFalse(dt in ga_holidays)
            self.assertFalse(dt in nm_holidays)
        for dt in [date(2013, 12, 24), date(2014, 12, 26), date(2015, 12, 24)]:
            self.assertTrue(dt in ga_holidays)
            self.assertTrue("Washington's Birthday"
                            in ga_holidays.get_list(dt))
        self.assertTrue(holidays.US(state='AL').get('2015-02-16'),
                        "George Washington/Thomas Jefferson Birthday")
        self.assertTrue(holidays.US(state='AS').get('2015-02-16'),
                        ("George Washington's Birthday "
                         "and Daisy Gatson Bates Day"))
        self.assertTrue(holidays.US(state='PR').get('2015-02-16'),
                        ("Presidents' Day"))
        self.assertTrue(holidays.US(state='VI').get('2015-02-16'),
                        ("Presidents' Day"))

    def test_mardi_gras(self):
        la_holidays = holidays.US(state='LA')
        self.assertFalse(date(1856, 2, 5) in la_holidays)
        for dt in [date(1857, 2, 24), date(2008, 2, 5), date(2011, 3, 8),
                   date(2012, 2, 21), date(2014, 3, 4), date(2018, 2, 13)]:
            self.assertFalse(dt in self.holidays)
            self.assertTrue(dt in la_holidays)

    def test_guam_discovery_day(self):
        gu_holidays = holidays.US(state='GU')
        self.assertFalse(date(1969, 3, 1) in gu_holidays)
        for dt in [date(1970, 3, 2), date(1971, 3, 1), date(1977, 3, 7),
                   date(2014, 3, 3), date(2015, 3, 2), date(2016, 3, 7)]:
            self.assertFalse(dt in self.holidays)
            self.assertTrue(dt in gu_holidays)
            self.assertEqual(gu_holidays.get(dt), "Guam Discovery Day")

    def test_casimir_pulaski_day(self):
        il_holidays = holidays.US(state='IL')
        self.assertFalse(date(1977, 3, 7) in il_holidays)
        for dt in [date(1978, 3, 6), date(1982, 3, 1), date(1983, 3, 7),
                   date(2014, 3, 3), date(2015, 3, 2), date(2016, 3, 7)]:
            self.assertFalse(dt in self.holidays)
            self.assertTrue(dt in il_holidays)
            self.assertEqual(il_holidays.get(dt), "Casimir Pulaski Day")

    def test_texas_independence_day(self):
        tx_holidays = holidays.US(state='TX')
        self.assertFalse(date(1873, 3, 2) in tx_holidays)
        for year in range(1874, 2050):
            self.assertFalse(date(year, 3, 2) in self.holidays)
            self.assertTrue(date(year, 3, 2) in tx_holidays)

    def test_town_meeting_day(self):
        vt_holidays = holidays.US(state='VT')
        self.assertFalse(date(1799, 3, 5) in vt_holidays)
        for dt in [date(1800, 3, 4), date(1803, 3, 1), date(1804, 3, 6),
                   date(2011, 3, 1), date(2015, 3, 3), date(2017, 3, 7)]:
            self.assertFalse(dt in self.holidays)
            self.assertTrue(dt in vt_holidays)

    def test_evacuation_day(self):
        ma_holidays = holidays.US(state='MA')
        self.assertFalse(date(1900, 3, 17) in ma_holidays)
        for year in range(1901, 2050):
            self.assertFalse(date(year, 3, 17) in self.holidays)
            self.assertTrue(date(year, 3, 17) in ma_holidays)
        self.assertFalse(date(1995, 3, 20) in ma_holidays)
        for dt in [date(2012, 3, 19), date(2013, 3, 18), date(2018, 3, 19)]:
            self.assertTrue(dt in ma_holidays)
        ma_holidays.observed = False
        for dt in [date(2012, 3, 19), date(2013, 3, 18), date(2018, 3, 19)]:
            self.assertFalse(dt in ma_holidays)

    def test_emancipation_day_in_puerto_rico(self):
        pr_holidays = holidays.US(state='PR')
        for year in range(2010, 2021):
            self.assertFalse(date(year, 3, 22) in self.holidays)
            self.assertTrue(date(year, 3, 22) in pr_holidays)
        self.assertFalse(date(2014, 3, 21) in pr_holidays)
        self.assertFalse(date(2014, 3, 23) in pr_holidays)
        self.assertTrue(date(2015, 3, 23) in pr_holidays)

    def test_prince_jonah_kuhio_kalanianaole_day(self):
        hi_holidays = holidays.US(state='HI')
        self.assertFalse(date(1948, 3, 26) in hi_holidays)
        for year in range(1949, 2050):
            self.assertFalse(date(year, 3, 26) in self.holidays)
            self.assertTrue(date(year, 3, 26) in hi_holidays)
        for dt in [date(1949, 3, 25), date(2016, 3, 25), date(2017, 3, 27)]:
            self.assertFalse(dt in self.holidays)
            self.assertTrue(dt in hi_holidays)
            self.assertEqual(hi_holidays.get(dt),
                             "Prince Jonah Kuhio Kalanianaole Day (Observed)")
        hi_holidays.observed = False
        for dt in [date(1949, 3, 25), date(2016, 3, 25), date(2017, 3, 27)]:
            self.assertFalse(dt in hi_holidays)

    def test_stewards_day(self):
        ak_holidays = holidays.US(state='AK')
        self.assertFalse(date(1917, 3, 30) in ak_holidays)
        for dt in [date(1918, 3, 30), date(1954, 3, 30), date(1955, 3, 28),
                   date(2002, 3, 25), date(2014, 3, 31), date(2018, 3, 26)]:
            self.assertFalse(dt in self.holidays)
            self.assertTrue(dt in ak_holidays)

    def test_cesar_chavez_day(self):
        ca_holidays = holidays.US(state='CA')
        tx_holidays = holidays.US(state='TX')
        for year in range(1995, 2000):
            self.assertFalse(date(year, 3, 31) in self.holidays)
            self.assertTrue(date(year, 3, 31) in ca_holidays)
        for year in range(2000, 2020):
            self.assertFalse(date(year, 3, 31) in self.holidays)
            self.assertTrue(date(year, 3, 31) in ca_holidays)
            self.assertTrue(date(year, 3, 31) in tx_holidays)
        for year in (1996, 2002, 2013, 2019):
            self.assertFalse(date(year, 4, 1) in self.holidays)
            self.assertTrue(date(year, 4, 1) in ca_holidays)
            self.assertFalse(date(year, 4, 1) in tx_holidays)

    def test_transfer_day(self):
        vi_holidays = holidays.US(state='VI')
        for year in range(2010, 2021):
            self.assertFalse(date(year, 3, 31) in self.holidays)
            self.assertTrue(date(year, 3, 31) in vi_holidays)

    def test_emancipation_day(self):
        dc_holidays = holidays.US(state='DC')
        self.assertFalse(date(2004, 4, 16) in dc_holidays)
        for year in range(2005, 2020):
            self.assertFalse(date(year, 4, 16) in self.holidays)
            self.assertTrue(date(year, 4, 16) in dc_holidays)
        self.assertTrue(date(2005, 4, 15) in dc_holidays)
        self.assertTrue(date(2006, 4, 17) in dc_holidays)
        dc_holidays.observed = False
        self.assertFalse(date(2005, 4, 15) in dc_holidays)
        self.assertFalse(date(2006, 4, 17) in dc_holidays)

    def test_patriots_day(self):
        me_holidays = holidays.US(state='ME')
        ma_holidays = holidays.US(state='MA')
        self.assertFalse(date(1983, 4, 19) in me_holidays)
        self.assertFalse(date(1983, 4, 19) in ma_holidays)
        for year in range(1894, 1969):
            self.assertFalse(date(year, 4, 19) in self.holidays)
            self.assertTrue(date(year, 4, 19) in me_holidays)
            self.assertTrue(date(year, 4, 19) in ma_holidays)
        for dt in [date(1969, 4, 21), date(1974, 4, 15), date(1975, 4, 21),
                   date(2015, 4, 20), date(2016, 4, 18), date(2019, 4, 15)]:
            self.assertFalse(dt in self.holidays)
            self.assertTrue(dt in me_holidays)
            self.assertTrue(dt in ma_holidays)

    def test_holy_thursday(self):
        vi_holidays = holidays.US(state='VI')
        for dt in [date(2010, 4,  1), date(2011, 4, 21), date(2013, 3, 28),
                   date(2014, 4, 17), date(2015, 4,  2), date(2016, 3, 24)]:
            self.assertFalse(dt in self.holidays)
            self.assertTrue(dt in vi_holidays)

    def test_good_friday(self):
        ct_holidays = holidays.US(state='CT')
        de_holidays = holidays.US(state='DE')
        gu_holidays = holidays.US(state='GU')
        in_holidays = holidays.US(state='IN')
        ky_holidays = holidays.US(state='IN')
        la_holidays = holidays.US(state='LA')
        nj_holidays = holidays.US(state='NJ')
        nc_holidays = holidays.US(state='NC')
        tn_holidays = holidays.US(state='TN')
        tx_holidays = holidays.US(state='TX')
        vi_holidays = holidays.US(state='VI')
        for dt in [date(1900, 4, 13), date(1901, 4,  5), date(1902, 3, 28),
                   date(1999, 4,  2), date(2000, 4, 21), date(2010, 4,  2),
                   date(2018, 3, 30), date(2019, 4, 19), date(2020, 4, 10)]:
            self.assertFalse(dt in self.holidays)
            self.assertTrue(dt in ct_holidays)
            self.assertTrue(dt in de_holidays)
            self.assertTrue(dt in gu_holidays)
            self.assertTrue(dt in in_holidays)
            self.assertTrue(dt in ky_holidays)
            self.assertTrue(dt in la_holidays)
            self.assertTrue(dt in nj_holidays)
            self.assertTrue(dt in nc_holidays)
            self.assertTrue(dt in tn_holidays)
            self.assertTrue(dt in tx_holidays)
            self.assertTrue(dt in vi_holidays)

    def test_easter_monday(self):
        vi_holidays = holidays.US(state='VI')
        for dt in [date(1900, 4, 16), date(1901, 4,  8), date(1902, 3, 31),
                   date(1999, 4,  5), date(2010, 4,  5),
                   date(2018, 4,  2), date(2019, 4, 22), date(2020, 4, 13)]:
            self.assertFalse(dt in self.holidays)
            self.assertTrue(dt in vi_holidays)

    def test_confederate_memorial_day(self):
        al_holidays = holidays.US(state='AL')
        ga_holidays = holidays.US(state='GA')
        ms_holidays = holidays.US(state='MS')
        sc_holidays = holidays.US(state='SC')
        tx_holidays = holidays.US(state='TX')
        self.assertFalse(date(1865, 4, 24) in self.holidays)
        self.assertFalse(date(1865, 4, 24) in al_holidays)
        for dt in [date(1866, 4, 23), date(1878, 4, 22), date(1884, 4, 28),
                   date(2014, 4, 28), date(2015, 4, 27), date(2019, 4, 22)]:
            self.assertFalse(dt in self.holidays)
            self.assertTrue(dt in al_holidays)
            self.assertTrue(dt in ga_holidays)
            self.assertTrue(dt in ms_holidays)
            self.assertTrue(dt in sc_holidays)
        self.assertFalse(date(1930, 1, 19) in tx_holidays)
        self.assertFalse(date(1931, 1, 19) in self.holidays)
        self.assertTrue(date(1931, 1, 19) in tx_holidays)

    def test_san_jacinto_day(self):
        tx_holidays = holidays.US(state='TX')
        self.assertFalse(date(1874, 4, 21) in tx_holidays)
        for year in (1875, 2050):
            self.assertFalse(date(year, 4, 21) in self.holidays)
            self.assertTrue(date(year, 4, 21) in tx_holidays)

    def test_arbor_day(self):
        ne_holidays = holidays.US(state='NE')
        for dt in [date(1875, 4, 22), date(1988, 4, 22), date(1989, 4, 28),
                   date(2009, 4, 24), date(2010, 4, 30), date(2014, 4, 25)]:
            self.assertFalse(dt in self.holidays)
            self.assertTrue(dt in ne_holidays)

    def test_primary_election_day(self):
        in_holidays = holidays.US(state='IN')
        self.assertFalse(date(2004, 5, 4) in in_holidays)
        for dt in [date(2006, 5, 2), date(2008, 5, 6), date(2010, 5, 4),
                   date(2012, 5, 8), date(2014, 5, 6), date(2015, 5, 5),
                   date(2016, 5, 3)]:
            self.assertFalse(dt in self.holidays)
            self.assertTrue(dt in in_holidays)

    def test_truman_day(self):
        mo_holidays = holidays.US(state='MO', observed=False)
        self.assertFalse(date(1948, 5, 8) in self.holidays)
        self.assertFalse(date(1948, 5, 8) in mo_holidays)
        for year in range(1949, 2100):
            dt = date(year, 5, 8)
            self.assertFalse(dt in self.holidays)
            self.assertTrue(dt in mo_holidays)
            self.assertFalse(dt + relativedelta(days=-1) in mo_holidays)
            self.assertFalse(dt + relativedelta(days=+1) in mo_holidays)
        self.assertFalse(date(2004, 5, 7) in mo_holidays)
        self.assertFalse(date(2005, 5, 10) in mo_holidays)
        mo_holidays.observed = True
        self.assertTrue(date(2004, 5, 7) in mo_holidays)
        self.assertTrue(date(2005, 5, 10) in mo_holidays)

    def test_memorial_day(self):
        for dt in [date(1969, 5, 30), date(1970, 5, 30), date(1971, 5, 31),
                   date(1997, 5, 26), date(1999, 5, 31), date(2000, 5, 29),
                   date(2012, 5, 28), date(2013, 5, 27), date(2014, 5, 26),
                   date(2015, 5, 25), date(2016, 5, 30), date(2020, 5, 25)]:
            self.assertTrue(dt in self.holidays)
            self.assertFalse(dt + relativedelta(days=-1) in self.holidays)
            self.assertFalse(dt + relativedelta(days=+1) in self.holidays)

    def test_jefferson_davis_birthday(self):
        al_holidays = holidays.US(state='AL')
        self.assertFalse(date(1889, 6, 3) in self.holidays)
        self.assertFalse(date(1889, 6, 3) in al_holidays)
        for dt in [date(1890, 6, 2), date(1891, 6, 1), date(1897, 6, 7),
                   date(2014, 6, 2), date(2015, 6, 1), date(2016, 6, 6)]:
            self.assertFalse(dt in self.holidays)
            self.assertTrue(dt in al_holidays)

    def test_kamehameha_day(self):
        hi_holidays = holidays.US(state='HI')
        self.assertFalse(date(1871, 6, 11) in hi_holidays)
        for year in range(1872, 2050):
            self.assertFalse(date(year, 6, 11) in self.holidays)
            self.assertTrue(date(year, 6, 11) in hi_holidays)
        self.assertFalse(date(2006, 6, 12) in hi_holidays)
        for dt in [date(2011, 6, 10), date(2016, 6, 10), date(2017, 6, 12)]:
            self.assertTrue(dt in hi_holidays)
            hi_holidays.get(dt) == "Kamehameha Day (Observed)"
        hi_holidays.observed = False
        for dt in [date(2011, 6, 10), date(2016, 6, 10), date(2017, 6, 12)]:
            self.assertFalse(dt in hi_holidays)

    def test_emancipation_day_in_texas(self):
        tx_holidays = holidays.US(state='TX')
        self.assertFalse(date(1979, 6, 19) in tx_holidays)
        for year in (1980, 2050):
            self.assertFalse(date(year, 6, 19) in self.holidays)
            self.assertTrue(date(year, 6, 19) in tx_holidays)

    def test_west_virginia_day(self):
        wv_holidays = holidays.US(state='WV')
        self.assertFalse(date(1926, 6, 20) in wv_holidays)
        for year in (1927, 2050):
            self.assertFalse(date(year, 6, 20) in self.holidays)
            self.assertTrue(date(year, 6, 20) in wv_holidays)
        self.assertTrue(date(2015, 6, 19) in wv_holidays)
        self.assertTrue(date(2010, 6, 21) in wv_holidays)
        wv_holidays.observed = False
        self.assertFalse(date(2015, 6, 19) in wv_holidays)
        self.assertFalse(date(2010, 6, 21) in wv_holidays)

    def test_emancipation_day_in_virgin_islands(self):
        vi_holidays = holidays.US(state='VI')
        for year in (2010, 2021):
            self.assertFalse(date(year, 7, 3) in self.holidays)
            self.assertTrue(date(year, 7, 3) in vi_holidays)

    def test_independence_day(self):
        for year in range(1900, 2100):
            dt = date(year, 7, 4)
            self.assertTrue(dt in self.holidays)
            self.assertFalse(dt + relativedelta(days=-1) in self.holidays)
            self.assertFalse(dt + relativedelta(days=+1) in self.holidays)
        self.assertFalse(date(2010, 7, 5) in self.holidays)
        self.assertFalse(date(2020, 7, 3) in self.holidays)
        self.holidays.observed = True
        self.assertTrue(date(2010, 7, 5) in self.holidays)
        self.assertTrue(date(2020, 7, 3) in self.holidays)

    def test_liberation_day_guam(self):
        gu_holidays = holidays.US(state='GU')
        self.assertFalse(date(1944, 7, 21) in gu_holidays)
        for year in range(1945, 2100):
            self.assertFalse(date(year, 7, 21) in self.holidays)
            self.assertTrue(date(year, 7, 21) in gu_holidays)

    def test_pioneer_day(self):
        ut_holidays = holidays.US(state='UT')
        self.assertFalse(date(1848, 7, 24) in ut_holidays)
        for year in (1849, 2050):
            self.assertFalse(date(year, 7, 24) in self.holidays)
            self.assertTrue(date(year, 7, 24) in ut_holidays)
        self.assertTrue('2010-07-23' in ut_holidays)
        self.assertTrue('2011-07-25' in ut_holidays)
        ut_holidays.observed = False
        self.assertFalse('2010-07-23' in ut_holidays)
        self.assertFalse('2011-07-25' in ut_holidays)

    def test_constitution_day(self):
        pr_holidays = holidays.US(state='PR')
        for year in range(2010, 2021):
            self.assertFalse(date(year, 7, 25) in self.holidays)
            self.assertTrue(date(year, 7, 25) in pr_holidays)
        self.assertFalse(date(2015, 7, 24) in pr_holidays)
        self.assertFalse(date(2015, 7, 26) in pr_holidays)
        self.assertTrue(date(2021, 7, 26) in pr_holidays)

    def test_victory_day(self):
        ri_holidays = holidays.US(state='RI')
        self.assertFalse(date(1947, 8, 11) in ri_holidays)
        for dt in [date(1948, 8, 9), date(1995, 8, 14), date(2005, 8, 8),
                   date(2015, 8, 10), date(2016, 8, 8), date(2017, 8, 14)]:
            self.assertFalse(dt in self.holidays)
            self.assertTrue(dt in ri_holidays)

    def test_statehood_day(self):
        hi_holidays = holidays.US(state='HI')
        self.assertFalse(date(1958, 8, 15) in hi_holidays)
        for dt in [date(1959, 8, 21), date(1969, 8, 15), date(1999, 8, 20),
                   date(2014, 8, 15), date(2015, 8, 21), date(2016, 8, 19)]:
            self.assertFalse(dt in self.holidays)
            self.assertTrue(dt in hi_holidays)

    def test_bennington_battle_day(self):
        vt_holidays = holidays.US(state='VT')
        self.assertFalse(date(1777, 8, 16) in vt_holidays)
        for year in range(1778, 2050):
            self.assertFalse(date(year, 8, 16) in self.holidays)
            self.assertTrue(date(year, 8, 16) in vt_holidays)
        vt_holidays.observed = False
        self.assertFalse("Bennington Battle Day (Observed)" in
                         vt_holidays.get_list(date(1997, 8, 15)))
        vt_holidays.observed = True
        self.assertTrue("Bennington Battle Day (Observed)" in
                        vt_holidays.get_list(date(1997, 8, 15)))
        self.assertFalse("Bennington Battle Day (Observed)" in
                         vt_holidays.get_list(date(1997, 8, 17)))
        self.assertTrue("Bennington Battle Day (Observed)" in
                        vt_holidays.get_list(date(1998, 8, 17)))
        self.assertFalse("Bennington Battle Day (Observed)" in
                         vt_holidays.get_list(date(1999, 8, 15)))
        self.assertFalse("Bennington Battle Day (Observed)" in
                         vt_holidays.get_list(date(1999, 8, 17)))

    def test_lyndon_baines_johnson_day(self):
        tx_holidays = holidays.US(state='TX')
        self.assertFalse(date(1972, 8, 27) in tx_holidays)
        for year in (1973, 2050):
            self.assertFalse(date(year, 8, 27) in self.holidays)
            self.assertTrue(date(year, 8, 27) in tx_holidays)

    def test_labor_day(self):
        for dt in [date(1997, 9, 1), date(1999, 9, 6), date(2000, 9, 4),
                   date(2012, 9, 3), date(2013, 9, 2), date(2014, 9, 1),
                   date(2015, 9, 7), date(2016, 9, 5), date(2020, 9, 7)]:
            self.assertTrue(dt in self.holidays)
            self.assertFalse(dt + relativedelta(days=-1) in self.holidays)
            self.assertFalse(dt + relativedelta(days=+1) in self.holidays)

    def test_columbus_day(self):
        ak_holidays = holidays.US(state='AK')
        de_holidays = holidays.US(state='DE')
        fl_holidays = holidays.US(state='FL')
        hi_holidays = holidays.US(state='HI')
        sd_holidays = holidays.US(state='SD')
        vi_holidays = holidays.US(state='VI')
        for dt in [date(1937, 10, 12), date(1969, 10, 12), date(1970, 10, 12),
                   date(1999, 10, 11), date(2000, 10,  9), date(2001, 10,  8),
                   date(2013, 10, 14), date(2018, 10,  8), date(2019, 10, 14)]:
            self.assertTrue(dt in self.holidays)
            self.assertFalse(dt in ak_holidays)
            self.assertFalse(dt in de_holidays)
            self.assertFalse(dt in fl_holidays)
            self.assertFalse(dt in hi_holidays)
            self.assertFalse(dt + relativedelta(days=-1) in self.holidays)
            self.assertFalse(dt + relativedelta(days=+1) in self.holidays)
            self.assertEqual(sd_holidays.get(dt), "Native American Day")
            self.assertEqual(vi_holidays.get(dt),
                             "Columbus Day and Puerto Rico Friendship Day")
        self.assertFalse(date(1936, 10, 12) in self.holidays)

    def test_alaska_day(self):
        ak_holidays = holidays.US(state='AK', observed=False)
        self.assertFalse(date(1866, 10, 18) in ak_holidays)
        for year in range(1867, 2050):
            self.assertTrue(date(year, 10, 18) in ak_holidays)
            self.assertFalse(date(year, 10, 17) in ak_holidays)
            self.assertFalse(date(year, 10, 19) in ak_holidays)
            self.assertFalse(date(year, 10, 18) in self.holidays)
        ak_holidays.observed = True
        self.assertTrue(date(2014, 10, 17) in ak_holidays)
        self.assertTrue(date(2015, 10, 19) in ak_holidays)

    def test_nevada_day(self):
        nv_holidays = holidays.US(state='NV')
        self.assertFalse(date(1932, 10, 31) in nv_holidays)
        for dt in [date(1933, 10, 31), date(1999, 10, 31), date(2000, 10, 27),
                   date(2002, 10, 25), date(2014, 10, 31), date(2015, 10, 30)]:
            self.assertFalse(dt in self.holidays)
            self.assertTrue(dt in nv_holidays)
        self.assertTrue("Nevada Day (Observed)" in
                        nv_holidays.get_list(date(1998, 10, 30)))
        self.assertTrue("Nevada Day (Observed)" in
                        nv_holidays.get_list(date(1999, 11, 1)))
        nv_holidays.observed = False
        self.assertFalse("Nevada Day (Observed)" in
                         nv_holidays.get_list(date(1998, 10, 30)))
        self.assertFalse("Nevada Day (Observed)" in
                         nv_holidays.get_list(date(1999, 11, 1)))

    def test_liberty_day(self):
        vi_holidays = holidays.US(state='VI')
        for year in range(2010, 2021):
            self.assertFalse(date(year, 11, 1) in self.holidays)
            self.assertTrue(date(year, 11, 1) in vi_holidays)

    def test_election_day(self):
        de_holidays = holidays.US(state='DE')
        hi_holidays = holidays.US(state='HI')
        il_holidays = holidays.US(state='IL')
        in_holidays = holidays.US(state='IN')
        la_holidays = holidays.US(state='LA')
        mt_holidays = holidays.US(state='MT')
        nh_holidays = holidays.US(state='NH')
        nj_holidays = holidays.US(state='NJ')
        ny_holidays = holidays.US(state='NY')
        wv_holidays = holidays.US(state='WV')
        self.assertFalse(date(2004, 11, 2) in de_holidays)
        for dt in [date(2008, 11, 4), date(2010, 11, 2), date(2012, 11, 6),
                   date(2014, 11, 4), date(2016, 11, 8), date(2018, 11, 6)]:
            self.assertFalse(dt in self.holidays)
            self.assertTrue(dt in de_holidays)
            self.assertTrue(dt in hi_holidays)
            self.assertTrue(dt in il_holidays)
            self.assertTrue(dt in in_holidays)
            self.assertTrue(dt in la_holidays)
            self.assertTrue(dt in mt_holidays)
            self.assertTrue(dt in nh_holidays)
            self.assertTrue(dt in nj_holidays)
            self.assertTrue(dt in ny_holidays)
            self.assertTrue(dt in wv_holidays)
        self.assertFalse(date(2015, 11, 3) in self.holidays)
        self.assertFalse(date(2015, 11, 3) in de_holidays)
        self.assertFalse(date(2015, 11, 3) in hi_holidays)
        self.assertFalse(date(2015, 11, 3) in il_holidays)
        self.assertTrue(date(2015, 11, 3) in in_holidays)
        self.assertFalse(date(2015, 11, 3) in la_holidays)
        self.assertFalse(date(2015, 11, 3) in mt_holidays)
        self.assertFalse(date(2015, 11, 3) in nh_holidays)
        self.assertFalse(date(2015, 11, 3) in nj_holidays)
        self.assertTrue(date(2015, 11, 3) in ny_holidays)
        self.assertFalse(date(2015, 11, 3) in wv_holidays)

    def test_all_souls_day(self):
        gu_holidays = holidays.US(state='GU')
        for year in range(1945, 2100):
            self.assertFalse(date(year, 11, 2) in self.holidays)
            self.assertTrue(date(year, 11, 2) in gu_holidays)

    def test_veterans_day(self):
        for dt in [date(1938, 11, 11), date(1939, 11, 11), date(1970, 11, 11),
                   date(1971, 10, 25), date(1977, 10, 24), date(1978, 11, 11),
                   date(2012, 11, 11), date(2013, 11, 11), date(2014, 11, 11),
                   date(2015, 11, 11), date(2016, 11, 11), date(2020, 11, 11)]:
            self.assertTrue(dt in self.holidays)
            self.assertFalse(dt + relativedelta(days=-1) in self.holidays)
            self.assertFalse(dt + relativedelta(days=+1) in self.holidays)
        self.assertFalse("Armistice Day" in holidays.US(years=[1937]).values())
        self.assertFalse("Armistice Day" in holidays.US(years=[1937]).values())
        self.assertTrue("Armistice Day" in holidays.US(years=[1938]).values())
        self.assertTrue("Armistice Day" in holidays.US(years=[1953]).values())
        self.assertTrue("Veterans Day" in holidays.US(years=[1954]).values())
        self.assertFalse(date(2012, 11, 12) in self.holidays)
        self.assertFalse(date(2017, 11, 10) in self.holidays)
        self.holidays.observed = True
        self.assertTrue(date(2012, 11, 12) in self.holidays)
        self.assertTrue(date(2017, 11, 10) in self.holidays)

    def test_discovery_day(self):
        pr_holidays = holidays.US(state='PR')
        for year in range(2010, 2021):
            self.assertFalse(date(year, 11, 19) in self.holidays)
            self.assertTrue(date(year, 11, 19) in pr_holidays)
        self.assertFalse(date(2016, 11, 18) in pr_holidays)
        self.assertFalse(date(2016, 11, 20) in pr_holidays)
        self.assertTrue(date(2017, 11, 20) in pr_holidays)

    def test_thanksgiving_day(self):
        de_holidays = holidays.US(state='DE')
        fl_holidays = holidays.US(state='FL')
        in_holidays = holidays.US(state='IN')
        md_holidays = holidays.US(state='MD')
        nv_holidays = holidays.US(state='NV')
        nh_holidays = holidays.US(state='NH')
        nm_holidays = holidays.US(state='NM')
        nc_holidays = holidays.US(state='NC')
        ok_holidays = holidays.US(state='OK')
        tx_holidays = holidays.US(state='TX')
        wv_holidays = holidays.US(state='WV')
        for dt in [date(1997, 11, 27), date(1999, 11, 25), date(2000, 11, 23),
                   date(2012, 11, 22), date(2013, 11, 28), date(2014, 11, 27),
                   date(2015, 11, 26), date(2016, 11, 24), date(2020, 11, 26)]:
            self.assertTrue(dt in self.holidays)
            self.assertFalse(dt + relativedelta(days=-1) in self.holidays)
            self.assertFalse(dt + relativedelta(days=+1) in self.holidays)
            self.assertTrue(dt + relativedelta(days=+1) in de_holidays)
            self.assertEqual(de_holidays.get(dt + relativedelta(days=+1)),
                             "Day After Thanksgiving")
            self.assertEqual(nh_holidays.get(dt + relativedelta(days=+1)),
                             "Day After Thanksgiving")
            self.assertEqual(nc_holidays.get(dt + relativedelta(days=+1)),
                             "Day After Thanksgiving")
            self.assertEqual(ok_holidays.get(dt + relativedelta(days=+1)),
                             "Day After Thanksgiving")
            self.assertEqual(wv_holidays.get(dt + relativedelta(days=+1)),
                             "Day After Thanksgiving")
            self.assertTrue(dt + relativedelta(days=+1) in fl_holidays)
            self.assertEqual(fl_holidays.get(dt + relativedelta(days=+1)),
                             "Friday After Thanksgiving")
            self.assertTrue(dt + relativedelta(days=+1) in tx_holidays)
            self.assertEqual(tx_holidays.get(dt + relativedelta(days=+1)),
                             "Friday After Thanksgiving")
            self.assertEqual(nv_holidays.get(dt + relativedelta(days=+1)),
                             "Family Day")
            self.assertEqual(nm_holidays.get(dt + relativedelta(days=+1)),
                             "Presidents' Day")
            if dt.year >= 2008:
                self.assertEqual(md_holidays.get(dt + relativedelta(days=1)),
                                 "American Indian Heritage Day")
            if dt.year >= 2010:
                self.assertEqual(in_holidays.get(dt + relativedelta(days=1)),
                                 "Lincoln's Birthday")
            else:
                self.assertNotEqual(
                    in_holidays.get(dt + relativedelta(days=1)),
                    "Lincoln's Birthday")

    def test_robert_lee_birthday(self):
        ga_holidays = holidays.US(state='GA')
        self.assertFalse(date(1985, 11, 25) in ga_holidays)
        for dt in [date(2007, 11, 23), date(2008, 11, 28), date(2010, 11, 26),
                   date(2013, 11, 29), date(2014, 11, 28), date(2015, 11, 27),
                   date(2018, 11, 23), date(2019, 11, 29), date(2020, 11, 27)]:
            self.assertFalse(dt in self.holidays)
            self.assertTrue(dt in ga_holidays)

    def test_lady_of_camarin_day(self):
        gu_holidays = holidays.US(state='GU')
        for year in range(1945, 2100):
            self.assertFalse(date(year, 12, 8) in self.holidays)
            self.assertTrue(date(year, 12, 8) in gu_holidays)

    def test_christmass_eve(self):
        as_holidays = holidays.US(state='AS')
        ks_holidays = holidays.US(state='KS')
        mi_holidays = holidays.US(state='MI')
        nc_holidays = holidays.US(state='NC')
        tx_holidays = holidays.US(state='TX')
        wi_holidays = holidays.US(state='WI')
        self.holidays.observed = False
        for year in range(1900, 2050):
            self.assertFalse(date(year, 12, 24) in self.holidays)
            self.assertTrue(date(year, 12, 24) in as_holidays)
            if year >= 2013:
                f = ks_holidays.get(date(year, 12, 24)).find("Eve")
                self.assertTrue(f > 0)
                f = mi_holidays.get(date(year, 12, 24)).find("Eve")
                self.assertTrue(f > 0)
                f = nc_holidays.get(date(year, 12, 24)).find("Eve")
                self.assertTrue(f > 0)
            if year >= 2012:
                f = wi_holidays.get(date(year, 12, 24)).find("Eve")
                self.assertTrue(f > 0)
            if year >= 1981:
                f = tx_holidays.get(date(year, 12, 24)).find("Eve")
                self.assertTrue(f > 0)
            if year < 1981:
                f = ks_holidays.get(date(year, 12, 24), "").find("Eve")
                self.assertTrue(f < 0)
                f = mi_holidays.get(date(year, 12, 24), "").find("Eve")
                self.assertTrue(f < 0)
                f = nc_holidays.get(date(year, 12, 24), "").find("Eve")
                self.assertTrue(f < 0)
                f = tx_holidays.get(date(year, 12, 24), "").find("Eve")
                self.assertTrue(f < 0)
                f = wi_holidays.get(date(year, 12, 24), "").find("Eve")
                self.assertTrue(f < 0)
        self.assertTrue(date(2016, 12, 23) in as_holidays)
        self.assertTrue(date(2016, 12, 23) in ks_holidays)
        self.assertTrue(date(2016, 12, 23) in mi_holidays)
        self.assertTrue(date(2016, 12, 23) in nc_holidays)
        self.assertTrue(date(2016, 12, 23) in tx_holidays)
        self.assertTrue(date(2016, 12, 23) in wi_holidays)
        self.assertTrue("Christmas Eve (Observed)" in
                        as_holidays.get_list(date(2017, 12, 22)))
        self.assertTrue("Christmas Eve (Observed)" in
                        ks_holidays.get_list(date(2017, 12, 22)))
        self.assertTrue("Christmas Eve (Observed)" in
                        mi_holidays.get_list(date(2017, 12, 22)))
        self.assertTrue("Christmas Eve (Observed)" in
                        nc_holidays.get_list(date(2017, 12, 22)))
        self.assertTrue("Christmas Eve (Observed)" in
                        tx_holidays.get_list(date(2017, 12, 22)))
        self.assertTrue("Christmas Eve (Observed)" in
                        wi_holidays.get_list(date(2017, 12, 22)))

    def test_christmas_day(self):
        for year in range(1900, 2100):
            dt = date(year, 12, 25)
            self.assertTrue(dt in self.holidays)
            self.assertFalse(dt + relativedelta(days=-1) in self.holidays)
            self.assertFalse(dt + relativedelta(days=+1) in self.holidays)
        self.assertFalse(date(2010, 12, 24) in self.holidays)
        self.assertFalse(date(2016, 12, 26) in self.holidays)
        self.holidays.observed = True
        self.assertTrue(date(2010, 12, 24) in self.holidays)
        self.assertTrue(date(2016, 12, 26) in self.holidays)

    def test_day_after_christmas(self):
        nc_holidays = holidays.US(state='NC', observed=False)
        tx_holidays = holidays.US(state='TX', observed=False)
        self.assertFalse(date(2015, 12, 28) in nc_holidays)
        self.assertFalse(date(2016, 12, 27) in nc_holidays)
        self.assertFalse(date(2015, 12, 28) in tx_holidays)
        self.assertFalse(date(2016, 12, 27) in tx_holidays)
        nc_holidays.observed = True
        self.assertTrue("Day After Christmas (Observed)" in
                        nc_holidays.get_list(date(2015, 12, 28)))
        self.assertTrue("Day After Christmas (Observed)" in
                        nc_holidays.get_list(date(2016, 12, 27)))
        tx_holidays.observed = True
        self.assertFalse("Day After Christmas (Observed)" in
                         tx_holidays.get_list(date(2015, 12, 28)))
        self.assertFalse("Day After Christmas (Observed)" in
                         tx_holidays.get_list(date(2016, 12, 27)))

    def test_new_years_eve(self):
        ky_holidays = holidays.US(state='KY')
        mi_holidays = holidays.US(state='MI')
        wi_holidays = holidays.US(state='WI')
        self.assertFalse(date(2012, 12, 31) in ky_holidays)
        self.assertFalse(date(2012, 12, 31) in mi_holidays)
        self.assertFalse(date(2011, 12, 31) in wi_holidays)
        self.assertTrue(date(2012, 12, 31) in wi_holidays)
        for dt in [date(2013, 12, 31), date(2016, 12, 30)]:
            self.assertFalse(dt in self.holidays)
            self.assertTrue(dt in ky_holidays)
            self.assertTrue(dt in mi_holidays)
            self.assertTrue(dt in wi_holidays)


class TestNZ(unittest.TestCase):

    def setUp(self):
        self.holidays = holidays.NZ(observed=True)

    def test_new_years(self):
        for year in range(1900, 2100):
            dt = date(year, 1, 1)
            self.assertTrue(dt in self.holidays)
        for year, day in enumerate([1, 1, 1, 1, 3,       # 2001-05
                                    3, 1, 1, 1, 1,       # 2006-10
                                    3, 3, 1, 1, 1,       # 2011-15
                                    1, 3, 1, 1, 1, 1],   # 2016-21
                                   2001):
            dt = date(year, 1, day)
            self.assertTrue(dt in self.holidays)
            self.assertEqual(self.holidays[dt][:10], "New Year's")
        self.assertFalse("1893-01-01" in self.holidays)
        self.assertTrue("1894-01-01" in self.holidays)

    def test_day_after_new_years(self):
        for year in range(1900, 2100):
            dt = date(year, 1, 2)
            self.assertTrue(dt in self.holidays)
        for year, day in enumerate([2, 2, 2, 2, 2,       # 2001-05
                                    2, 2, 2, 2, 4,       # 2006-10
                                    4, 2, 2, 2, 2,       # 2011-15
                                    4, 2, 2, 2, 2, 4],   # 2016-21
                                   2001):
            dt = date(year, 1, day)
            self.assertTrue(dt in self.holidays)
            self.assertEqual(self.holidays[dt][:10], "Day after ")
        self.assertFalse(date(2016, 1, 3) in self.holidays)

    def test_waitangi_day(self):
        ntl_holidays = holidays.NZ(prov='Northland')
        for year, day in enumerate([3, 8, 7, 6, 5], 1964):
            dt = date(year, 2, day)
            self.assertTrue(dt in ntl_holidays, dt)
            self.assertEqual(ntl_holidays[dt][:8], "Waitangi")
        for year in range(1900, 1974):
            dt = date(year, 2, 6)
            self.assertFalse(dt in self.holidays)
        for year in range(1974, 2100):
            dt = date(year, 2, 6)
            self.assertTrue(dt in self.holidays)
        for year, day in enumerate([6, 6, 6, 6, 6,       # 2001-05
                                    6, 6, 6, 6, 6,       # 2006-10
                                    6, 6, 6, 6, 6,       # 2011-15
                                    8, 6, 6, 6, 6, 8],   # 2016-21
                                   2001):
            dt = date(year, 2, day)
            self.assertTrue(dt in self.holidays)
            self.assertEqual(self.holidays[dt][:8], "Waitangi")
        self.assertFalse(date(2005, 2, 7) in self.holidays)
        self.assertFalse(date(2010, 2, 8) in self.holidays)
        self.assertFalse(date(2011, 2, 7) in self.holidays)

    def test_good_friday(self):
        for dt in [date(1900, 4, 13), date(1901, 4,  5), date(1902, 3, 28),
                   date(1999, 4,  2), date(2000, 4, 21), date(2010, 4,  2),
                   date(2018, 3, 30), date(2019, 4, 19), date(2020, 4, 10)]:
            self.assertTrue(dt in self.holidays)
            self.assertFalse(dt + relativedelta(days=-1) in self.holidays)
            self.assertFalse(dt + relativedelta(days=+1) in self.holidays)

    def test_easter_monday(self):
        for dt in [date(1900, 4, 16), date(1901, 4,  8), date(1902, 3, 31),
                   date(1999, 4,  5), date(2010, 4,  5),
                   date(2018, 4,  2), date(2019, 4, 22), date(2020, 4, 13)]:
            self.assertTrue(dt in self.holidays)
            self.assertFalse(dt + relativedelta(days=-1) in self.holidays)
            self.assertFalse(dt + relativedelta(days=+1) in self.holidays)

    def test_anzac_day(self):
        for year in range(1900, 1921):
            dt = date(year, 4, 25)
            self.assertFalse(dt in self.holidays)
        for year in range(1921, 2100):
            dt = date(year, 4, 25)
            self.assertTrue(dt in self.holidays)
        for year, day in enumerate([25, 25, 25, 25, 25,        # 2001-05
                                    25, 25, 25, 25, 25,        # 2006-10
                                    25, 25, 25, 25, 27,        # 2011-15
                                    25, 25, 25, 25, 27, 26],   # 2016-21
                                   2001):
            dt = date(year, 4, day)
            self.assertTrue(dt in self.holidays, dt)
            self.assertEqual(self.holidays[dt][:5], "Anzac")
        self.assertFalse(date(2009, 4, 27) in self.holidays)
        self.assertFalse(date(2010, 4, 26) in self.holidays)

    def test_sovereigns_birthday(self):
        self.assertTrue(date(1909, 11,  9) in self.holidays)
        self.assertTrue(date(1936,  6, 23) in self.holidays)
        self.assertTrue(date(1937,  6,  9) in self.holidays)
        self.assertTrue(date(1940,  6,  3) in self.holidays)
        self.assertTrue(date(1952,  6,  2) in self.holidays)
        for year in range(1912, 1936):
            dt = date(year, 6, 3)
            self.assertTrue(dt in self.holidays)
            self.assertEqual(self.holidays[dt], "King's Birthday")
        for year, day in enumerate([4, 3, 2, 7, 6,       # 2001-05
                                    5, 4, 2, 1, 7,       # 2006-10
                                    6, 4, 3, 2, 1,       # 2011-15
                                    6, 5, 4, 3, 1, 7],   # 2016-21
                                   2001):
            dt = date(year, 6, day)
            self.assertTrue(dt in self.holidays, dt)
            self.assertEqual(self.holidays[dt], "Queen's Birthday")

    def test_labour_day(self):
        for year, day in enumerate([22, 28, 27, 25, 24,        # 2001-05
                                    23, 22, 27, 26, 25,        # 2006-10
                                    24, 22, 28, 27, 26,        # 2011-15
                                    24, 23, 22, 28, 26, 25],   # 2016-21
                                   2001):
            dt = date(year, 10, day)
            self.assertTrue(dt in self.holidays, dt)
            self.assertEqual(self.holidays[dt], "Labour Day")

    def test_christmas_day(self):
        self.holidays.observed = False
        for year in range(1900, 2100):
            dt = date(year, 12, 25)
            self.assertTrue(dt in self.holidays)
            self.assertFalse(dt + relativedelta(days=-1) in self.holidays)
        self.assertFalse(date(2010, 12, 24) in self.holidays)
        self.assertNotEqual(self.holidays[date(2011, 12, 26)],
                            "Christmas Day (Observed)")
        self.holidays.observed = True
        self.assertEqual(self.holidays[date(2011, 12, 27)],
                         "Christmas Day (Observed)")
        for year, day in enumerate([25, 25, 25, 27, 27,        # 2001-05
                                    25, 25, 25, 25, 27,        # 2006-10
                                    27, 25, 25, 25, 25,        # 2011-15
                                    27, 25, 25, 25, 25, 25],   # 2016-21
                                   2001):
            dt = date(year, 12, day)
            self.assertTrue(dt in self.holidays, dt)
            self.assertEqual(self.holidays[dt][:9], "Christmas")

    def test_boxing_day(self):
        self.holidays.observed = False
        for year in range(1900, 2100):
            dt = date(year, 12, 26)
            self.assertTrue(dt in self.holidays)
            self.assertFalse(dt + relativedelta(days=+1) in self.holidays)
        self.assertFalse(date(2009, 12, 28) in self.holidays)
        self.assertFalse(date(2010, 12, 27) in self.holidays)
        self.holidays.observed = True
        self.assertTrue(date(2009, 12, 28) in self.holidays)
        self.assertTrue(date(2010, 12, 27) in self.holidays)
        for year, day in enumerate([26, 26, 26, 28, 26,        # 2001-05
                                    26, 26, 26, 28, 28,        # 2006-10
                                    26, 26, 26, 26, 28,        # 2011-15
                                    26, 26, 26, 26, 28, 28],   # 2016-21
                                   2001):
            dt = date(year, 12, day)
            self.assertTrue(dt in self.holidays, dt)
            self.assertEqual(self.holidays[dt][:6], "Boxing")

    def test_auckland_anniversary_day(self):
        auk_holidays = holidays.NZ(prov='Auckland')
        for year, day in enumerate([29, 28, 27, 26, 31,        # 2001-05
                                    30, 29, 28, 26,  1,        # 2006-10
                                    31, 30, 28, 27, 26,        # 2011-15
                                    1,  30, 29, 28, 27,  1],   # 2016-21
                                   2001):
            dt = date(year, 2 if day < 9 else 1, day)
            self.assertTrue(dt in auk_holidays, dt)
            self.assertEqual(auk_holidays[dt],
                             "Auckland Anniversary Day")

    def test_taranaki_anniversary_day(self):
        tki_holidays = holidays.NZ(prov='Taranaki')
        for year, day in enumerate([12, 11, 10,  8, 14,        # 2001-05
                                    13, 12, 10,  9,  8,        # 2006-10
                                    14, 12, 11, 10,  9,        # 2011-15
                                    14, 13, 12, 11,  9,  8],   # 2016-21
                                   2001):
            dt = date(year, 3, day)
            self.assertTrue(dt in tki_holidays, dt)
            self.assertEqual(tki_holidays[dt],
                             "Taranaki Anniversary Day")

    def test_hawkes_bay_anniversary_day(self):
        hkb_holidays = holidays.NZ(prov="Hawke's Bay")
        for year, day in enumerate([19, 25, 24, 22, 21,        # 2001-05
                                    20, 19, 24, 23, 22,        # 2006-10
                                    21, 19, 25, 24, 23,        # 2011-15
                                    21, 20, 19, 25, 23, 22],   # 2016-21
                                   2001):
            dt = date(year, 10, day)
            self.assertTrue(dt in hkb_holidays, dt)
            self.assertEqual(hkb_holidays[dt],
                             "Hawke's Bay Anniversary Day")

    def test_wellington_anniversary_day(self):
        wgn_holidays = holidays.NZ(prov='Wellington')
        for year, day in enumerate([22, 21, 20, 19, 24,        # 2001-05
                                    23, 22, 21, 19, 25,        # 2006-10
                                    24, 23, 21, 20, 19,        # 2011-15
                                    25, 23, 22, 21, 20, 25],   # 2016-21
                                   2001):
            dt = date(year, 1, day)
            self.assertTrue(dt in wgn_holidays, dt)
            self.assertEqual(wgn_holidays[dt],
                             "Wellington Anniversary Day", dt)

    def test_marlborough_anniversary_day(self):
        mbh_holidays = holidays.NZ(prov='Marlborough')
        for year, day in enumerate([29,  4,  3,  1, 31,        # 2001-05
                                    30, 29,  3,  2,  1,        # 2006-10
                                    31, 29,  4,  3,  2,        # 2011-15
                                    31, 30, 29,  4,  2,  1],   # 2016-21
                                   2001):
            dt = date(year, 11 if day < 9 else 10, day)
            self.assertTrue(dt in mbh_holidays, dt)
            self.assertEqual(mbh_holidays[dt],
                             "Marlborough Anniversary Day", dt)

    def test_nelson_anniversary_day(self):
        nsn_holidays = holidays.NZ(prov='Nelson')
        for year, day in enumerate([29,  4,  3,  2, 31,        # 2001-05
                                    30, 29,  4,  2,  1,        # 2006-10
                                    31, 30,  4,  3,  2,        # 2011-15
                                    1,  30, 29,  4,  3,  1],   # 2016-21
                                   2001):
            dt = date(year, 2 if day < 9 else 1, day)
            self.assertTrue(dt in nsn_holidays, dt)
            self.assertEqual(nsn_holidays[dt],
                             "Nelson Anniversary Day", dt)

    def test_canterbury_anniversary_day(self):
        can_holidays = holidays.NZ(prov='Canterbury')
        for year, day in enumerate([16, 15, 14, 12, 11,        # 2001-05
                                    17, 16, 14, 13, 12,        # 2006-10
                                    11, 16, 15, 14, 13,        # 2011-15
                                    11, 17, 16, 15, 13, 12],   # 2016-21
                                   2001):
            dt = date(year, 11, day)
            self.assertTrue(dt in can_holidays, dt)
            self.assertEqual(can_holidays[dt],
                             "Canterbury Anniversary Day", dt)

    def test_south_canterbury_anniversary_day(self):
        stc_holidays = holidays.NZ(prov='South Canterbury')
        for year, day in enumerate([24, 23, 22, 27, 26,        # 2001-05
                                    25, 24, 22, 28, 27,        # 2006-10
                                    26, 24, 23, 22, 28,        # 2011-15
                                    26, 25, 24, 23, 28, 27],   # 2016-21
                                   2001):
            dt = date(year, 9, day)
            self.assertTrue(dt in stc_holidays, dt)
            self.assertEqual(stc_holidays[dt],
                             "South Canterbury Anniversary Day", dt)

    def test_westland_anniversary_day(self):
        wtc_holidays = holidays.NZ(prov='Westland')
        for year, day in enumerate([3,   2,  1, 29,  5,        # 2001-05
                                    4,   3,  1, 30, 29,        # 2006-10
                                    28,  3,  2,  1, 30,        # 2011-15
                                    28,  4,  3,  2, 30, 29],   # 2016-21
                                   2001):
            dt = date(year, 12 if day < 9 else 11, day)
            self.assertTrue(dt in wtc_holidays, dt)
            self.assertEqual(wtc_holidays[dt],
                             "Westland Anniversary Day", dt)

    def test_otago_anniversary_day(self):
        ota_holidays = holidays.NZ(prov='Otago')
        for year, day in enumerate([26, 25, 24, 22, 21,        # 2001-05
                                    20, 26, 25, 23, 22,        # 2006-10
                                    21, 26, 25, 24, 23,        # 2011-15
                                    21, 20, 26, 25, 23, 22],   # 2016-21
                                   2001):
            dt = date(year, 3, day)
            self.assertTrue(dt in ota_holidays, dt)
            self.assertEqual(ota_holidays[dt],
                             "Otago Anniversary Day", dt)

    def test_southland_anniversary_day(self):
        stl_holidays = holidays.NZ(prov='Southland')
        for year, day in enumerate([15, 14, 20, 19, 17,        # 2001-05
                                    16, 15, 14, 19, 18, 17],   # 2006-11
                                   2001):
            dt = date(year, 1, day)
            self.assertTrue(dt in stl_holidays, dt)
            self.assertEqual(stl_holidays[dt],
                             "Southland Anniversary Day", dt)
            for year, (month, day) in enumerate([(4, 10), (4,  2), (4, 22),
                                                 (4,  7), (3, 29), (4, 18),
                                                 (4,  3), (4, 23), (4, 14),
                                                 (4,  6)], 2012):
                dt = date(year, month, day)
                self.assertTrue(dt in stl_holidays, dt)
                self.assertEqual(stl_holidays[dt],
                                 "Southland Anniversary Day", dt)

    def test_chatham_islands_anniversary_day(self):
        cit_holidays = holidays.NZ(prov='Chatham Islands')
        for year, day in enumerate([3,   2,  1, 29, 28,        # 2001-05
                                    27,  3,  1, 30, 29,        # 2006-10
                                    28,  3,  2,  1, 30,        # 2011-15
                                    28, 27,  3,  2, 30, 29],   # 2016-21
                                   2001):
            dt = date(year, 12 if day < 9 else 11, day)
            self.assertTrue(dt in cit_holidays, dt)
            self.assertEqual(cit_holidays[dt],
                             "Chatham Islands Anniversary Day", dt)

    def test_all_holidays_present(self):
        nz_1969 = sum(holidays.NZ(years=[1969], prov=p)
                      for p in holidays.NZ.PROVINCES)
        holidays_in_1969 = sum((nz_1969.get_list(key) for key in nz_1969), [])
        nz_2015 = sum(holidays.NZ(years=[2015], prov=p)
                      for p in holidays.NZ.PROVINCES)
        holidays_in_2015 = sum((nz_2015.get_list(key) for key in nz_2015), [])
        nz_1974 = sum(holidays.NZ(years=[1974], prov=p)
                      for p in holidays.NZ.PROVINCES)
        holidays_in_1974 = sum((nz_1974.get_list(key) for key in nz_1974), [])
        all_holidays = ["New Year's Day",
                        "Day after New Year's Day",
                        "Waitangi Day",
                        "Good Friday",
                        "Easter Monday",
                        "Anzac Day",
                        "Queen's Birthday",
                        "Labour Day",
                        "Christmas Day",
                        "Boxing Day",
                        "Auckland Anniversary Day",
                        "Taranaki Anniversary Day",
                        "Hawke's Bay Anniversary Day",
                        "Wellington Anniversary Day",
                        "Marlborough Anniversary Day",
                        "Nelson Anniversary Day",
                        "Canterbury Anniversary Day",
                        "South Canterbury Anniversary Day",
                        "Westland Anniversary Day",
                        "Otago Anniversary Day",
                        "Southland Anniversary Day",
                        "Chatham Islands Anniversary Day",
                        "Queen's Birthday",
                        "Labour Day",
                        "Christmas Day",
                        "Boxing Day"]
        for holiday in all_holidays:
            self.assertTrue(holiday in holidays_in_1969, holiday)
            self.assertTrue(holiday in holidays_in_2015, holiday)
        all_holidays.remove("Waitangi Day")
        all_holidays.insert(2, "New Zealand Day")
        for holiday in all_holidays:
            self.assertTrue(holiday in holidays_in_1974, holiday)
        self.assertFalse("Waitangi Day" in holidays_in_1974, holiday)


class TestAU(unittest.TestCase):

    def setUp(self):
        self.holidays = holidays.AU(observed=True)
        self.state_hols = dict((state, holidays.AU(observed=True, prov=state))
                               for state in holidays.AU.PROVINCES)

    def test_new_years(self):
        for year in range(1900, 2100):
            dt = date(year, 1, 1)
            self.assertTrue(dt in self.holidays)
        for year, day in enumerate([3, 2, 1, 1, 1,       # 2011-15
                                    1, 2, 1, 1, 1, 1],   # 2016-21
                                   2011):
            dt = date(year, 1, day)
            for state, hols in self.state_hols.items():
                self.assertTrue(dt in hols, (state, dt))
                self.assertEqual(hols[dt][:10], "New Year's", state)

    def test_australia_day(self):
        for year, day in enumerate([26, 26, 28, 27, 26,       # 2011-15
                                    26, 26, 26, 28, 27, 26],  # 2016-21
                                   2011):
            jan26 = date(year, 1, 26)
            dt = date(year, 1, day)
            self.assertTrue(jan26 in self.holidays, dt)
            self.assertEqual(self.holidays[jan26], "Australia Day")
            self.assertTrue(dt in self.holidays, dt)
            self.assertEqual(self.holidays[dt][:10], "Australia ")
            for state in holidays.AU.PROVINCES:
                self.assertTrue(jan26 in self.state_hols[state], (state, dt))
                self.assertEqual(self.state_hols[state][jan26],
                                 "Australia Day")
                self.assertTrue(dt in self.state_hols[state], (state, dt))
                self.assertEqual(self.state_hols[state][dt][:10], "Australia ")
        self.assertFalse(date(2016, 1, 27) in self.holidays)
        self.assertFalse(date(1887, 1, 26) in self.holidays)
        self.assertFalse(date(1934, 1, 26) in self.state_hols['SA'])
        for dt in [date(1889, 1, 26), date(1936, 1, 26), date(1945, 1,  26)]:
                self.assertTrue(dt in self.state_hols['NSW'], dt)
                self.assertEqual(self.state_hols['NSW'][dt], "Anniversary Day")

    def test_good_friday(self):
        for dt in [date(1900, 4, 13), date(1901, 4,  5), date(1902, 3, 28),
                   date(1999, 4,  2), date(2000, 4, 21), date(2010, 4,  2),
                   date(2018, 3, 30), date(2019, 4, 19), date(2020, 4, 10)]:
            self.assertTrue(dt in self.holidays)
            self.assertEqual(self.holidays[dt], "Good Friday")

    def test_easter_saturday(self):
        for dt in [date(1900, 4, 14), date(1901, 4,  6), date(1902, 3, 29),
                   date(1999, 4,  3), date(2000, 4, 22), date(2010, 4,  3),
                   date(2018, 3, 31), date(2019, 4, 20), date(2020, 4, 11)]:
            for state in ['ACT', 'NSW', 'NT', 'QLD', 'SA', 'VIC']:
                self.assertTrue(dt in self.state_hols[state], (state, dt))
                self.assertEqual(self.state_hols[state][dt], "Easter Saturday")
            for state in ['TAS', 'WA']:
                self.assertFalse(dt in self.state_hols[state], (state, dt))

    def test_easter_sunday(self):
        for dt in [date(1900, 4, 15), date(1901, 4,  7), date(1902, 3, 30),
                   date(1999, 4,  4), date(2010, 4,  4),
                   date(2018, 4,  1), date(2019, 4, 21), date(2020, 4, 12)]:
            self.assertTrue(dt in self.state_hols['NSW'], dt)
            self.assertEqual(self.state_hols['NSW'][dt], "Easter Sunday")
            for state in ['ACT', 'NT', 'QLD', 'SA', 'VIC', 'TAS', 'WA']:
                self.assertFalse(dt in self.state_hols[state], (state, dt))

    def test_easter_monday(self):
        for dt in [date(1900, 4, 16), date(1901, 4,  8), date(1902, 3, 31),
                   date(1999, 4,  5), date(2010, 4,  5),
                   date(2018, 4,  2), date(2019, 4, 22), date(2020, 4, 13)]:
            self.assertTrue(dt in self.holidays)
            self.assertEqual(self.holidays[dt], "Easter Monday")
            self.assertFalse(dt + relativedelta(days=+1) in self.holidays)

    def test_labour_day(self):
        for year, day in enumerate([7, 5, 4, 3, 2, 7, 6, ], 2011):
            dt = date(year, 3, day)
            self.assertTrue(dt in self.state_hols['WA'], dt)
            self.assertEqual(self.state_hols['WA'][dt], "Labour Day")
        for year, day in enumerate([10, 9, 14], 2014):
            dt = date(year, 3, day)
            self.assertFalse(dt in self.holidays, dt)
            self.assertTrue(dt in self.state_hols['VIC'], dt)
            self.assertEqual(self.state_hols['VIC'][dt], "Labour Day")

    def test_anzac_day(self):
        for year in range(1900, 1921):
            dt = date(year, 4, 25)
            self.assertFalse(dt in self.holidays)
        for year in range(1921, 2100):
            dt = date(year, 4, 25)
            self.assertTrue(dt in self.holidays)
        for dt in [date(2015, 4, 27), date(2020, 4, 27)]:
            self.assertFalse(dt in self.holidays, dt)
            for state in ['NT', 'WA']:
                self.assertTrue(dt in self.state_hols[state], (state, dt))
                self.assertEqual(self.state_hols[state][dt][:5], "Anzac")
            for state in ['ACT', 'QLD', 'SA', 'NSW', 'TAS', 'VIC']:
                self.assertFalse(dt in self.state_hols[state], (state, dt))
        dt = date(2021, 4, 26)
        for state in ['ACT', 'NT', 'QLD', 'SA', 'WA']:
            self.assertTrue(dt in self.state_hols[state], (state, dt))
            self.assertEqual(self.state_hols[state][dt][:5], "Anzac")
        for state in ['NSW', 'TAS', 'VIC']:
            self.assertFalse(dt in self.state_hols[state], (state, dt))

    def test_western_australia_day(self):
        for year, day in enumerate([4, 3, 2], 2012):
            dt = date(year, 6, day)
            self.assertTrue(dt in self.state_hols['WA'], dt)
            self.assertEqual(self.state_hols['WA'][dt], "Foundation Day")
        for year, day in enumerate([1, 6, 5], 2015):
            dt = date(year, 6, day)
            self.assertTrue(dt in self.state_hols['WA'], dt)
            self.assertEqual(self.state_hols['WA'][dt],
                             "Western Australia Day")

    def test_adelaide_cup(self):
        for dt in [date(2015, 3, 9), date(2016, 3, 14), date(2017, 3, 13)]:
            self.assertTrue(dt in self.state_hols['SA'], dt)
            self.assertEqual(self.state_hols['SA'][dt], "Adelaide Cup")

    def test_queens_birthday(self):
        # Western Australia
        for dt in [date(2012, 10,  1), date(2013, 9, 30), date(2014, 9, 29),
                   date(2015,  9, 28), date(2016, 9, 26), date(2017, 9, 25)]:
            self.assertTrue(dt in self.state_hols['WA'], dt)
            self.assertEqual(self.state_hols['WA'][dt], "Queen's Birthday")
        # Other states except Queensland
        other_states = [
            date(2010, 6, 14), date(2011, 6, 13), date(2012, 6, 11),
            date(2013, 6, 10), date(2014, 6, 9), date(2015, 6, 8),
            date(2016, 6, 13), date(2017, 6, 12), date(2018, 6, 11)]
        for dt in other_states:
            self.assertTrue(dt in self.state_hols['NSW'], dt)
            self.assertTrue(dt in self.state_hols['VIC'], dt)
            self.assertTrue(dt in self.state_hols['ACT'], dt)
        # Queensland
        qld_dates = other_states[:-3]
        qld_dates.remove(date(2012, 6, 11))
        qld_dates.extend([date(2012, 10, 1), date(2016, 10, 3),
                          date(2017, 10, 2), date(2018, 10, 1)])
        for dt in qld_dates:
            self.assertTrue(dt in self.state_hols['QLD'], dt)
            self.assertEqual(self.state_hols['QLD'][dt], "Queen's Birthday")
        self.assertTrue(date(2012, 6, 11) in self.state_hols['QLD'])

    def test_picnic_day(self):
        for dt in [date(2015, 8,  3), date(2016,  8, 1)]:
            self.assertTrue(dt in self.state_hols['NT'], dt)
            self.assertEqual(self.state_hols['NT'][dt], "Picnic Day")

    def test_family_and_community_day(self):
        for dt in [date(2010, 9, 26), date(2011, 10, 10), date(2012, 10, 8),
                   date(2013, 9, 30), date(2014, 9, 29), date(2015, 9, 28),
                   date(2016, 9, 26)]:
            self.assertTrue(dt in self.state_hols['ACT'], dt)
            self.assertEqual(self.state_hols['ACT'][dt],
                             "Family & Community Day")

    def test_melbourne_cup(self):
        for dt in [date(2014, 11, 4), date(2015, 11, 3), date(2016, 11, 1)]:
            self.assertTrue(dt in self.state_hols['VIC'], dt)
            self.assertEqual(self.state_hols['VIC'][dt], "Melbourne Cup")

    def test_royal_queensland_show(self):
        for year, day in enumerate([15, 14, 12, 11, 10, 16], 2018):
            dt = date(year, 8, day)
            self.assertTrue(dt in self.state_hols['QLD'], dt)
            self.assertEqual(self.state_hols['QLD'][dt],
                             "The Royal Queensland Show")

    def test_christmas_day(self):
        self.holidays.observed = False
        for year in range(1900, 2100):
            dt = date(year, 12, 25)
            self.assertTrue(dt in self.holidays)
            self.assertFalse(dt + relativedelta(days=-1) in self.holidays)
        self.assertFalse(date(2010, 12, 24) in self.holidays)
        self.assertNotEqual(self.holidays[date(2011, 12, 26)],
                            "Christmas Day (Observed)")
        self.holidays.observed = True
        self.assertEqual(self.holidays[date(2011, 12, 27)],
                         "Christmas Day (Observed)")
        for year, day in enumerate([25, 25, 25, 27, 27,        # 2001-05
                                    25, 25, 25, 25, 27,        # 2006-10
                                    27, 25, 25, 25, 25,        # 2011-15
                                    27, 25, 25, 25, 25, 25],   # 2016-21
                                   2001):
            dt = date(year, 12, day)
            self.assertTrue(dt in self.holidays, dt)
            self.assertEqual(self.holidays[dt][:9], "Christmas")

    def test_boxing_day(self):
        self.holidays.observed = False
        for year in range(1900, 2100):
            dt = date(year, 12, 26)
            self.assertTrue(dt in self.holidays)
            self.assertFalse(dt + relativedelta(days=+1) in self.holidays)
        self.assertFalse(date(2009, 12, 28) in self.holidays)
        self.assertFalse(date(2010, 12, 27) in self.holidays)
        self.holidays.observed = True
        self.assertTrue(date(2009, 12, 28) in self.holidays)
        self.assertTrue(date(2010, 12, 27) in self.holidays)
        for year, day in enumerate([26, 26, 26, 28, 26,        # 2001-05
                                    26, 26, 26, 28, 28,        # 2006-10
                                    26, 26, 26, 26, 28,        # 2011-15
                                    26, 26, 26, 26, 28, 28],   # 2016-21
                                   2001):
            dt = date(year, 12, day)
            self.assertTrue(dt in self.holidays, dt)
            self.assertEqual(self.holidays[dt][:6], "Boxing")

    def test_all_holidays_present(self):
        au_2015 = sum(holidays.AU(years=[2015], prov=p)
                      for p in holidays.AU.PROVINCES)
        holidays_in_2015 = sum((au_2015.get_list(key) for key in au_2015), [])
        all_holidays = ["New Year's Day",
                        "Australia Day",
                        "Adelaide Cup",
                        "Canberra Day",
                        "Good Friday",
                        "Easter Saturday",
                        "Easter Sunday",
                        "Easter Monday",
                        "Anzac Day",
                        "Queen's Birthday",
                        "Western Australia Day",
                        "Family & Community Day",
                        "Labour Day",
                        "Eight Hours Day",
                        "May Day",
                        "Picnic Day",
                        "Melbourne Cup",
                        "Christmas Day",
                        "Proclamation Day",
                        "Boxing Day"]
        for holiday in all_holidays:
            self.assertTrue(holiday in holidays_in_2015, holiday)


class TestDE(unittest.TestCase):

    def setUp(self):
        self.holidays = holidays.DE()
        self.prov_hols = dict((prov, holidays.DE(prov=prov))
                              for prov in holidays.DE.PROVINCES)

    def test_no_data_before_1990(self):
        de_1989 = sum(holidays.DE(years=[1989], prov=p)
                      for p in holidays.DE.PROVINCES)
        self.assertTrue(len(de_1989) == 0)

    def test_all_holidays_present(self):
        de_2015 = sum(holidays.DE(years=[2015], prov=p)
                      for p in holidays.DE.PROVINCES)
        in_2015 = sum((de_2015.get_list(key) for key in de_2015), [])
        all = ["Neujahr",
               "Heilige Drei Könige",
               "Karfreitag",
               "Ostern",
               "Ostermontag",
               "Maifeiertag",
               "Christi Himmelfahrt",
               "Pfingsten",
               "Pfingstmontag",
               "Fronleichnam",
               "Mariä Himmelfahrt",
               "Tag der Deutschen Einheit",
               "Reformationstag",
               "Allerheiligen",
               "Buß- und Bettag",
               "Erster Weihnachtstag",
               "Zweiter Weihnachtstag"]

        for holiday in all:
            self.assertTrue(holiday in in_2015, "missing: {0}".format(holiday))
        for holiday in in_2015:
            self.assertTrue(holiday in all, "extra: {0}".format(holiday))

    def test_fixed_holidays(self):
        fixed_days_whole_country = (
            (1, 1),    # Neujahr
            (5, 1),    # Maifeiertag
            (10, 3),   # Tag der Deutschen Einheit
            (12, 25),  # Erster Weihnachtstag
            (12, 26),  # Zweiter Weihnachtstag
        )

        for y, (m, d) in product(range(1991, 2050), fixed_days_whole_country):
            self.assertTrue(date(y, m, d) in self.holidays)

    def test_heilige_drei_koenige(self):
        provinces_that_have = set(('BW', 'BY', 'ST'))
        provinces_that_dont = set(holidays.DE.PROVINCES) - provinces_that_have

        for province, year in product(provinces_that_have, range(1991, 2050)):
            self.assertTrue(date(year, 1, 6) in self.prov_hols[province])
        for province, year in product(provinces_that_dont, range(1991, 2050)):
            self.assertTrue(date(year, 1, 6) not in self.prov_hols[province])

    def test_karfreitag(self):
        known_good = [(2014, 4, 18), (2015, 4, 3), (2016, 3, 25),
                      (2017, 4, 14), (2018, 3, 30), (2019, 4, 19),
                      (2020, 4, 10), (2021, 4, 2), (2022, 4, 15),
                      (2023, 4, 7), (2024, 3, 29)]

        for province, (y, m, d) in product(holidays.DE.PROVINCES, known_good):
            self.assertTrue(date(y, m, d) in self.prov_hols[province])

    def test_ostern(self):
        known_good = [(2014, 4, 20), (2015, 4, 5), (2016, 3, 27),
                      (2017, 4, 16), (2018, 4, 1), (2019, 4, 21),
                      (2020, 4, 12), (2021, 4, 4), (2022, 4, 17),
                      (2023, 4, 9), (2024, 3, 31)]
        provinces_that_have = set(('BB',))
        provinces_that_dont = set(holidays.DE.PROVINCES) - provinces_that_have

        for province, (y, m, d) in product(provinces_that_have, known_good):
            self.assertTrue(date(y, m, d) in self.prov_hols[province])
        for province, (y, m, d) in product(provinces_that_dont, known_good):
            self.assertTrue(date(y, m, d) not in self.prov_hols[province])

    def test_ostermontag(self):
        known_good = [(2014, 4, 21), (2015, 4, 6), (2016, 3, 28),
                      (2017, 4, 17), (2018, 4, 2), (2019, 4, 22),
                      (2020, 4, 13), (2021, 4, 5), (2022, 4, 18),
                      (2023, 4, 10), (2024, 4, 1)]

        for province, (y, m, d) in product(holidays.DE.PROVINCES, known_good):
            self.assertTrue(date(y, m, d) in self.prov_hols[province])

    def test_christi_himmelfahrt(self):
        known_good = [(2014, 5, 29), (2015, 5, 14), (2016, 5, 5),
                      (2017, 5, 25), (2018, 5, 10), (2019, 5, 30),
                      (2020, 5, 21), (2021, 5, 13), (2022, 5, 26),
                      (2023, 5, 18), (2024, 5, 9)]

        for province, (y, m, d) in product(holidays.DE.PROVINCES, known_good):
            self.assertTrue(date(y, m, d) in self.prov_hols[province])

    def test_pfingsten(self):
        known_good = [(2014, 6, 8), (2015, 5, 24), (2016, 5, 15),
                      (2017, 6, 4), (2018, 5, 20), (2019, 6, 9),
                      (2020, 5, 31), (2021, 5, 23), (2022, 6, 5),
                      (2023, 5, 28), (2024, 5, 19)]
        provinces_that_have = set(('BB',))
        provinces_that_dont = set(holidays.DE.PROVINCES) - provinces_that_have

        for province, (y, m, d) in product(provinces_that_have, known_good):
            self.assertTrue(date(y, m, d) in self.prov_hols[province])
        for province, (y, m, d) in product(provinces_that_dont, known_good):
            self.assertTrue(date(y, m, d) not in self.prov_hols[province])

    def test_pfingstmontag(self):
        known_good = [(2014, 6, 9), (2015, 5, 25), (2016, 5, 16),
                      (2017, 6, 5), (2018, 5, 21), (2019, 6, 10),
                      (2020, 6, 1), (2021, 5, 24), (2022, 6, 6),
                      (2023, 5, 29), (2024, 5, 20)]

        for province, (y, m, d) in product(holidays.DE.PROVINCES, known_good):
            self.assertTrue(date(y, m, d) in self.prov_hols[province])

    def test_fronleichnam(self):
        known_good = [(2014, 6, 19), (2015, 6, 4), (2016, 5, 26),
                      (2017, 6, 15), (2018, 5, 31), (2019, 6, 20),
                      (2020, 6, 11), (2021, 6, 3), (2022, 6, 16),
                      (2023, 6, 8), (2024, 5, 30)]
        provinces_that_have = set(('BW', 'BY', 'HE', 'NW', 'RP', 'SL'))
        provinces_that_dont = set(holidays.DE.PROVINCES) - provinces_that_have

        for province, (y, m, d) in product(provinces_that_have, known_good):
            self.assertTrue(date(y, m, d) in self.prov_hols[province])
        for province, (y, m, d) in product(provinces_that_dont, known_good):
            self.assertTrue(date(y, m, d) not in self.prov_hols[province])

    def test_mariae_himmelfahrt(self):
        provinces_that_have = set(('BY', 'SL'))
        provinces_that_dont = set(holidays.DE.PROVINCES) - provinces_that_have

        for province, year in product(provinces_that_have, range(1991, 2050)):
            self.assertTrue(date(year, 8, 15) in self.prov_hols[province])
        for province, year in product(provinces_that_dont, range(1991, 2050)):
            self.assertTrue(date(year, 8, 15) not in self.prov_hols[province])

    def test_reformationstag(self):
        provinces_that_have = set(('BB', 'MV', 'SN', 'ST', 'TH'))
        provinces_that_dont = set(holidays.DE.PROVINCES) - provinces_that_have

        for province, year in product(provinces_that_have, range(1991, 2050)):
            # in 2017 all states got the reformationstag for that year
            if year == 2017:
                continue
            self.assertTrue(date(year, 10, 31) in self.prov_hols[province])
        for province, year in product(provinces_that_dont, range(1991, 2050)):
            # in 2017 all states got the reformationstag for that year
            if year == 2017:
                continue
            self.assertTrue(date(year, 10, 31) not in self.prov_hols[province])
        # check the 2017 case where all states have the reformationstag
        for province in holidays.DE.PROVINCES:
            self.assertTrue(date(2017, 10, 31) in self.prov_hols[province])

    def test_allerheiligen(self):
        provinces_that_have = set(('BW', 'BY', 'NW', 'RP', 'SL'))
        provinces_that_dont = set(holidays.DE.PROVINCES) - provinces_that_have

        for province, year in product(provinces_that_have, range(1991, 2050)):
            self.assertTrue(date(year, 11, 1) in self.prov_hols[province])
        for province, year in product(provinces_that_dont, range(1991, 2050)):
            self.assertTrue(date(year, 11, 1) not in self.prov_hols[province])

    def test_buss_und_bettag(self):
        known_good = [(2014, 11, 19), (2015, 11, 18), (2016, 11, 16),
                      (2017, 11, 22), (2018, 11, 21), (2019, 11, 20),
                      (2020, 11, 18), (2021, 11, 17), (2022, 11, 16),
                      (2023, 11, 22), (2024, 11, 20)]
        provinces_that_have = set(('SN',))
        provinces_that_dont = set(holidays.DE.PROVINCES) - provinces_that_have

        for province, (y, m, d) in product(provinces_that_have, known_good):
            self.assertTrue(date(y, m, d) in self.prov_hols[province])
        for province, (y, m, d) in product(provinces_that_dont, known_good):
            self.assertTrue(date(y, m, d) not in self.prov_hols[province])


class TestAT(unittest.TestCase):

    def setUp(self):
        self.holidays = holidays.AT()

    def test_new_years(self):
        for year in range(1900, 2100):
            dt = date(year, 1, 1)
            self.assertTrue(dt in self.holidays)
            self.assertFalse(dt + relativedelta(days=-1) in self.holidays)
            self.assertFalse(dt + relativedelta(days=+1) in self.holidays)

    def test_christmas(self):
        for year in range(1900, 2100):
            dt = date(year, 12, 25)
            self.assertTrue(dt in self.holidays)
            self.assertTrue(dt + relativedelta(days=+1) in self.holidays)
            self.assertFalse(dt + relativedelta(days=-1) in self.holidays)
            self.assertFalse(dt + relativedelta(days=+2) in self.holidays)

    def test_easter_monday(self):
        for dt in [date(1900, 4, 16), date(1901, 4,  8), date(1902, 3, 31),
                   date(1999, 4,  5), date(2000, 4, 24), date(2010, 4,  5),
                   date(2018, 4,  2), date(2019, 4, 22), date(2020, 4, 13)]:
            self.assertTrue(dt in self.holidays)
            self.assertFalse(dt + relativedelta(days=-1) in self.holidays)
            self.assertFalse(dt + relativedelta(days=+1) in self.holidays)

    def test_national_day(self):
        for year in range(1919, 1934):
            dt = date(year, 11, 12)
            self.assertTrue(dt in self.holidays)
            self.assertFalse(dt + relativedelta(days=-1) in self.holidays)
            self.assertFalse(dt + relativedelta(days=+1) in self.holidays)
        for year in range(1967, 2100):
            dt = date(year, 10, 26)
            self.assertTrue(dt in self.holidays)
            self.assertFalse(dt + relativedelta(days=-1) in self.holidays)
            self.assertFalse(dt + relativedelta(days=+1) in self.holidays)

    def test_all_holidays_present(self):
        at_2015 = holidays.AT(years=[2015])
        all_holidays = ["Neujahr",
                        "Heilige Drei Könige",
                        "Ostermontag",
                        "Staatsfeiertag",
                        "Christi Himmelfahrt",
                        "Pfingstmontag",
                        "Fronleichnam",
                        "Maria Himmelfahrt",
                        "Nationalfeiertag",
                        "Allerheiligen",
                        "Maria Empfängnis",
                        "Christtag",
                        "Stefanitag"]
        for holiday in all_holidays:
            self.assertTrue(holiday in at_2015.values())


class TestDK(unittest.TestCase):

    def setUp(self):
        self.holidays = holidays.DK()

    def test_2016(self):
        # http://www.officeholidays.com/countries/denmark/2016.php
        self.assertTrue(date(2016, 1, 1) in self.holidays)
        self.assertTrue(date(2016, 3, 24) in self.holidays)
        self.assertTrue(date(2016, 3, 25) in self.holidays)
        self.assertTrue(date(2016, 3, 28) in self.holidays)
        self.assertTrue(date(2016, 4, 22) in self.holidays)
        self.assertTrue(date(2016, 5, 5) in self.holidays)
        self.assertTrue(date(2016, 5, 16) in self.holidays)
        self.assertTrue(date(2016, 12, 25) in self.holidays)


class TestUK(unittest.TestCase):

    def setUp(self):
        self.holidays = holidays.UK()

    def test_new_years(self):
        for year in range(1974, 2100):
            dt = date(year, 1, 1)
            self.assertTrue(dt in self.holidays)
            if year == 2000:
                self.assertTrue(dt + relativedelta(days=-1) in self.holidays)
            else:
                self.assertFalse(dt + relativedelta(days=-1) in self.holidays)

    def test_good_friday(self):
        for dt in [date(1900, 4, 13), date(1901, 4,  5), date(1902, 3, 28),
                   date(1999, 4,  2), date(2000, 4, 21), date(2010, 4,  2),
                   date(2018, 3, 30), date(2019, 4, 19), date(2020, 4, 10)]:
            self.assertTrue(dt in self.holidays)
            self.assertFalse(dt + relativedelta(days=-1) in self.holidays)
            self.assertFalse(dt + relativedelta(days=+1) in self.holidays)

    def test_easter_monday(self):
        for dt in [date(1900, 4, 16), date(1901, 4,  8), date(1902, 3, 31),
                   date(1999, 4,  5), date(2000, 4, 24), date(2010, 4,  5),
                   date(2018, 4,  2), date(2019, 4, 22), date(2020, 4, 13)]:
            self.assertTrue(dt in self.holidays)
            self.assertFalse(dt + relativedelta(days=-1) in self.holidays)
            self.assertFalse(dt + relativedelta(days=+1) in self.holidays)

    def test_royal_wedding(self):
        self.assertTrue('2011-04-29' in self.holidays)
        self.assertFalse('2010-04-29' in self.holidays)
        self.assertFalse('2012-04-29' in self.holidays)

    def test_may_day(self):
        for dt in [date(1978, 5, 1), date(1979, 5, 7), date(1980, 5, 5),
                   date(1999, 5, 3), date(2000, 5, 1), date(2010, 5, 3),
                   date(2018, 5, 7), date(2019, 5, 6), date(2020, 5, 4)]:
            self.assertTrue(dt in self.holidays)
            self.assertFalse(dt + relativedelta(days=-1) in self.holidays)
            self.assertFalse(dt + relativedelta(days=+1) in self.holidays)

    def test_spring_bank_holiday(self):
        for dt in [date(1978, 5, 29), date(1979, 5, 28), date(1980, 5, 26),
                   date(1999, 5, 31), date(2000, 5, 29), date(2010, 5, 31),
                   date(2018, 5, 28), date(2019, 5, 27), date(2020, 5, 25)]:
            self.assertTrue(dt in self.holidays)
            self.assertFalse(dt + relativedelta(days=-1) in self.holidays)
            self.assertFalse(dt + relativedelta(days=+1) in self.holidays)

    def test_christmas_day(self):
        self.holidays.observed = False
        for year in range(1900, 2100):
            dt = date(year, 12, 25)
            self.assertTrue(dt in self.holidays)
            self.assertFalse(dt + relativedelta(days=-1) in self.holidays)
        self.assertFalse(date(2010, 12, 24) in self.holidays)
        self.assertNotEqual(self.holidays[date(2011, 12, 26)],
                            "Christmas Day (Observed)")
        self.holidays.observed = True
        self.assertEqual(self.holidays[date(2011, 12, 27)],
                         "Christmas Day (Observed)")
        for year, day in enumerate([25, 25, 25, 27, 27,        # 2001-05
                                    25, 25, 25, 25, 27,        # 2006-10
                                    27, 25, 25, 25, 25,        # 2011-15
                                    27, 25, 25, 25, 25, 25],   # 2016-21
                                   2001):
            dt = date(year, 12, day)
            self.assertTrue(dt in self.holidays, dt)
            self.assertEqual(self.holidays[dt][:9], "Christmas")

    def test_boxing_day(self):
        self.holidays.observed = False

        for year in range(1900, 2100):
            dt = date(year, 12, 26)
            self.assertTrue(dt in self.holidays)
            self.assertFalse(dt + relativedelta(days=+1) in self.holidays)
        self.assertFalse(date(2009, 12, 28) in self.holidays)
        self.assertFalse(date(2010, 12, 27) in self.holidays)
        self.holidays.observed = True
        self.assertTrue(date(2004, 12, 28) in self.holidays)
        self.assertTrue(date(2010, 12, 28) in self.holidays)
        for year, day in enumerate([26, 26, 26, 28, 26,
                                    26, 26, 26, 28, 28,
                                    26, 26, 26, 26, 26,
                                    26, 26, 26, 26, 26, 28],
                                   2001):
            dt = date(year, 12, day)
            self.assertTrue(dt in self.holidays, dt)
            self.assertEqual(self.holidays[dt][:6], "Boxing")

    def test_all_holidays_present(self):
        uk_2015 = holidays.UK(years=[2015])
        all_holidays = ["New Year's Day",
                        "Good Friday",
                        "Easter Monday [England, Wales, Northern Ireland]",
                        "May Day",
                        "Spring Bank Holiday",
                        "Christmas Day",
                        "Boxing Day"]
        for holiday in all_holidays:
            self.assertTrue(holiday in uk_2015.values())


class TestScotland(unittest.TestCase):

    def setUp(self):
        self.holidays = holidays.Scotland()

    def test_2017(self):
        self.assertTrue('2017-01-01' in self.holidays)
        self.assertTrue('2017-01-02' in self.holidays)
        self.assertTrue('2017-01-03' in self.holidays)
        self.assertTrue('2017-04-14' in self.holidays)
        self.assertTrue('2017-05-01' in self.holidays)
        self.assertTrue('2017-05-29' in self.holidays)
        self.assertTrue('2017-08-07' in self.holidays)
        self.assertTrue('2017-11-30' in self.holidays)
        self.assertTrue('2017-12-25' in self.holidays)
        self.assertTrue('2017-12-26' in self.holidays)


class TestES(unittest.TestCase):

    def setUp(self):
        self.holidays = holidays.ES()
        self.prov_holidays = dict((prov, holidays.ES(prov=prov))
                                  for prov in holidays.ES.PROVINCES)

    def test_fixed_holidays(self):
        fixed_days_whole_country = (
            (1, 1),
            (1, 6),
            (5, 1),
            (8, 15),
            (10, 12),
            (11, 1),
            (12, 6),
            (12, 8),
            (12, 25),
        )
        for y, (m, d) in product(range(1950, 2050), fixed_days_whole_country):
            self.assertTrue(date(y, m, d) in self.holidays)

    def test_variable_days_in_2016(self):
        self.assertTrue(date(2016, 3, 25) in self.holidays)
        for prov, prov_holidays in self.prov_holidays.items():
            self.assertEqual(
                date(2016, 3, 24) in prov_holidays, prov != 'CAT')
            self.assertEqual(
                date(2016, 3, 28) in prov_holidays,
                prov in ['CAT', 'PVA', 'NAV', 'CVA', 'IBA'])

    def test_province_specific_days(self):
        province_days = {
            (2, 28): ['AND', 'CAN', 'CAM'],
            (3, 1): ['IBA'],
            (3, 8):  ['AST'],
            (4, 23): ['ARG', 'CAL'],
            (5, 30): ['ICA'],
            (5, 2): ['MAD'],
            (6, 9): ['MUR', 'RIO'],
            (7, 25): ['GAL'],
            (9, 8): ['EXT'],
            (9, 11): ['CAT'],
            (9, 27): ['NAV'],
            (10, 9): ['CVA'],
            (10, 25): ['PVA'],
            }
        for prov, prov_holidays in self.prov_holidays.items():
            for year in range(2010, 2020):
                self.assertEqual(
                    date(year, 12, 26) in prov_holidays,
                    prov in ['CAT', 'IBA'])
                self.assertEqual(
                    date(year, 3, 19) in prov_holidays,
                    prov in ['CVA', 'MUR', 'MAD', 'NAV', 'PVA'])
                self.assertEqual(
                    date(year, 6, 24) in prov_holidays,
                    prov in ['CAT', 'GAL'])
                for fest_day, fest_prov in province_days.items():
                    self.assertEqual(
                        date(year, *fest_day) in prov_holidays,
                        prov in fest_prov)


class TestTAR(unittest.TestCase):

    def setUp(self):
        self.holidays = holidays.TAR()

    def test_new_years(self):
        for year in range(1974, 2100):
            dt = date(year, 1, 1)
            self.assertTrue(dt in self.holidays)
            self.assertFalse(dt + relativedelta(days=-1) in self.holidays)

    def test_good_friday(self):
        for dt in [date(1900, 4, 13), date(1901, 4,  5), date(1902, 3, 28),
                   date(1999, 4,  2), date(2000, 4, 21), date(2010, 4,  2),
                   date(2018, 3, 30), date(2019, 4, 19), date(2020, 4, 10)]:
            self.assertTrue(dt in self.holidays)
            self.assertFalse(dt + relativedelta(days=-1) in self.holidays)
            self.assertFalse(dt + relativedelta(days=+1) in self.holidays)

    def test_easter_monday(self):
        for dt in [date(1900, 4, 16), date(1901, 4,  8), date(1902, 3, 31),
                   date(1999, 4,  5), date(2000, 4, 24), date(2010, 4,  5),
                   date(2018, 4,  2), date(2019, 4, 22), date(2020, 4, 13)]:
            self.assertTrue(dt in self.holidays)
            self.assertFalse(dt + relativedelta(days=-1) in self.holidays)
            self.assertFalse(dt + relativedelta(days=+1) in self.holidays)

    def test_labour_day(self):
        for year in range(1900, 2100):
            dt = date(year, 5, 1)
            self.assertTrue(dt in self.holidays)
            self.assertFalse(dt + relativedelta(days=-1) in self.holidays)
            self.assertFalse(dt + relativedelta(days=+1) in self.holidays)

    def test_christmas_day(self):
        for year in range(1900, 2100):
            dt = date(year, 12, 25)
            self.assertTrue(dt in self.holidays)
            self.assertFalse(dt + relativedelta(days=-1) in self.holidays)

    def test_26_december_day(self):
        for year in range(1900, 2100):
            dt = date(year, 12, 26)
            self.assertTrue(dt in self.holidays)
            self.assertFalse(dt + relativedelta(days=+1) in self.holidays)

    def test_all_holidays_present(self):
        tar_2015 = holidays.TAR(years=[2015])
        all_holidays = ["New Year's Day",
                        "Good Friday",
                        "Easter Monday",
                        "1 May (Labour Day)",
                        "Christmas Day",
                        "26 December"]
        for holiday in all_holidays:
            self.assertTrue(holiday in tar_2015.values())


class TestECB(unittest.TestCase):

    def setUp(self):
        self.holidays_ecb = holidays.ECB()
        self.holidays_tar = holidays.TAR()

    def test_new_years(self):
        for year in range(1974, 2100):
            self.holidays_ecb._populate(year)
            self.holidays_tar._populate(year)
        for holiday in self.holidays_tar:
            self.assertTrue(holiday in self.holidays_ecb)


class TestCZ(unittest.TestCase):

    def setUp(self):
        self.holidays = holidays.CZ()

    def test_2017(self):
        # http://www.officeholidays.com/countries/czech_republic/2017.php
        self.assertTrue(date(2017, 1, 1) in self.holidays)
        self.assertTrue(date(2017, 4, 14) in self.holidays)
        self.assertTrue(date(2017, 4, 17) in self.holidays)
        self.assertTrue(date(2017, 5, 1) in self.holidays)
        self.assertTrue(date(2017, 5, 8) in self.holidays)
        self.assertTrue(date(2017, 7, 5) in self.holidays)
        self.assertTrue(date(2017, 7, 6) in self.holidays)
        self.assertTrue(date(2017, 9, 28) in self.holidays)
        self.assertTrue(date(2017, 10, 28) in self.holidays)
        self.assertTrue(date(2017, 11, 17) in self.holidays)
        self.assertTrue(date(2017, 12, 24) in self.holidays)
        self.assertTrue(date(2017, 12, 25) in self.holidays)
        self.assertTrue(date(2017, 12, 26) in self.holidays)


class TestPL(unittest.TestCase):

    def setUp(self):
        self.holidays = holidays.PL()

    def test_2017(self):
        # http://www.officeholidays.com/countries/poland/2017.php
        self.assertTrue(date(2017,  1,  1) in self.holidays)
        self.assertTrue(date(2017,  1,  6) in self.holidays)
        self.assertTrue(date(2017,  4, 16) in self.holidays)
        self.assertTrue(date(2017,  4, 17) in self.holidays)
        self.assertTrue(date(2017,  5,  1) in self.holidays)
        self.assertTrue(date(2017,  5,  3) in self.holidays)
        self.assertTrue(date(2017,  6,  4) in self.holidays)
        self.assertTrue(date(2017,  6, 15) in self.holidays)
        self.assertTrue(date(2017,  8, 15) in self.holidays)
        self.assertTrue(date(2017, 11,  1) in self.holidays)
        self.assertTrue(date(2017, 11, 11) in self.holidays)
        self.assertTrue(date(2017, 12, 25) in self.holidays)
        self.assertTrue(date(2017, 12, 26) in self.holidays)


class TestPT(unittest.TestCase):

    def setUp(self):
        self.holidays = holidays.PT()

    def test_2017(self):
        # http://www.officeholidays.com/countries/portugal/2017.php
        self.assertTrue(date(2017,  1,  1) in self.holidays)  # New Year
        self.assertTrue(date(2017,  4, 14) in self.holidays)  # Good Friday
        self.assertTrue(date(2017,  4, 16) in self.holidays)  # Easter
        self.assertTrue(date(2017,  4, 25) in self.holidays)  # Liberation Day
        self.assertTrue(date(2017,  5,  1) in self.holidays)  # Labour Day
        self.assertTrue(date(2017,  6, 10) in self.holidays)  # Portugal Day
        self.assertTrue(date(2017,  6, 15) in self.holidays)  # Corpus Christi
        self.assertTrue(date(2017,  8, 15) in self.holidays)  # Assumption Day
        self.assertTrue(date(2017, 10,  5) in self.holidays)  # Republic Day
        self.assertTrue(date(2017, 11,  1) in self.holidays)  # All Saints Day
        self.assertTrue(date(2017, 12,  1) in self.holidays)  # Independence
        self.assertTrue(date(2017, 12,  8) in self.holidays)  # Immaculate
        self.assertTrue(date(2017, 12, 25) in self.holidays)  # Christmas


class TestNorway(unittest.TestCase):

    def setUp(self):
        self.holidays_without_sundays = holidays.Norway(include_sundays=False)
        self.holidays_with_sundays = holidays.Norway()

    def test_new_years(self):
        self.assertTrue('1900-01-01' in self.holidays_without_sundays)
        self.assertTrue('2017-01-01' in self.holidays_without_sundays)
        self.assertTrue('2999-01-01' in self.holidays_without_sundays)

    def test_easter(self):
        self.assertTrue('2000-04-20' in self.holidays_without_sundays)
        self.assertTrue('2000-04-21' in self.holidays_without_sundays)
        self.assertTrue('2000-04-23' in self.holidays_without_sundays)
        self.assertTrue('2000-04-24' in self.holidays_without_sundays)

        self.assertTrue('2010-04-01' in self.holidays_without_sundays)
        self.assertTrue('2010-04-02' in self.holidays_without_sundays)
        self.assertTrue('2010-04-04' in self.holidays_without_sundays)
        self.assertTrue('2010-04-05' in self.holidays_without_sundays)

        self.assertTrue('2021-04-01' in self.holidays_without_sundays)
        self.assertTrue('2021-04-02' in self.holidays_without_sundays)
        self.assertTrue('2021-04-04' in self.holidays_without_sundays)
        self.assertTrue('2021-04-05' in self.holidays_without_sundays)

        self.assertTrue('2024-03-28' in self.holidays_without_sundays)
        self.assertTrue('2024-03-29' in self.holidays_without_sundays)
        self.assertTrue('2024-03-31' in self.holidays_without_sundays)
        self.assertTrue('2024-04-01' in self.holidays_without_sundays)

    def test_workers_day(self):
        self.assertFalse('1900-05-01' in self.holidays_without_sundays)
        self.assertFalse('1946-05-01' in self.holidays_without_sundays)
        self.assertTrue('1947-05-01' in self.holidays_without_sundays)
        self.assertTrue('2017-05-01' in self.holidays_without_sundays)
        self.assertTrue('2999-05-01' in self.holidays_without_sundays)

    def test_constitution_day(self):
        self.assertFalse('1900-05-17' in self.holidays_without_sundays)
        self.assertFalse('1946-05-17' in self.holidays_without_sundays)
        self.assertTrue('1947-05-17' in self.holidays_without_sundays)
        self.assertTrue('2017-05-17' in self.holidays_without_sundays)
        self.assertTrue('2999-05-17' in self.holidays_without_sundays)

    def test_pentecost(self):
        self.assertTrue('2000-06-11' in self.holidays_without_sundays)
        self.assertTrue('2000-06-12' in self.holidays_without_sundays)

        self.assertTrue('2010-05-23' in self.holidays_without_sundays)
        self.assertTrue('2010-05-24' in self.holidays_without_sundays)

        self.assertTrue('2021-05-23' in self.holidays_without_sundays)
        self.assertTrue('2021-05-24' in self.holidays_without_sundays)

        self.assertTrue('2024-05-19' in self.holidays_without_sundays)
        self.assertTrue('2024-05-20' in self.holidays_without_sundays)

    def test_christmas(self):
        self.assertTrue('1901-12-25' in self.holidays_without_sundays)
        self.assertTrue('1901-12-26' in self.holidays_without_sundays)

        self.assertTrue('2016-12-25' in self.holidays_without_sundays)
        self.assertTrue('2016-12-26' in self.holidays_without_sundays)

        self.assertTrue('2500-12-25' in self.holidays_without_sundays)
        self.assertTrue('2500-12-26' in self.holidays_without_sundays)

    def test_sundays(self):
        """
        Sundays are considered holidays in Norway
        :return:
        """
        self.assertTrue('1989-12-31' in self.holidays_with_sundays)
        self.assertTrue('2017-02-05' in self.holidays_with_sundays)
        self.assertTrue('2017-02-12' in self.holidays_with_sundays)
        self.assertTrue('2032-02-29' in self.holidays_with_sundays)

    def test_not_holiday(self):
        """
        Note: Sundays in Norway are considered holidays,
        so make sure none of these are actually sundays

        TODO: Should add more dates that are often confused for being a holiday
        :return:
        """
        self.assertFalse('2017-02-06' in self.holidays_without_sundays)
        self.assertFalse('2017-02-07' in self.holidays_without_sundays)
        self.assertFalse('2017-02-08' in self.holidays_without_sundays)
        self.assertFalse('2017-02-09' in self.holidays_without_sundays)
        self.assertFalse('2017-02-10' in self.holidays_without_sundays)

        self.assertFalse('2001-12-24' in self.holidays_without_sundays)
        self.assertFalse('2001-05-16' in self.holidays_without_sundays)
        self.assertFalse('2001-05-18' in self.holidays_without_sundays)
        self.assertFalse('1999-12-31' in self.holidays_without_sundays)
        self.assertFalse('2016-12-31' in self.holidays_without_sundays)
        self.assertFalse('2016-12-27' in self.holidays_without_sundays)
        self.assertFalse('2016-12-28' in self.holidays_without_sundays)

        self.assertFalse('2017-02-06' in self.holidays_with_sundays)
        self.assertFalse('2017-02-07' in self.holidays_with_sundays)
        self.assertFalse('2017-02-08' in self.holidays_with_sundays)
        self.assertFalse('2017-02-09' in self.holidays_with_sundays)
        self.assertFalse('2017-02-10' in self.holidays_with_sundays)

        self.assertFalse('2001-12-24' in self.holidays_with_sundays)
        self.assertFalse('2001-05-16' in self.holidays_with_sundays)
        self.assertFalse('2001-05-18' in self.holidays_with_sundays)
        self.assertFalse('1999-12-31' in self.holidays_with_sundays)
        self.assertFalse('2016-12-31' in self.holidays_with_sundays)
        self.assertFalse('2016-12-27' in self.holidays_with_sundays)
        self.assertFalse('2016-12-28' in self.holidays_with_sundays)


<<<<<<< HEAD
class TestItaly(unittest.TestCase):

    def setUp(self):
        self.holidays = holidays.IT()

    def test_2017(self):
        # https://www.giorni-festivi.it/
        self.assertTrue(date(2017, 1, 1) in self.holidays)
        self.assertTrue(date(2017, 1, 6) in self.holidays)
        self.assertTrue(date(2017, 4, 16) in self.holidays)
        self.assertTrue(date(2017, 4, 17) in self.holidays)
        self.assertTrue(date(2017, 4, 25) in self.holidays)
        self.assertTrue(date(2017, 5, 1) in self.holidays)
        self.assertTrue(date(2017, 6, 2) in self.holidays)
        self.assertTrue(date(2017, 8, 15) in self.holidays)
        self.assertTrue(date(2017, 11, 1) in self.holidays)
        self.assertTrue(date(2017, 12, 8) in self.holidays)
        self.assertTrue(date(2017, 12, 25) in self.holidays)
        self.assertTrue(date(2017, 12, 26) in self.holidays)

    def test_new_years(self):
        for year in range(1974, 2100):
            self.assertTrue(date(year, 1, 1) in self.holidays)

    def test_easter(self):
        self.assertTrue(date(2017, 4, 16) in self.holidays)

    def test_easter_monday(self):
        self.assertTrue(date(2017, 4, 17) in self.holidays)

    def test_republic_day_before_1948(self):
        self.holidays = holidays.IT(years=[1947])
        self.assertFalse(date(1947, 6, 2) in self.holidays)

    def test_republic_day_after_1948(self):
        self.holidays = holidays.IT(years=[1948])
        self.assertTrue(date(1948, 6, 2) in self.holidays)

    def test_liberation_day_before_1946(self):
        self.holidays = holidays.IT(years=1945)
        self.assertFalse(date(1945, 4, 25) in self.holidays)

    def test_liberation_day_after_1946(self):
        self.holidays = holidays.IT(years=1946)
        self.assertTrue(date(1946, 4, 25) in self.holidays)

    def test_christmas(self):
        self.holidays = holidays.IT(years=2017)
        self.assertTrue(date(2017, 12, 25) in self.holidays)

    def test_saint_stephan(self):
        self.holidays = holidays.IT(years=2017)
        self.assertTrue(date(2017, 12, 26) in self.holidays)

    def test_province_specific_days(self):
        provMI = (holidays.IT(prov='MI', years=[2017]))
        provRM = (holidays.IT(prov='RM', years=[2017]))
        self.assertTrue("2017-12-08" in provMI)
        self.assertTrue("2017-06-29" in provRM)


class TestSweden(unittest.TestCase):

    def setUp(self):
        self.holidays_without_sundays = holidays.Sweden(include_sundays=False)
        self.holidays_with_sundays = holidays.Sweden()

    def test_new_years(self):
        self.assertTrue('1900-01-01' in self.holidays_without_sundays)
        self.assertTrue('2017-01-01' in self.holidays_without_sundays)
        self.assertTrue('2999-01-01' in self.holidays_without_sundays)

    def test_easter(self):
        self.assertFalse('2000-04-20' in self.holidays_without_sundays)
        self.assertTrue('2000-04-21' in self.holidays_without_sundays)
        self.assertTrue('2000-04-23' in self.holidays_without_sundays)
        self.assertTrue('2000-04-24' in self.holidays_without_sundays)

        self.assertFalse('2010-04-01' in self.holidays_without_sundays)
        self.assertTrue('2010-04-02' in self.holidays_without_sundays)
        self.assertTrue('2010-04-04' in self.holidays_without_sundays)
        self.assertTrue('2010-04-05' in self.holidays_without_sundays)

        self.assertFalse('2021-04-01' in self.holidays_without_sundays)
        self.assertTrue('2021-04-02' in self.holidays_without_sundays)
        self.assertTrue('2021-04-04' in self.holidays_without_sundays)
        self.assertTrue('2021-04-05' in self.holidays_without_sundays)

        self.assertFalse('2024-03-28' in self.holidays_without_sundays)
        self.assertTrue('2024-03-29' in self.holidays_without_sundays)
        self.assertTrue('2024-03-31' in self.holidays_without_sundays)
        self.assertTrue('2024-04-01' in self.holidays_without_sundays)

    def test_workers_day(self):
        self.assertFalse('1800-05-01' in self.holidays_without_sundays)
        self.assertFalse('1879-05-01' in self.holidays_without_sundays)
        self.assertTrue('1939-05-01' in self.holidays_without_sundays)
        self.assertTrue('2017-05-01' in self.holidays_without_sundays)
        self.assertTrue('2999-05-01' in self.holidays_without_sundays)

    def test_constitution_day(self):
        self.assertFalse('1900-06-06' in self.holidays_without_sundays)
        self.assertFalse('2004-06-06' in self.holidays_without_sundays)
        self.assertTrue('2005-06-06' in self.holidays_without_sundays)
        self.assertTrue('2017-06-06' in self.holidays_without_sundays)
        self.assertTrue('2999-06-06' in self.holidays_without_sundays)

    def test_pentecost(self):
        self.assertTrue('2000-06-11' in self.holidays_without_sundays)
        self.assertTrue('2000-06-12' in self.holidays_without_sundays)

        self.assertTrue('2010-05-23' in self.holidays_without_sundays)
        self.assertFalse('2010-05-24' in self.holidays_without_sundays)

        self.assertTrue('2021-05-23' in self.holidays_without_sundays)
        self.assertFalse('2021-05-24' in self.holidays_without_sundays)

        self.assertTrue('2003-06-09' in self.holidays_without_sundays)

        self.assertTrue('2024-05-19' in self.holidays_without_sundays)
        self.assertFalse('2024-05-20' in self.holidays_without_sundays)

    def test_christmas(self):
        self.assertTrue('1901-12-25' in self.holidays_without_sundays)
        self.assertTrue('1901-12-26' in self.holidays_without_sundays)

        self.assertTrue('2016-12-25' in self.holidays_without_sundays)
        self.assertTrue('2016-12-26' in self.holidays_without_sundays)

        self.assertTrue('2500-12-25' in self.holidays_without_sundays)
        self.assertTrue('2500-12-26' in self.holidays_without_sundays)

    def test_sundays(self):
        """
        Sundays are considered holidays in Sweden
        :return:
        """
        self.assertTrue('1989-12-31' in self.holidays_with_sundays)
        self.assertTrue('2017-02-05' in self.holidays_with_sundays)
        self.assertTrue('2017-02-12' in self.holidays_with_sundays)
        self.assertTrue('2032-02-29' in self.holidays_with_sundays)

    def test_not_holiday(self):
        """
        Note: Sundays in Sweden are considered holidays,
        so make sure none of these are actually sundays
        :return:
        """
        self.assertFalse('2017-02-06' in self.holidays_without_sundays)
        self.assertFalse('2017-02-07' in self.holidays_without_sundays)
        self.assertFalse('2017-02-08' in self.holidays_without_sundays)
        self.assertFalse('2017-02-09' in self.holidays_without_sundays)
        self.assertFalse('2017-02-10' in self.holidays_without_sundays)
        self.assertFalse('2016-12-27' in self.holidays_without_sundays)
        self.assertFalse('2016-12-28' in self.holidays_without_sundays)

        self.assertFalse('2017-02-06' in self.holidays_with_sundays)
        self.assertFalse('2017-02-07' in self.holidays_with_sundays)
        self.assertFalse('2017-02-08' in self.holidays_with_sundays)
        self.assertFalse('2017-02-09' in self.holidays_with_sundays)
        self.assertFalse('2017-02-10' in self.holidays_with_sundays)
        self.assertFalse('2016-12-27' in self.holidays_with_sundays)
        self.assertFalse('2016-12-28' in self.holidays_with_sundays)


class TestJapan(unittest.TestCase):
    def setUp(self):
        self.holidays = holidays.Japan(observed=False)

    def test_new_years_day(self):
        self.assertTrue(date(1949, 1, 1) in self.holidays)
        self.assertTrue(date(2017, 1, 1) in self.holidays)
        self.assertTrue(date(2050, 1, 1) in self.holidays)

    def test_coming_of_age(self):
        self.assertTrue(date(1999, 1, 15)in self.holidays)
        self.assertTrue(date(2000, 1, 10)in self.holidays)
        self.assertTrue(date(2017, 1, 9)in self.holidays)
        self.assertTrue(date(2030, 1, 14)in self.holidays)
        self.assertTrue(date(2050, 1, 10)in self.holidays)

        self.assertFalse(date(2000, 1, 15)in self.holidays)
        self.assertFalse(date(2017, 1, 15)in self.holidays)
        self.assertFalse(date(2030, 1, 15)in self.holidays)

    def test_foundation_day(self):
        self.assertTrue(date(1949, 2, 11) in self.holidays)
        self.assertTrue(date(2017, 2, 11) in self.holidays)
        self.assertTrue(date(2050, 2, 11) in self.holidays)

    def test_vernal_equinox_day(self):
        self.assertTrue(date(1960, 3, 20) in self.holidays)
        self.assertTrue(date(1970, 3, 21) in self.holidays)
        self.assertTrue(date(1980, 3, 20) in self.holidays)
        self.assertTrue(date(1990, 3, 21) in self.holidays)
        self.assertTrue(date(2000, 3, 20) in self.holidays)
        self.assertTrue(date(2010, 3, 21) in self.holidays)
        self.assertTrue(date(2017, 3, 20) in self.holidays)
        self.assertTrue(date(2020, 3, 20) in self.holidays)
        self.assertTrue(date(2030, 3, 20) in self.holidays)
        self.assertTrue(date(2040, 3, 20) in self.holidays)

    def test_showa_day(self):
        self.assertTrue(date(1950, 4, 29) in self.holidays)
        self.assertTrue(date(1990, 4, 29) in self.holidays)
        self.assertTrue(date(2010, 4, 29) in self.holidays)

    def test_constitution_memorial_day(self):
        self.assertTrue(date(1950, 5, 3) in self.holidays)
        self.assertTrue(date(2000, 5, 3) in self.holidays)
        self.assertTrue(date(2050, 5, 3) in self.holidays)

    def test_greenery_day(self):
        self.assertFalse(date(1950, 5, 4) in self.holidays)
        self.assertTrue(date(2007, 5, 4) in self.holidays)
        self.assertTrue(date(2050, 5, 4) in self.holidays)

    def test_childrens_day(self):
        self.assertTrue(date(1950, 5, 5) in self.holidays)
        self.assertTrue(date(2000, 5, 5) in self.holidays)
        self.assertTrue(date(2050, 5, 5) in self.holidays)

    def test_marine_day(self):
        self.assertFalse(date(1950, 7, 20) in self.holidays)
        self.assertTrue(date(2000, 7, 20) in self.holidays)
        self.assertTrue(date(2003, 7, 21) in self.holidays)
        self.assertTrue(date(2017, 7, 17) in self.holidays)
        self.assertTrue(date(2050, 7, 18) in self.holidays)

    def test_mountain_day(self):
        self.assertFalse(date(1950, 8, 11) in self.holidays)
        self.assertFalse(date(2015, 8, 11) in self.holidays)
        self.assertTrue(date(2016, 8, 11) in self.holidays)
        self.assertTrue(date(2017, 8, 11) in self.holidays)
        self.assertTrue(date(2050, 8, 11) in self.holidays)

    def test_respect_for_the_aged_day(self):
        self.assertFalse(date(1965, 9, 15) in self.holidays)
        self.assertTrue(date(1966, 9, 15) in self.holidays)
        self.assertTrue(date(2002, 9, 15) in self.holidays)
        self.assertTrue(date(2003, 9, 15) in self.holidays)
        self.assertFalse(date(2004, 9, 15) in self.holidays)
        self.assertTrue(date(2004, 9, 20) in self.holidays)
        self.assertTrue(date(2017, 9, 18) in self.holidays)
        self.assertTrue(date(2050, 9, 19) in self.holidays)

    def test_autumnal_equinox_day(self):
        self.assertTrue(date(2000, 9, 23) in self.holidays)
        self.assertTrue(date(2010, 9, 23) in self.holidays)
        self.assertTrue(date(2017, 9, 23) in self.holidays)
        self.assertTrue(date(2020, 9, 22) in self.holidays)
        self.assertTrue(date(2030, 9, 23) in self.holidays)

    def test_health_and_sports_day(self):
        self.assertFalse(date(1965, 10, 10) in self.holidays)
        self.assertTrue(date(1966, 10, 10) in self.holidays)
        self.assertTrue(date(1999, 10, 10) in self.holidays)
        self.assertFalse(date(2000, 10, 10) in self.holidays)
        self.assertTrue(date(2000, 10, 9) in self.holidays)
        self.assertTrue(date(2017, 10, 9) in self.holidays)
        self.assertTrue(date(2050, 10, 10) in self.holidays)

    def test_culture_day(self):
        self.assertTrue(date(1950, 11, 3) in self.holidays)
        self.assertTrue(date(2000, 11, 3) in self.holidays)
        self.assertTrue(date(2050, 11, 3) in self.holidays)

    def test_labour_thanks_giving_day(self):
        self.assertTrue(date(1950, 11, 23) in self.holidays)
        self.assertTrue(date(2000, 11, 23) in self.holidays)
        self.assertTrue(date(2050, 11, 23) in self.holidays)

    def test_emperors_birthday(self):
        self.assertTrue(date(1989, 12, 23) in self.holidays)
        self.assertTrue(date(2017, 12, 23) in self.holidays)
        self.assertTrue(date(2050, 12, 23) in self.holidays)

    def test_invalid_years(self):
        self.assertRaises(NotImplementedError,
                          lambda: date(1948, 1, 1) in self.holidays)
        self.assertRaises(NotImplementedError,
                          lambda: date(2051, 1, 1) in self.holidays)


class TestFR(unittest.TestCase):

    def setUp(self):
        self.holidays = holidays.France()
        self.prov_holidays = dict((prov, holidays.France(prov=prov))
                                  for prov in holidays.France.PROVINCES)

    def test_2017(self):
        self.assertTrue(date(2017, 1, 1) in self.holidays)
        self.assertTrue(date(2017, 4, 17) in self.holidays)
        self.assertTrue(date(2017, 5, 1) in self.holidays)
        self.assertTrue(date(2017, 5, 8) in self.holidays)
        self.assertTrue(date(2017, 5, 25) in self.holidays)
        self.assertTrue(date(2017, 6, 5) in self.holidays)
        self.assertTrue(date(2017, 7, 14) in self.holidays)

    def test_alsace_moselle(self):
        am_holidays = self.prov_holidays['Alsace-Moselle']
        self.assertTrue(date(2017, 4, 14) in am_holidays)
        self.assertTrue(date(2017, 12, 26) in am_holidays)


class TestBelgium(unittest.TestCase):

    def setUp(self):
        self.holidays = holidays.BE()

    def test_2017(self):
        # https://www.belgium.be/nl/over_belgie/land/belgie_in_een_notendop/feestdagen
        self.assertTrue(date(2017, 1, 1) in self.holidays)
        self.assertTrue(date(2017, 4, 16) in self.holidays)
        self.assertTrue(date(2017, 4, 17) in self.holidays)
        self.assertTrue(date(2017, 5, 1) in self.holidays)
        self.assertTrue(date(2017, 5, 25) in self.holidays)
        self.assertTrue(date(2017, 6, 4) in self.holidays)
        self.assertTrue(date(2017, 6, 5) in self.holidays)
        self.assertTrue(date(2017, 7, 21) in self.holidays)
        self.assertTrue(date(2017, 8, 15) in self.holidays)
        self.assertTrue(date(2017, 11, 1) in self.holidays)
        self.assertTrue(date(2017, 11, 11) in self.holidays)
        self.assertTrue(date(2017, 12, 25) in self.holidays)


class TestSouthAfrica(unittest.TestCase):

    def setUp(self):
        self.holidays = holidays.ZA()

    def test_new_years(self):
        self.assertTrue('1900-01-01' in self.holidays)
        self.assertTrue('2017-01-01' in self.holidays)
        self.assertTrue('2999-01-01' in self.holidays)
        self.assertTrue('2017-01-02' in self.holidays)  # sunday

    def test_easter(self):
        self.assertTrue(date(2017, 4, 14) in self.holidays)
        self.assertTrue(date(2017, 4, 17) in self.holidays)
        self.assertTrue(date(1994, 4, 1) in self.holidays)

    def test_static(self):
        self.assertTrue('2004-08-09' in self.holidays)

    def test_not_holiday(self):
        self.assertFalse('2016-12-28' in self.holidays)
        self.assertFalse('2015-03-02' in self.holidays)


class TestSI(unittest.TestCase):

    def setUp(self):
        self.holidays = holidays.SI()

    def test_holidays(self):
        """
        Test all expected holiday dates
        :return:
        """
        # New Year
        self.assertTrue(date(2017, 1, 1) in self.holidays)
        self.assertTrue(date(2017, 1, 2) in self.holidays)
        # Prešeren's day
        self.assertTrue(date(2017, 2, 8) in self.holidays)
        # Easter monday - 2016 and 2017
        self.assertTrue(date(2016, 3, 28) in self.holidays)
        self.assertTrue(date(2017, 4, 17) in self.holidays)
        # Day of uprising against occupation
        self.assertTrue(date(2017, 4, 27) in self.holidays)
        # Labour day
        self.assertTrue(date(2017, 5, 1) in self.holidays)
        # Labour day
        self.assertTrue(date(2017, 5, 2) in self.holidays)
        # Statehood day
        self.assertTrue(date(2017, 6, 25) in self.holidays)
        # Assumption day
        self.assertTrue(date(2017, 8, 15) in self.holidays)
        # Reformation day
        self.assertTrue(date(2017, 10, 31) in self.holidays)
        # Remembrance day
        self.assertTrue(date(2017, 11, 1) in self.holidays)
        # Christmas
        self.assertTrue(date(2017, 12, 25) in self.holidays)
        # Day of independence and unity
        self.assertTrue(date(2017, 12, 26) in self.holidays)

    def test_non_holidays(self):
        """
        Test dates that should be excluded from holidays list
        :return:
        """
        # January 2nd was not public holiday between 2012 and 2017
        self.assertFalse(date(2013, 1, 2) in self.holidays)
        self.assertFalse(date(2014, 1, 2) in self.holidays)
        self.assertFalse(date(2015, 1, 2) in self.holidays)
        self.assertFalse(date(2016, 1, 2) in self.holidays)


class TestIE(unittest.TestCase):

    def setUp(self):
        self.irish_holidays = holidays.IE()

    def test_new_year_day(self):
        self.assertTrue('2017-01-02' in self.irish_holidays)
        self.assertTrue('2018-01-01' in self.irish_holidays)

    def test_st_patricks_day(self):
        self.assertTrue('2017-03-17' in self.irish_holidays)
        self.assertTrue('2018-03-17' in self.irish_holidays)

    def test_easter_monday(self):
        self.assertTrue('2017-04-17' in self.irish_holidays)
        self.assertTrue('2018-04-02' in self.irish_holidays)

    def test_may_bank_holiday(self):
        self.assertTrue('2017-05-01' in self.irish_holidays)
        self.assertTrue('2018-05-07' in self.irish_holidays)

    def test_june_bank_holiday(self):
        self.assertTrue('2017-06-05' in self.irish_holidays)
        self.assertTrue('2018-06-04' in self.irish_holidays)

    def test_august_bank_holiday(self):
        self.assertTrue('2017-08-07' in self.irish_holidays)
        self.assertTrue('2018-08-06' in self.irish_holidays)

    def test_october_bank_holiday(self):
        self.assertTrue('2017-10-30' in self.irish_holidays)
        self.assertTrue('2018-10-29' in self.irish_holidays)

    def test_christmas_period(self):
        self.assertTrue('2015-12-25' in self.irish_holidays)
        self.assertTrue('2015-12-28' in self.irish_holidays)
        self.assertTrue('2016-12-26' in self.irish_holidays)
        self.assertTrue('2016-12-27' in self.irish_holidays)
        self.assertTrue('2017-12-25' in self.irish_holidays)
        self.assertTrue('2017-12-26' in self.irish_holidays)
        self.assertTrue('2018-12-25' in self.irish_holidays)
        self.assertTrue('2018-12-26' in self.irish_holidays)
=======
class TestCroatia(unittest.TestCase):

    def setUp(self):
        self.holidays = holidays.HR()

    def test_2017(self):
        # http://www.officeholidays.com/countries/croatia/2017.php
        self.assertTrue(date(2017,  1,  1) in self.holidays)  # New Year
        self.assertTrue(date(2017,  4, 16) in self.holidays)  # Easter
        self.assertTrue(date(2017,  5,  1) in self.holidays)  # Labour Day
        self.assertTrue(date(2017,  6, 15) in self.holidays)  # Corpus Christi
        self.assertTrue(date(2017,  8, 15) in self.holidays)  # Assumption Day
        self.assertTrue(date(2017, 11,  1) in self.holidays)  # All Saints Day
        self.assertTrue(date(2017, 12, 25) in self.holidays)  # Christmas
        self.assertFalse(date(2017,  4, 14) in self.holidays)  # Good Friday
        self.assertFalse(date(2017,  4, 2) in self.holidays)  # Nothing at all
>>>>>>> 886a6706


if __name__ == "__main__":
    unittest.main()<|MERGE_RESOLUTION|>--- conflicted
+++ resolved
@@ -3064,7 +3064,24 @@
         self.assertFalse('2016-12-28' in self.holidays_with_sundays)
 
 
-<<<<<<< HEAD
+class TestCroatia(unittest.TestCase):
+
+    def setUp(self):
+        self.holidays = holidays.HR()
+
+    def test_2017(self):
+        # http://www.officeholidays.com/countries/croatia/2017.php
+        self.assertTrue(date(2017,  1,  1) in self.holidays)  # New Year
+        self.assertTrue(date(2017,  4, 16) in self.holidays)  # Easter
+        self.assertTrue(date(2017,  5,  1) in self.holidays)  # Labour Day
+        self.assertTrue(date(2017,  6, 15) in self.holidays)  # Corpus Christi
+        self.assertTrue(date(2017,  8, 15) in self.holidays)  # Assumption Day
+        self.assertTrue(date(2017, 11,  1) in self.holidays)  # All Saints Day
+        self.assertTrue(date(2017, 12, 25) in self.holidays)  # Christmas
+        self.assertFalse(date(2017,  4, 14) in self.holidays)  # Good Friday
+        self.assertFalse(date(2017,  4, 2) in self.holidays)  # Nothing at all
+
+
 class TestItaly(unittest.TestCase):
 
     def setUp(self):
@@ -3507,24 +3524,6 @@
         self.assertTrue('2017-12-26' in self.irish_holidays)
         self.assertTrue('2018-12-25' in self.irish_holidays)
         self.assertTrue('2018-12-26' in self.irish_holidays)
-=======
-class TestCroatia(unittest.TestCase):
-
-    def setUp(self):
-        self.holidays = holidays.HR()
-
-    def test_2017(self):
-        # http://www.officeholidays.com/countries/croatia/2017.php
-        self.assertTrue(date(2017,  1,  1) in self.holidays)  # New Year
-        self.assertTrue(date(2017,  4, 16) in self.holidays)  # Easter
-        self.assertTrue(date(2017,  5,  1) in self.holidays)  # Labour Day
-        self.assertTrue(date(2017,  6, 15) in self.holidays)  # Corpus Christi
-        self.assertTrue(date(2017,  8, 15) in self.holidays)  # Assumption Day
-        self.assertTrue(date(2017, 11,  1) in self.holidays)  # All Saints Day
-        self.assertTrue(date(2017, 12, 25) in self.holidays)  # Christmas
-        self.assertFalse(date(2017,  4, 14) in self.holidays)  # Good Friday
-        self.assertFalse(date(2017,  4, 2) in self.holidays)  # Nothing at all
->>>>>>> 886a6706
 
 
 if __name__ == "__main__":
