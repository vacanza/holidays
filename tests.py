# -*- coding: utf-8 -*-

#  python-holidays
#  ---------------
#  A fast, efficient Python library for generating country, province and state
#  specific sets of holidays on the fly. It aims to make determining whether a
#  specific date is a holiday as fast and flexible as possible.
#
#  Author:  ryanss <ryanssdev@icloud.com> (c) 2014-1017
#           dr-prodigy <maurizio.montel@gmail.com> (c) 2018
#  Website: https://github.com/dr-prodigy/python-holidays
#  License: MIT (see LICENSE file)

from itertools import product
from datetime import date, datetime
from dateutil.relativedelta import relativedelta, MO
import unittest

import holidays


class TestBasics(unittest.TestCase):

    def setUp(self):
        self.holidays = holidays.US()

    def test_contains(self):
        self.assertIn(date(2014, 1, 1), self.holidays)
        self.assertNotIn(date(2014, 1, 2), self.holidays)

    def test_getitem(self):
        self.assertEqual(self.holidays[date(2014, 1, 1)], "New Year's Day")
        self.assertEqual(self.holidays.get(date(2014, 1, 1)), "New Year's Day")
        self.assertRaises(KeyError, lambda: self.holidays[date(2014, 1, 2)])
        self.assertIsNone(self.holidays.get(date(2014, 1, 2)))

    def test_get(self):
        self.assertEqual(self.holidays.get('2014-01-01'), "New Year's Day")
        self.assertIsNone(self.holidays.get('2014-01-02'))
        self.assertFalse(self.holidays.get('2014-01-02', False))
        self.assertTrue(self.holidays.get('2014-01-02', True))

    def test_pop(self):
        self.assertRaises(KeyError, lambda: self.holidays.pop('2014-01-02'))
        self.assertFalse(self.holidays.pop('2014-01-02', False))
        self.assertTrue(self.holidays.pop('2014-01-02', True))
        self.assertIn(date(2014, 1, 1), self.holidays)
        self.assertEqual(self.holidays.pop('2014-01-01'), "New Year's Day")
        self.assertNotIn(date(2014, 1, 1), self.holidays)
        self.assertIn(date(2014, 7, 4), self.holidays)

    def test_setitem(self):
        self.holidays = holidays.US(years=[2014])
        self.assertEqual(len(self.holidays), 10)
        self.holidays[date(2014, 1, 3)] = "Fake Holiday"
        self.assertEqual(len(self.holidays), 11)
        self.assertIn(date(2014, 1, 3), self.holidays)
        self.assertEqual(self.holidays.get(date(2014, 1, 3)), "Fake Holiday")

    def test_update(self):
        h = holidays.HolidayBase()
        h.update({
            date(2015, 1, 1): "New Year's Day",
            '2015-12-25': "Christmas Day",
        })
        self.assertIn('2015-01-01', h)
        self.assertIn(date(2015, 12, 25), h)

    def test_append(self):
        h = holidays.HolidayBase()
        h.update({
            date(2015, 1, 1): "New Year's Day",
            '2015-12-25': "Christmas Day",
        })
        h.append([date(2015, 4, 1), '2015-04-03'])
        h.append(date(2015, 4, 6))
        h.append('2015-04-07')
        self.assertIn('2015-01-01', h)
        self.assertIn(date(2015, 12, 25), h)
        self.assertIn('2015-04-01', h)
        self.assertNotIn('2015-04-02', h)
        self.assertIn('2015-04-03', h)
        self.assertNotIn('2015-04-04', h)
        self.assertNotIn('2015-04-05', h)
        self.assertIn('2015-04-06', h)
        self.assertIn('2015-04-07', h)

    def test_eq_ne(self):
        us1 = holidays.UnitedStates()
        us2 = holidays.US()
        us3 = holidays.UnitedStates(years=[2014])
        us4 = holidays.US(years=[2014])
        ca1 = holidays.Canada()
        ca2 = holidays.CA()
        ca3 = holidays.Canada(years=[2014])
        ca4 = holidays.CA(years=[2014])
        self.assertEqual(us1, us2)
        self.assertEqual(us3, us4)
        self.assertEqual(ca1, ca2)
        self.assertEqual(ca3, ca4)
        self.assertNotEqual(us1, us3)
        self.assertNotEqual(us1, ca1)
        self.assertNotEqual(us3, ca3)
        self.assertNotEqual(us1, us3)

    def test_add(self):
        ca = holidays.CA()
        us = holidays.US()
        mx = holidays.MX()
        na = ca + (us + mx)
        self.assertNotIn('2014-07-01', us)
        self.assertIn('2014-07-01', ca)
        self.assertNotIn('2014-07-04', ca)
        self.assertIn('2014-07-04', us)
        self.assertIn('2014-07-04', ca + us)
        self.assertIn('2014-07-04', us + ca)
        self.assertIn('2015-07-04', ca + us)
        self.assertIn('2015-07-04', us + ca)
        self.assertIn('2015-07-01', ca + us)
        self.assertIn('2015-07-01', us + ca)
        self.assertIn('2014-07-04', na)
        self.assertIn('2015-07-04', na)
        self.assertIn('2015-07-01', na)
        self.assertIn('2000-02-05', na)
        self.assertEqual((ca + us).prov, 'ON')
        self.assertEqual((us + ca).prov, 'ON')
        ca = holidays.CA(years=[2014], expand=False)
        us = holidays.US(years=[2014, 2015], expand=True)
        self.assertTrue((ca + us).expand)
        self.assertEqual((ca + us).years, {2014, 2015})
        self.assertEqual((us + ca).years, {2014, 2015})
        na = holidays.CA()
        na += holidays.US()
        na += holidays.MX()
        self.assertEqual(na.country, ['CA', 'US', 'MX'])
        self.assertIn('2014-07-04', na)
        self.assertIn('2014-07-04', na)
        self.assertIn('2015-07-04', na)
        self.assertIn('2015-07-04', na)
        self.assertIn('2015-07-01', na)
        self.assertIn('2015-07-01', na)
        self.assertIn('2000-02-05', na)
        self.assertEqual(na.prov, 'ON')
        na = holidays.CA() + holidays.US()
        na += holidays.MX()
        self.assertIn('2014-07-04', na)
        self.assertIn('2014-07-04', na)
        self.assertIn('2015-07-04', na)
        self.assertIn('2015-07-04', na)
        self.assertIn('2015-07-01', na)
        self.assertIn('2015-07-01', na)
        self.assertIn('2000-02-05', na)
        self.assertEqual(na.prov, 'ON')
        self.assertRaises(TypeError, lambda: holidays.US() + {})
        na = ca + (us + mx) + ca + (mx + us + holidays.CA(prov='BC'))
        self.assertIn('2000-02-05', na)
        self.assertIn('2014-02-10', na)
        self.assertIn('2014-02-17', na)
        self.assertIn('2014-07-04', na)
        provs = (holidays.CA(prov='ON', years=[2014]) +
                 holidays.CA(prov='BC', years=[2015]))
        self.assertIn("2015-02-09", provs)
        self.assertIn("2015-02-16", provs)
        self.assertEqual(provs.prov, ['ON', 'BC'])
        a = sum(holidays.CA(prov=x) for x in holidays.CA.PROVINCES)
        self.assertEqual(a.country, 'CA')
        self.assertEqual(a.prov, holidays.CA.PROVINCES)
        self.assertIn("2015-02-09", a)
        self.assertIn("2015-02-16", a)
        na = holidays.CA() + holidays.US() + holidays.MX()
        self.assertIn(date(1969, 12, 25), na)
        self.assertEqual(na.get(date(1969, 7, 1)), "Dominion Day")
        self.assertEqual(na.get(date(1983, 7, 1)), "Canada Day")
        self.assertEqual(na.get(date(1969, 12, 25)),
                         "Christmas Day, Navidad [Christmas]")
        na = holidays.MX() + holidays.CA() + holidays.US()
        self.assertEqual(na.get(date(1969, 12, 25)),
                         "Navidad [Christmas], Christmas Day")

    def test_get_list(self):
        westland = holidays.NZ(prov='WTL')
        chathams = holidays.NZ(prov='CIT')
        wild = westland + chathams
        self.assertEqual(wild[date(1969, 12, 1)],
                         ("Westland Anniversary Day, " +
                          "Chatham Islands Anniversary Day"))

        self.assertEqual(wild.get_list(date(1969, 12, 1)),
                         ["Westland Anniversary Day",
                          "Chatham Islands Anniversary Day"])
        self.assertEqual(wild.get_list(date(1969, 1, 1)),
                         ["New Year's Day"])
        self.assertEqual(westland.get_list(date(1969, 12, 1)),
                         ["Westland Anniversary Day"])
        self.assertEqual(westland.get_list(date(1969, 1, 1)),
                         ["New Year's Day"])
        self.assertEqual(chathams.get_list(date(1969, 12, 1)),
                         ["Chatham Islands Anniversary Day"])
        self.assertEqual(chathams.get_list(date(1969, 1, 1)),
                         ["New Year's Day"])
        ca = holidays.CA()
        us = holidays.US()
        mx = holidays.MX()
        na = ca + us + mx
        self.assertIn(date(1969, 12, 25), na)
        self.assertEqual(na.get_list(date(1969, 12, 25)),
                         ["Christmas Day", "Navidad [Christmas]"])
        self.assertEqual(na.get_list(date(1969, 7, 1)), ["Dominion Day"])
        self.assertEqual(na.get_list(date(1969, 1, 3)), [])

    def test_radd(self):
        self.assertRaises(TypeError, lambda: 1 + holidays.US())

    def test_inheritance(self):
        class NoColumbusHolidays(holidays.US):
            def _populate(self, year):
                holidays.US._populate(self, year)
                self.pop(date(year, 10, 1) + relativedelta(weekday=MO(+2)))

        hdays = NoColumbusHolidays()
        self.assertIn(date(2014, 10, 13), self.holidays)
        self.assertNotIn(date(2014, 10, 13), hdays)
        self.assertIn(date(2014, 1, 1), hdays)
        self.assertIn(date(2020, 10, 12), self.holidays)
        self.assertNotIn(date(2020, 10, 12), hdays)
        self.assertIn(date(2020, 1, 1), hdays)

        class NinjaTurtlesHolidays(holidays.US):
            def _populate(self, year):
                holidays.US._populate(self, year)
                self[date(year, 7, 13)] = "Ninja Turtle's Day"

        hdays = NinjaTurtlesHolidays()
        self.assertNotIn(date(2014, 7, 13), self.holidays)
        self.assertIn(date(2014, 7, 13), hdays)
        self.assertIn(date(2014, 1, 1), hdays)
        self.assertNotIn(date(2020, 7, 13), self.holidays)
        self.assertIn(date(2020, 7, 13), hdays)
        self.assertIn(date(2020, 1, 1), hdays)

        class NewCountry(holidays.HolidayBase):
            def _populate(self, year):
                self[date(year, 1, 2)] = "New New Year's"

        hdays = NewCountry()
        self.assertNotIn(date(2014, 1, 1), hdays)
        self.assertIn(date(2014, 1, 2), hdays)

        class Dec31Holiday(holidays.HolidayBase):
            def _populate(self, year):
                self[date(year, 12, 31)] = "New Year's Eve"

        self.assertIn(date(2014, 12, 31), Dec31Holiday())


class TestArgs(unittest.TestCase):

    def setUp(self):
        self.holidays = holidays.US()

    def test_country(self):
        self.assertEqual(self.holidays.country, 'US')
        self.assertIn(date(2014, 7, 4), self.holidays)
        self.assertNotIn(date(2014, 7, 1), self.holidays)
        self.holidays = holidays.UnitedStates()
        self.assertEqual(self.holidays.country, 'US')
        self.assertIn(date(2014, 7, 4), self.holidays)
        self.assertNotIn(date(2014, 7, 1), self.holidays)
        self.assertEqual(self.holidays.country, 'US')
        self.holidays = holidays.CA()
        self.assertEqual(self.holidays.country, 'CA')
        self.assertEqual(self.holidays.prov, 'ON')
        self.assertIn(date(2014, 7, 1), self.holidays)
        self.assertNotIn(date(2014, 7, 4), self.holidays)
        self.holidays = holidays.CA(prov='BC')
        self.assertEqual(self.holidays.country, 'CA')
        self.assertEqual(self.holidays.prov, 'BC')
        self.assertIn(date(2014, 7, 1), self.holidays)
        self.assertNotIn(date(2014, 7, 4), self.holidays)

    def test_years(self):
        self.assertEqual(len(self.holidays.years), 0)
        self.assertNotIn(date(2014, 1, 2), self.holidays)
        self.assertEqual(len(self.holidays.years), 1)
        self.assertIn(2014, self.holidays.years)
        self.assertNotIn(date(2013, 1, 2), self.holidays)
        self.assertNotIn(date(2014, 1, 2), self.holidays)
        self.assertNotIn(date(2015, 1, 2), self.holidays)
        self.assertEqual(len(self.holidays.years), 3)
        self.assertIn(2013, self.holidays.years)
        self.assertIn(2015, self.holidays.years)
        self.holidays = holidays.US(years=range(2010, 2015 + 1))
        self.assertEqual(len(self.holidays.years), 6)
        self.assertNotIn(2009, self.holidays.years)
        self.assertIn(2010, self.holidays.years)
        self.assertIn(2015, self.holidays.years)
        self.assertNotIn(2016, self.holidays.years)
        self.holidays = holidays.US(years=(2013, 2015, 2015))
        self.assertEqual(len(self.holidays.years), 2)
        self.assertIn(2013, self.holidays.years)
        self.assertNotIn(2014, self.holidays.years)
        self.assertIn(2015, self.holidays.years)
        self.assertIn(date(2021, 12, 31), holidays.US(years=[2022]).keys())
        self.holidays = holidays.US(years=2015)
        self.assertNotIn(2014, self.holidays.years)
        self.assertIn(2015, self.holidays.years)

    def test_expand(self):
        self.holidays = holidays.US(years=(2013, 2015), expand=False)
        self.assertEqual(len(self.holidays.years), 2)
        self.assertIn(2013, self.holidays.years)
        self.assertNotIn(2014, self.holidays.years)
        self.assertIn(2015, self.holidays.years)
        self.assertNotIn(date(2014, 1, 1), self.holidays)
        self.assertEqual(len(self.holidays.years), 2)
        self.assertNotIn(2014, self.holidays.years)

    def test_observed(self):
        self.holidays = holidays.US(observed=False)
        self.assertIn(date(2000, 1, 1), self.holidays)
        self.assertNotIn(date(1999, 12, 31), self.holidays)
        self.assertIn(date(2012, 1, 1), self.holidays)
        self.assertNotIn(date(2012, 1, 2), self.holidays)
        self.holidays.observed = True
        self.assertIn(date(2000, 1, 1), self.holidays)
        self.assertIn(date(1999, 12, 31), self.holidays)
        self.assertIn(date(2012, 1, 1), self.holidays)
        self.assertIn(date(2012, 1, 2), self.holidays)
        self.holidays.observed = False
        self.assertIn(date(2000, 1, 1), self.holidays)
        self.assertNotIn(date(1999, 12, 31), self.holidays)
        self.assertIn(date(2012, 1, 1), self.holidays)
        self.assertNotIn(date(2012, 1, 2), self.holidays)
        self.holidays = holidays.US(years=[2022], observed=False)
        self.assertNotIn(date(2021, 12, 31), self.holidays.keys())

        self.holidays = holidays.CA(observed=False)
        self.assertNotIn(date(1878, 7, 3), self.holidays)
        self.holidays.observed = True
        self.assertIn(date(2018, 7, 2), self.holidays)


class TestKeyTransforms(unittest.TestCase):

    def setUp(self):
        self.holidays = holidays.US()

    def test_dates(self):
        self.assertIn(date(2014, 1, 1), self.holidays)
        self.assertEqual(self.holidays[date(2014, 1, 1)], "New Year's Day")
        self.holidays[date(2014, 1, 3)] = "Fake Holiday"
        self.assertIn(date(2014, 1, 3), self.holidays)
        self.assertEqual(self.holidays.pop(date(2014, 1, 3)), "Fake Holiday")
        self.assertNotIn(date(2014, 1, 3), self.holidays)

    def test_datetimes(self):
        self.assertIn(datetime(2014, 1, 1, 13, 45), self.holidays)
        self.assertEqual(self.holidays[datetime(2014, 1, 1, 13, 45)],
                         "New Year's Day")
        self.holidays[datetime(2014, 1, 3, 1, 1)] = "Fake Holiday"
        self.assertIn(datetime(2014, 1, 3, 2, 2), self.holidays)
        self.assertEqual(self.holidays.pop(datetime(2014, 1, 3, 4, 4)),
                         "Fake Holiday")
        self.assertNotIn(datetime(2014, 1, 3, 2, 2), self.holidays)

    def test_timestamp(self):
        self.assertIn(1388552400, self.holidays)
        self.assertEqual(self.holidays[1388552400], "New Year's Day")
        self.assertIn(1388552400.01, self.holidays)
        self.assertEqual(self.holidays[1388552400.01], "New Year's Day")
        self.holidays[1388725200] = "Fake Holiday"
        self.assertIn(1388725201, self.holidays)
        self.assertEqual(self.holidays.pop(1388725202), "Fake Holiday")
        self.assertNotIn(1388725201, self.holidays)

    def test_strings(self):
        self.assertIn("2014-01-01", self.holidays)
        self.assertEqual(self.holidays["2014-01-01"], "New Year's Day")
        self.assertIn("01/01/2014", self.holidays)
        self.assertEqual(self.holidays["01/01/2014"], "New Year's Day")
        self.holidays["01/03/2014"] = "Fake Holiday"
        self.assertIn("01/03/2014", self.holidays)
        self.assertEqual(self.holidays.pop("01/03/2014"), "Fake Holiday")
        self.assertNotIn("01/03/2014", self.holidays)

    def test_exceptions(self):
        self.assertRaises(
            (TypeError, ValueError), lambda: "abc" in self.holidays)
        self.assertRaises(
            (TypeError, ValueError), lambda: self.holidays.get("abc123"))
        self.assertRaises(
            (TypeError, ValueError), self.holidays.__setitem__, "abc", "Test")
        self.assertRaises(
            (TypeError, ValueError), lambda: {} in self.holidays)


class TestCountryHoliday(unittest.TestCase):

    def setUp(self):
        self.holidays = holidays.CountryHoliday('US')

    def test_country(self):
        self.assertEqual(self.holidays.country, 'US')

    def test_country_state(self):
        h = holidays.CountryHoliday('US', state='NY')
        self.assertEqual(h.state, 'NY')

    def test_country_province(self):
        h = holidays.CountryHoliday('AU', prov='NT')
        self.assertEqual(h.prov, 'NT')

    def test_exceptions(self):
        self.assertRaises((KeyError), lambda: holidays.CountryHoliday('XXXX'))


class TestCA(unittest.TestCase):

    def setUp(self):
        self.holidays = holidays.CA(observed=False)

    def test_new_years(self):
        self.assertNotIn(date(2010, 12, 31), self.holidays)
        self.assertNotIn(date(2017, 1, 2), self.holidays)
        self.holidays.observed = True
        self.assertIn(date(2010, 12, 31), self.holidays)
        self.assertIn(date(2017, 1, 2), self.holidays)
        self.holidays.observed = False
        for year in range(1900, 2100):
            dt = date(year, 1, 1)
            self.assertIn(dt, self.holidays)
            self.assertNotIn(dt + relativedelta(days=-1), self.holidays)
            self.assertNotIn(dt + relativedelta(days=+1), self.holidays)

    def test_islander_day(self):
        pei_holidays = holidays.CA(prov="PE")
        for dt in [date(2009, 2, 9), date(2010, 2, 15), date(2011, 2, 21),
                   date(2012, 2, 20), date(2013, 2, 18), date(2014, 2, 17),
                   date(2015, 2, 16), date(2016, 2, 15), date(2020, 2, 17)]:
            if dt.year >= 2010:
                self.assertNotEqual(self.holidays[dt], "Islander Day")
            elif dt.year == 2009:
                self.assertNotIn(dt, self.holidays)
            self.assertIn(dt, pei_holidays)
            self.assertNotIn(dt + relativedelta(days=-1), pei_holidays)
            self.assertNotIn(dt + relativedelta(days=+1), pei_holidays)

    def test_family_day(self):
        ab_holidays = holidays.CA(prov="AB")
        bc_holidays = holidays.CA(prov="BC")
        mb_holidays = holidays.CA(prov="MB")
        sk_holidays = holidays.CA(prov="SK")
        for dt in [date(1990, 2, 19), date(1999, 2, 15), date(2000, 2, 21),
                   date(2006, 2, 20)]:
            self.assertNotIn(dt, self.holidays)
            self.assertIn(dt, ab_holidays)
            self.assertNotIn(dt, bc_holidays)
            self.assertNotIn(dt, mb_holidays)
            self.assertNotIn(dt, sk_holidays)
        dt = date(2007, 2, 19)
        self.assertNotIn(dt, self.holidays)
        self.assertIn(dt, ab_holidays)
        self.assertNotIn(dt, bc_holidays)
        self.assertNotIn(dt, mb_holidays)
        self.assertIn(dt, sk_holidays)
        for dt in [date(2008, 2, 18), date(2012, 2, 20), date(2014, 2, 17),
                   date(2018, 2, 19)]:
            self.assertIn(dt, self.holidays)
            self.assertIn(dt, ab_holidays)
            self.assertNotIn(dt, bc_holidays)
            self.assertIn(dt, mb_holidays)
            self.assertIn(dt, sk_holidays)
        for dt in [date(2019, 2, 18), date(2020, 2, 17)]:
            self.assertIn(dt, self.holidays)
            self.assertIn(dt, ab_holidays)
            self.assertIn(dt, bc_holidays)
            self.assertIn(dt, mb_holidays)
            self.assertIn(dt, sk_holidays)
        for dt in [date(2013, 2, 11), date(2016, 2, 8)]:
            self.assertNotIn(dt, self.holidays)
            self.assertNotIn(dt, ab_holidays)
            self.assertIn(dt, bc_holidays)
            self.assertNotIn(dt, mb_holidays)
            self.assertNotIn(dt, sk_holidays)
        self.assertEqual(mb_holidays[date(2014, 2, 17)], "Louis Riel Day")

    def test_st_patricks_day(self):
        nl_holidays = holidays.CA(prov="NL", observed=False)
        for dt in [date(1900, 3, 19), date(1999, 3, 15), date(2000, 3, 20),
                   date(2012, 3, 19), date(2013, 3, 18), date(2014, 3, 17),
                   date(2015, 3, 16), date(2016, 3, 14), date(2020, 3, 16)]:
            self.assertNotIn(dt, self.holidays)
            self.assertIn(dt, nl_holidays)
            self.assertNotIn(dt + relativedelta(days=-1), nl_holidays)
            self.assertNotIn(dt + relativedelta(days=+1), nl_holidays)

    def test_good_friday(self):
        qc_holidays = holidays.CA(prov="QC")
        for dt in [date(1900, 4, 13), date(1901, 4, 5), date(1902, 3, 28),
                   date(1999, 4, 2), date(2000, 4, 21), date(2010, 4, 2),
                   date(2018, 3, 30), date(2019, 4, 19), date(2020, 4, 10)]:
            self.assertIn(dt, self.holidays)
            self.assertNotIn(dt + relativedelta(days=-1), self.holidays)
            self.assertNotIn(dt + relativedelta(days=+1), self.holidays)
            self.assertNotIn(dt, qc_holidays)

    def test_easter_monday(self):
        qc_holidays = holidays.CA(prov="QC")
        for dt in [date(1900, 4, 16), date(1901, 4, 8), date(1902, 3, 31),
                   date(1999, 4, 5), date(2000, 4, 24), date(2010, 4, 5),
                   date(2018, 4, 2), date(2019, 4, 22), date(2020, 4, 13)]:
            self.assertNotIn(dt, self.holidays)
            self.assertIn(dt, qc_holidays)
            self.assertNotIn(dt + relativedelta(days=-1), qc_holidays)
            self.assertNotIn(dt + relativedelta(days=+1), qc_holidays)

    def test_st_georges_day(self):
        nl_holidays = holidays.CA(prov="NL")
        for dt in [date(1990, 4, 23), date(1999, 4, 26), date(2000, 4, 24),
                   date(2010, 4, 19), date(2016, 4, 25), date(2020, 4, 20)]:
            self.assertNotIn(dt, self.holidays)
            self.assertIn(dt, nl_holidays)
            self.assertNotIn(dt + relativedelta(days=-1), nl_holidays)
            self.assertNotIn(dt + relativedelta(days=+1), nl_holidays)

    def test_victoria_day(self):
        for dt in [date(1953, 5, 18), date(1999, 5, 24), date(2000, 5, 22),
                   date(2010, 5, 24), date(2015, 5, 18), date(2020, 5, 18)]:
            self.assertIn(dt, self.holidays)
            self.assertNotIn(dt + relativedelta(days=-1), self.holidays)
            self.assertNotIn(dt + relativedelta(days=+1), self.holidays)

    def test_national_aboriginal_day(self):
        nt_holidays = holidays.CA(prov="NT")
        self.assertNotIn(date(1995, 6, 21), nt_holidays)
        for year in range(1996, 2100):
            dt = date(year, 6, 21)
            self.assertNotIn(dt, self.holidays)
            self.assertIn(dt, nt_holidays)
            self.assertNotIn(dt + relativedelta(days=-1), nt_holidays)
            self.assertNotIn(dt + relativedelta(days=+1), nt_holidays)

    def test_st_jean_baptiste_day(self):
        qc_holidays = holidays.CA(prov="QC", observed=False)
        self.assertNotIn(date(1924, 6, 24), qc_holidays)
        for year in range(1925, 2100):
            dt = date(year, 6, 24)
            self.assertNotIn(dt, self.holidays)
            self.assertIn(dt, qc_holidays)
            self.assertNotIn(dt + relativedelta(days=-1), qc_holidays)
            self.assertNotIn(dt + relativedelta(days=+1), qc_holidays)
        self.assertNotIn(date(2001, 6, 25), qc_holidays)
        qc_holidays.observed = True
        self.assertIn(date(2001, 6, 25), qc_holidays)

    def test_discovery_day(self):
        nl_holidays = holidays.CA(prov="NL")
        yu_holidays = holidays.CA(prov="YU")
        for dt in [date(1997, 6, 23), date(1999, 6, 21), date(2000, 6, 26),
                   date(2010, 6, 21), date(2016, 6, 27), date(2020, 6, 22)]:
            self.assertNotIn(dt, self.holidays)
            self.assertIn(dt, nl_holidays)
            self.assertNotIn(dt, yu_holidays)
        for dt in [date(1912, 8, 19), date(1999, 8, 16), date(2000, 8, 21),
                   date(2006, 8, 21), date(2016, 8, 15), date(2020, 8, 17)]:
            self.assertNotIn(dt, self.holidays)
            self.assertNotIn(dt, nl_holidays)
            self.assertIn(dt, yu_holidays)

    def test_canada_day(self):
        for year in range(1900, 2100):
            dt = date(year, 7, 1)
            self.assertIn(dt, self.holidays)
            self.assertNotIn(dt + relativedelta(days=-1), self.holidays)
            self.assertNotIn(dt + relativedelta(days=+1), self.holidays)
        self.assertNotIn(date(2006, 7, 3), self.holidays)
        self.assertNotIn(date(2007, 7, 2), self.holidays)
        self.holidays.observed = True
        self.assertIn(date(2006, 7, 3), self.holidays)
        self.assertIn(date(2007, 7, 2), self.holidays)

    def test_nunavut_day(self):
        nu_holidays = holidays.CA(prov="NU", observed=False)
        self.assertNotIn(date(1999, 7, 9), nu_holidays)
        self.assertNotIn(date(2000, 7, 9), nu_holidays)
        self.assertIn(date(2000, 4, 1), nu_holidays)
        for year in range(2001, 2100):
            dt = date(year, 7, 9)
            self.assertNotIn(dt, self.holidays)
            self.assertIn(dt, nu_holidays)
            self.assertNotIn(dt + relativedelta(days=-1), nu_holidays)
            self.assertNotIn(dt + relativedelta(days=+1), nu_holidays)
        self.assertNotIn(date(2017, 7, 10), nu_holidays)
        nu_holidays.observed = True
        self.assertIn(date(2017, 7, 10), nu_holidays)

    def test_civic_holiday(self):
        bc_holidays = holidays.CA(prov="BC")
        for dt in [date(1900, 8, 6), date(1955, 8, 1), date(1973, 8, 6)]:
            self.assertIn(dt, self.holidays)
            self.assertNotIn(dt, bc_holidays)
        for dt in [date(1974, 8, 5), date(1999, 8, 2), date(2000, 8, 7),
                   date(2010, 8, 2), date(2015, 8, 3), date(2020, 8, 3)]:
            self.assertIn(dt, self.holidays)
            self.assertIn(dt, bc_holidays)

    def test_labour_day(self):
        self.assertNotIn(date(1893, 9, 4), self.holidays)
        for dt in [date(1894, 9, 3), date(1900, 9, 3), date(1999, 9, 6),
                   date(2000, 9, 4), date(2014, 9, 1), date(2015, 9, 7)]:
            self.assertIn(dt, self.holidays)
            self.assertNotIn(dt + relativedelta(days=-1), self.holidays)
            self.assertNotIn(dt + relativedelta(days=+1), self.holidays)

    def test_thanksgiving(self):
        ns_holidays = holidays.CA(prov="NB")
        for dt in [date(1931, 10, 12), date(1990, 10, 8), date(1999, 10, 11),
                   date(2000, 10, 9), date(2013, 10, 14), date(2020, 10, 12)]:
            self.assertIn(dt, self.holidays)
            self.assertNotIn(dt + relativedelta(days=-1), self.holidays)
            self.assertNotIn(dt + relativedelta(days=+1), self.holidays)
            self.assertNotIn(dt, ns_holidays)

    def test_remembrance_day(self):
        ab_holidays = holidays.CA(prov="AB", observed=False)
        nl_holidays = holidays.CA(prov="NL", observed=False)
        self.assertNotIn(date(1930, 11, 11), ab_holidays)
        self.assertNotIn(date(1930, 11, 11), nl_holidays)
        for year in range(1931, 2100):
            dt = date(year, 11, 11)
            self.assertNotIn(dt, self.holidays)
            self.assertIn(dt, ab_holidays)
            self.assertIn(dt, nl_holidays)
            self.assertNotIn(dt + relativedelta(days=-1), nl_holidays)
            self.assertNotIn(dt + relativedelta(days=+1), nl_holidays)
        self.assertNotIn(date(2007, 11, 12), ab_holidays)
        self.assertNotIn(date(2007, 11, 12), nl_holidays)
        ab_holidays.observed = True
        nl_holidays.observed = True
        self.assertNotIn(date(2007, 11, 12), ab_holidays)
        self.assertIn(date(2007, 11, 12), nl_holidays)

    def test_christmas_day(self):
        for year in range(1900, 2100):
            dt = date(year, 12, 25)
            self.assertIn(dt, self.holidays)
            self.assertNotIn(dt + relativedelta(days=-1), self.holidays)
        self.assertNotIn(date(2010, 12, 24), self.holidays)
        self.assertNotEqual(self.holidays[date(2011, 12, 26)],
                            "Christmas Day (Observed)")
        self.holidays.observed = True
        self.assertIn(date(2010, 12, 24), self.holidays)
        self.assertEqual(self.holidays[date(2011, 12, 26)],
                         "Christmas Day (Observed)")

    def test_boxing_day(self):
        for year in range(1900, 2100):
            dt = date(year, 12, 26)
            self.assertIn(dt, self.holidays)
            self.assertNotIn(dt + relativedelta(days=+1), self.holidays)
        self.assertNotIn(date(2009, 12, 28), self.holidays)
        self.assertNotIn(date(2010, 12, 27), self.holidays)
        self.holidays.observed = True
        self.assertIn(date(2009, 12, 28), self.holidays)
        self.assertIn(date(2010, 12, 27), self.holidays)


class TestCO(unittest.TestCase):

    def setUp(self):
        self.holidays = holidays.CO(observed=True)

    def test_2016(self):
        # http://www.officeholidays.com/countries/colombia/
        self.assertIn(date(2016, 1, 1), self.holidays)
        self.assertIn(date(2016, 1, 11), self.holidays)
        self.assertIn(date(2016, 3, 21), self.holidays)
        self.assertIn(date(2016, 3, 24), self.holidays)
        self.assertIn(date(2016, 3, 25), self.holidays)
        self.assertIn(date(2016, 5, 1), self.holidays)
        self.assertIn(date(2016, 5, 9), self.holidays)
        self.assertIn(date(2016, 5, 30), self.holidays)
        self.assertIn(date(2016, 6, 6), self.holidays)
        self.assertIn(date(2016, 7, 4), self.holidays)
        self.assertIn(date(2016, 7, 20), self.holidays)
        self.assertIn(date(2016, 8, 7), self.holidays)
        self.assertIn(date(2016, 8, 15), self.holidays)
        self.assertIn(date(2016, 10, 17), self.holidays)
        self.assertIn(date(2016, 11, 7), self.holidays)
        self.assertIn(date(2016, 11, 14), self.holidays)
        self.assertIn(date(2016, 12, 8), self.holidays)
        self.assertIn(date(2016, 12, 25), self.holidays)

    def test_others(self):
        # holidays falling on weekend
        self.assertNotIn(date(2017, 1, 1), self.holidays)
        self.assertNotIn(date(2014, 7, 20), self.holidays)
        self.assertNotIn(date(2018, 8, 12), self.holidays)

        self.assertIn(date(2014, 1, 6), self.holidays)
        self.assertIn(date(2012, 3, 19), self.holidays)
        self.assertIn(date(2015, 6, 29), self.holidays)
        self.assertIn(date(2010, 8, 16), self.holidays)
        self.assertIn(date(2015, 10, 12), self.holidays)
        self.assertIn(date(2010, 11, 1), self.holidays)
        self.assertIn(date(2013, 11, 11), self.holidays)
        self.holidays.observed = False
        self.assertIn(date(2016, 5, 5), self.holidays)
        self.assertIn(date(2016, 5, 26), self.holidays)


class TestMX(unittest.TestCase):

    def setUp(self):
        self.holidays = holidays.MX(observed=False)

    def test_new_years(self):
        self.assertNotIn(date(2010, 12, 31), self.holidays)
        self.assertNotIn(date(2017, 1, 2), self.holidays)
        self.holidays.observed = True
        self.assertIn(date(2010, 12, 31), self.holidays)
        self.assertIn(date(2017, 1, 2), self.holidays)
        self.holidays.observed = False
        for year in range(1900, 2100):
            dt = date(year, 1, 1)
            self.assertIn(dt, self.holidays)
            self.assertNotIn(dt + relativedelta(days=-1), self.holidays)
            self.assertNotIn(dt + relativedelta(days=+1), self.holidays)

    def test_constitution_day(self):
        for dt in [date(2005, 2, 5), date(2006, 2, 5), date(2007, 2, 5),
                   date(2008, 2, 4), date(2009, 2, 2), date(2010, 2, 1),
                   date(2015, 2, 2), date(2016, 2, 1), date(2020, 2, 3)]:
            self.assertIn(dt, self.holidays)
            self.assertNotIn(dt + relativedelta(days=-1), self.holidays)
            self.assertNotIn(dt + relativedelta(days=+1), self.holidays)

    def test_benito_juarez(self):
        for dt in [date(2005, 3, 21), date(2006, 3, 21), date(2007, 3, 19),
                   date(2008, 3, 17), date(2009, 3, 16), date(2010, 3, 15),
                   date(2015, 3, 16), date(2016, 3, 21), date(2020, 3, 16)]:
            self.assertIn(dt, self.holidays)
            self.assertNotIn(dt + relativedelta(days=-1), self.holidays)
            self.assertNotIn(dt + relativedelta(days=+1), self.holidays)

    def test_labor_day(self):
        self.assertNotIn(date(2010, 4, 30), self.holidays)
        self.assertNotIn(date(2011, 5, 2), self.holidays)
        self.holidays.observed = True
        self.assertIn(date(2010, 4, 30), self.holidays)
        self.assertIn(date(2011, 5, 2), self.holidays)
        self.holidays.observed = False
        self.assertNotIn(date(1922, 5, 1), self.holidays)
        for year in range(1923, 2100):
            dt = date(year, 5, 1)
            self.assertIn(dt, self.holidays)
            self.assertNotIn(dt + relativedelta(days=-1), self.holidays)
            self.assertNotIn(dt + relativedelta(days=+1), self.holidays)

    def test_independence_day(self):
        self.assertNotIn(date(2006, 9, 15), self.holidays)
        self.assertNotIn(date(2007, 9, 17), self.holidays)
        self.holidays.observed = True
        self.assertIn(date(2006, 9, 15), self.holidays)
        self.assertIn(date(2007, 9, 17), self.holidays)
        self.holidays.observed = False
        for year in range(1900, 2100):
            dt = date(year, 9, 16)
            self.assertIn(dt, self.holidays)
            self.assertNotIn(dt + relativedelta(days=-1), self.holidays)
            self.assertNotIn(dt + relativedelta(days=+1), self.holidays)

    def test_revolution_day(self):
        for dt in [date(2005, 11, 20), date(2006, 11, 20), date(2007, 11, 19),
                   date(2008, 11, 17), date(2009, 11, 16), date(2010, 11, 15),
                   date(2015, 11, 16), date(2016, 11, 21), date(2020, 11, 16)]:
            self.assertIn(dt, self.holidays)
            self.assertNotIn(dt + relativedelta(days=-1), self.holidays)
            self.assertNotIn(dt + relativedelta(days=+1), self.holidays)

    def test_change_of_government(self):
        self.assertNotIn(date(2012, 11, 30), self.holidays)
        self.assertNotIn(date(2024, 12, 2), self.holidays)
        self.holidays.observed = True
        self.assertIn(date(2012, 11, 30), self.holidays)
        self.assertIn(date(2024, 12, 2), self.holidays)
        self.holidays.observed = False
        for year in range(1970, 2100):
            dt = date(year, 12, 1)
            if (2018 - year) % 6 == 0:
                self.assertIn(dt, self.holidays)
                self.assertNotIn(dt + relativedelta(days=-1), self.holidays)
                self.assertNotIn(dt + relativedelta(days=+1), self.holidays)
            else:
                self.assertNotIn(dt, self.holidays)

    def test_christmas(self):
        for year in range(1900, 2100):
            dt = date(year, 12, 25)
            self.assertIn(dt, self.holidays)
            self.assertNotIn(dt + relativedelta(days=-1), self.holidays)
            self.assertNotIn(dt + relativedelta(days=+1), self.holidays)
        self.assertNotIn(date(2010, 12, 24), self.holidays)
        self.assertNotIn(date(2016, 12, 26), self.holidays)
        self.holidays.observed = True
        self.assertIn(date(2010, 12, 24), self.holidays)
        self.assertIn(date(2016, 12, 26), self.holidays)


class TestNetherlands(unittest.TestCase):

    def setUp(self):
        self.holidays = holidays.NL()

    def test_2017(self):
        # http://www.iamsterdam.com/en/plan-your-trip/practical-info/public-holidays
        self.assertIn(date(2017, 1, 1), self.holidays)
        self.assertIn(date(2017, 4, 16), self.holidays)
        self.assertIn(date(2017, 4, 17), self.holidays)
        self.assertIn(date(2017, 4, 27), self.holidays)
        self.assertIn(date(2017, 5, 25), self.holidays)
        self.assertIn(date(2017, 6, 4), self.holidays)
        self.assertIn(date(2017, 6, 5), self.holidays)
        self.assertIn(date(2017, 12, 25), self.holidays)
        self.assertIn(date(2017, 12, 26), self.holidays)

    def test_new_years(self):
        self.assertIn(date(2017, 1, 1), self.holidays)

    def test_easter(self):
        self.assertIn(date(2017, 4, 16), self.holidays)

    def test_easter_monday(self):
        self.assertIn(date(2017, 4, 17), self.holidays)

    def test_queens_day_between_1891_and_1948(self):
        # Between 1891 and 1948 Queens Day was celebrated on 8-31
        self.holidays = holidays.NL(years=[1901])
        self.assertIn(date(1901, 8, 31), self.holidays)

    def test_queens_day_between_1891_and_1948_substituted_later(self):
        # Between 1891 and 1948 Queens Day was celebrated on 9-1
        #  (one day later) when Queens Day falls on a Sunday
        self.holidays = holidays.NL(years=[1947])
        self.assertIn(date(1947, 9, 1), self.holidays)

    def test_queens_day_between_1949_and_2013(self):
        self.holidays = holidays.NL(years=[1965])
        self.assertIn(date(1965, 4, 30), self.holidays)

    def test_queens_day_between_1949_and_1980_substituted_later(self):
        self.holidays = holidays.NL(years=[1967])
        self.assertIn(date(1967, 5, 1), self.holidays)

    def test_queens_day_between_1980_and_2013_substituted_earlier(self):
        self.holidays = holidays.NL(years=[2006])
        self.assertIn(date(2006, 4, 29), self.holidays)

    def test_kings_day_after_2014(self):
        self.holidays = holidays.NL(years=[2013])
        self.assertNotIn(date(2013, 4, 27), self.holidays)

        self.holidays = holidays.NL(years=[2017])
        self.assertIn(date(2017, 4, 27), self.holidays)

    def test_kings_day_after_2014_substituted_earlier(self):
        self.holidays = holidays.NL(years=[2188])
        self.assertIn(date(2188, 4, 26), self.holidays)

    def test_liberation_day(self):
        self.holidays = holidays.NL(years=1900)
        self.assertNotIn(date(1900, 5, 5), self.holidays)

    def test_liberation_day_after_1990_non_lustrum_year(self):
        self.holidays = holidays.NL(years=2017)
        self.assertNotIn(date(2017, 5, 5), self.holidays)

    def test_liberation_day_after_1990_in_lustrum_year(self):
        self.holidays = holidays.NL(years=2020)
        self.assertIn(date(2020, 5, 5), self.holidays)

    def test_ascension_day(self):
        self.holidays = holidays.NL(years=2017)
        self.assertIn(date(2017, 5, 25), self.holidays)

    def test_whit_sunday(self):
        self.holidays = holidays.NL(years=2017)
        self.assertIn(date(2017, 6, 4), self.holidays)

    def test_whit_monday(self):
        self.holidays = holidays.NL(years=2017)
        self.assertIn(date(2017, 6, 5), self.holidays)

    def test_first_christmas(self):
        self.holidays = holidays.NL(years=2017)
        self.assertIn(date(2017, 12, 25), self.holidays)

    def test_second_christmas(self):
        self.holidays = holidays.NL(years=2017)
        self.assertIn(date(2017, 12, 26), self.holidays)


class TestUS(unittest.TestCase):

    def setUp(self):
        self.holidays = holidays.US(observed=False)

    def test_new_years(self):
        self.assertNotIn(date(2010, 12, 31), self.holidays)
        self.assertNotIn(date(2017, 1, 2), self.holidays)
        self.holidays.observed = True
        self.assertIn(date(2010, 12, 31), self.holidays)
        self.assertIn(date(2017, 1, 2), self.holidays)
        self.holidays.observed = False
        for year in range(1900, 2100):
            dt = date(year, 1, 1)
            self.assertIn(dt, self.holidays)
            self.assertNotIn(dt + relativedelta(days=-1), self.holidays)
            self.assertNotIn(dt + relativedelta(days=+1), self.holidays)

    def test_epiphany(self):
        pr_holidays = holidays.US(state='PR')
        for year in range(2010, 2021):
            self.assertNotIn(date(year, 1, 6), self.holidays)
            self.assertIn(date(year, 1, 6), pr_holidays)

    def test_three_kings_day(self):
        vi_holidays = holidays.US(state='VI')
        for year in range(2010, 2021):
            self.assertNotIn(date(year, 1, 6), self.holidays)
            self.assertIn(date(year, 1, 6), vi_holidays)

    def test_lee_jackson_day(self):
        va_holidays = holidays.US(state='VA')
        self.assertNotIn(date(1888, 1, 19), va_holidays)
        self.assertNotIn(date(1983, 1, 19), va_holidays)
        self.assertNotIn("Lee Jackson Day",
                         va_holidays.get_list(date(2000, 1, 17)))
        for dt in [date(1889, 1, 19), date(1982, 1, 19), date(1983, 1, 17),
                   date(1999, 1, 18), date(2000, 1, 14), date(2001, 1, 12),
                   date(2013, 1, 18), date(2014, 1, 17), date(2018, 1, 12)]:
            self.assertNotIn("Lee Jackson Day", self.holidays.get_list(dt))
            self.assertIn(dt, va_holidays)
            self.assertIn("Lee Jackson Day", va_holidays.get_list(dt))

    def test_inauguration_day(self):
        name = "Inauguration Day"
        dc_holidays = holidays.US(state='DC')
        la_holidays = holidays.US(state='LA')
        md_holidays = holidays.US(state='MD')
        va_holidays = holidays.US(state='VA')
        for year in (1789, 1793, 1877, 1929, 1933):
            self.assertNotIn(name, self.holidays.get_list(date(year, 3, 4)))
            self.assertIn(name, dc_holidays.get_list(date(year, 3, 4)))
            self.assertIn(name, la_holidays.get_list(date(year, 3, 4)))
            self.assertIn(name, md_holidays.get_list(date(year, 3, 4)))
            self.assertIn(name, va_holidays.get_list(date(year, 3, 4)))
        for year in (1937, 1941, 1957, 2013, 2017):
            self.assertNotIn(name, self.holidays.get_list(date(year, 1, 20)))
            self.assertIn(name, dc_holidays.get_list(date(year, 1, 20)))
            self.assertIn(name, la_holidays.get_list(date(year, 1, 20)))
            self.assertIn(name, md_holidays.get_list(date(year, 1, 20)))
            self.assertIn(name, va_holidays.get_list(date(year, 1, 20)))
        for year in (1785, 1788, 2010, 2011, 2012, 2014, 2015, 2016):
            self.assertNotIn(name, dc_holidays.get_list(date(year, 3, 4)))
            self.assertNotIn(name, la_holidays.get_list(date(year, 3, 4)))
            self.assertNotIn(name, md_holidays.get_list(date(year, 3, 4)))
            self.assertNotIn(name, va_holidays.get_list(date(year, 3, 4)))
            self.assertNotIn(name, dc_holidays.get_list(date(year, 1, 20)))
            self.assertNotIn(name, la_holidays.get_list(date(year, 1, 20)))
            self.assertNotIn(name, md_holidays.get_list(date(year, 1, 20)))
            self.assertNotIn(name, va_holidays.get_list(date(year, 1, 20)))

    def test_marthin_luther(self):
        for dt in [date(1986, 1, 20), date(1999, 1, 18), date(2000, 1, 17),
                   date(2012, 1, 16), date(2013, 1, 21), date(2014, 1, 20),
                   date(2015, 1, 19), date(2016, 1, 18), date(2020, 1, 20)]:
            self.assertIn(dt, self.holidays)
            self.assertNotIn(dt + relativedelta(days=-1), self.holidays)
            self.assertNotIn(dt + relativedelta(days=+1), self.holidays)
        self.assertNotIn("Martin Luther King, Jr. Day",
                         holidays.US(years=[1985]).values())
        self.assertIn("Martin Luther King, Jr. Day",
                      holidays.US(years=[1986]).values())
        self.assertEqual(holidays.US(state='AL').get('2015-01-19'),
                         "Robert E. Lee/Martin Luther King Birthday")
        self.assertEqual(holidays.US(state='AS').get('2015-01-19'),
                         ("Dr. Martin Luther King Jr. "
                          "and Robert E. Lee's Birthdays"))
        self.assertEqual(holidays.US(state='MS').get('2015-01-19'),
                         ("Dr. Martin Luther King Jr. "
                          "and Robert E. Lee's Birthdays"))
        self.assertEqual(holidays.US(state='AZ').get('2015-01-19'),
                         "Dr. Martin Luther King Jr./Civil Rights Day")
        self.assertEqual(holidays.US(state='NH').get('2015-01-19'),
                         "Dr. Martin Luther King Jr./Civil Rights Day")
        self.assertEqual(holidays.US(state='ID').get('2015-01-19'),
                         "Martin Luther King, Jr. - Idaho Human Rights Day")
        self.assertNotEqual(holidays.US(state='ID').get('2000-01-17'),
                            "Martin Luther King, Jr. - Idaho Human Rights Day")
        self.assertEqual(holidays.US(state='GA').get('2011-01-17'),
                         "Robert E. Lee's Birthday")

    def test_lincolns_birthday(self):
        ca_holidays = holidays.US(state='CA')
        ct_holidays = holidays.US(state='CT')
        il_holidays = holidays.US(state='IL')
        ia_holidays = holidays.US(state='IA')
        nj_holidays = holidays.US(state='NJ')
        ny_holidays = holidays.US(state='NY')
        for year in range(1971, 2010):
            self.assertNotIn(date(year, 2, 12), self.holidays)
            self.assertIn(date(year, 2, 12), ca_holidays)
            self.assertIn(date(year, 2, 12), ct_holidays)
            self.assertIn(date(year, 2, 12), il_holidays)
            self.assertIn(date(year, 2, 12), ia_holidays)
            self.assertIn(date(year, 2, 12), nj_holidays)
            self.assertIn(date(year, 2, 12), ny_holidays)
            if date(year, 2, 12).weekday() == 5:
                self.assertNotIn(date(year, 2, 11), self.holidays)
                self.assertIn(date(year, 2, 11), ca_holidays)
                self.assertIn(date(year, 2, 11), ct_holidays)
                self.assertIn(date(year, 2, 11), il_holidays)
                self.assertIn(date(year, 2, 11), ia_holidays)
                self.assertIn(date(year, 2, 11), nj_holidays)
                self.assertIn(date(year, 2, 11), ny_holidays)
            else:
                self.assertNotIn(date(year, 2, 11), ca_holidays)
                self.assertNotIn(date(year, 2, 11), ct_holidays)
                self.assertNotIn(date(year, 2, 11), il_holidays)
                self.assertNotIn(date(year, 2, 11), ia_holidays)
                self.assertNotIn(date(year, 2, 11), nj_holidays)
                self.assertNotIn(date(year, 2, 11), ny_holidays)
            if date(year, 2, 12).weekday() == 6:
                self.assertNotIn(date(year, 2, 13), self.holidays)
                self.assertIn(date(year, 2, 13), ca_holidays)
                self.assertIn(date(year, 2, 13), ct_holidays)
                self.assertIn(date(year, 2, 13), il_holidays)
                self.assertIn(date(year, 2, 13), ia_holidays)
                self.assertIn(date(year, 2, 13), nj_holidays)
                self.assertIn(date(year, 2, 13), ny_holidays)
            else:
                self.assertNotIn(date(year, 2, 13), ca_holidays)
                self.assertNotIn(date(year, 2, 13), ct_holidays)
                self.assertNotIn(date(year, 2, 13), il_holidays)
                self.assertNotIn(date(year, 2, 13), ia_holidays)
                self.assertNotIn(date(year, 2, 13), nj_holidays)
                self.assertNotIn(date(year, 2, 13), ny_holidays)
        for year in range(2010, 2050):
            self.assertNotIn(date(year, 2, 12), self.holidays)
            self.assertNotIn(date(year, 2, 12), ca_holidays)
            self.assertIn(date(year, 2, 12), ct_holidays)
            self.assertIn(date(year, 2, 12), il_holidays)
            self.assertIn(date(year, 2, 12), ia_holidays)
            self.assertIn(date(year, 2, 12), nj_holidays)
            self.assertIn(date(year, 2, 12), ny_holidays)
            if date(year, 2, 12).weekday() == 5:
                self.assertNotIn(date(year, 2, 11), self.holidays)
                self.assertNotIn(date(year, 2, 11), ca_holidays)
                self.assertIn(date(year, 2, 11), ct_holidays)
                self.assertIn(date(year, 2, 11), il_holidays)
                self.assertIn(date(year, 2, 11), ia_holidays)
                self.assertIn(date(year, 2, 11), nj_holidays)
                self.assertIn(date(year, 2, 11), ny_holidays)
            else:
                self.assertNotIn(date(year, 2, 11), ca_holidays)
                self.assertNotIn(date(year, 2, 11), ct_holidays)
                self.assertNotIn(date(year, 2, 11), il_holidays)
                self.assertNotIn(date(year, 2, 11), ia_holidays)
                self.assertNotIn(date(year, 2, 11), nj_holidays)
                self.assertNotIn(date(year, 2, 11), ny_holidays)
            if date(year, 2, 12).weekday() == 6:
                self.assertNotIn(date(year, 2, 13), self.holidays)
                self.assertNotIn(date(year, 2, 13), ca_holidays)
                self.assertIn(date(year, 2, 13), ct_holidays)
                self.assertIn(date(year, 2, 13), il_holidays)
                self.assertIn(date(year, 2, 13), ia_holidays)
                self.assertIn(date(year, 2, 13), nj_holidays)
                self.assertIn(date(year, 2, 13), ny_holidays)
            else:
                self.assertNotIn(date(year, 2, 13), ca_holidays)
                self.assertNotIn(date(year, 2, 13), ct_holidays)
                self.assertNotIn(date(year, 2, 13), il_holidays)
                self.assertNotIn(date(year, 2, 13), ia_holidays)
                self.assertNotIn(date(year, 2, 13), nj_holidays)
                self.assertNotIn(date(year, 2, 13), ny_holidays)

    def test_susan_b_anthony_day(self):
        ca_holidays = holidays.US(state='CA')
        fl_holidays = holidays.US(state='FL')
        ny_holidays = holidays.US(state='NY')
        wi_holidays = holidays.US(state='WI')
        self.assertNotIn(date(1975, 2, 15), wi_holidays)
        self.assertNotIn(date(2000, 2, 15), ca_holidays)
        self.assertNotIn(date(2000, 2, 15), fl_holidays)
        self.assertNotIn(date(2000, 2, 15), ny_holidays)
        self.assertIn(date(2000, 2, 15), wi_holidays)
        self.assertIn(date(2004, 2, 15), ny_holidays)
        self.assertNotIn(date(2010, 2, 15), fl_holidays)
        self.assertIn(date(2010, 2, 15), ny_holidays)
        self.assertNotIn(date(2013, 2, 15), self.holidays)
        self.assertNotIn(date(2013, 2, 15), ca_holidays)
        self.assertIn(date(2013, 2, 15), fl_holidays)
        self.assertIn(date(2013, 2, 15), ny_holidays)
        self.assertNotIn(date(2014, 2, 15), self.holidays)
        self.assertIn(date(2014, 2, 15), ca_holidays)
        self.assertIn(date(2014, 2, 15), fl_holidays)
        self.assertIn(date(2014, 2, 15), ny_holidays)
        self.assertIn(date(2014, 2, 15), wi_holidays)

    def test_washingtons_birthday(self):
        de_holidays = holidays.US(state='DE')
        fl_holidays = holidays.US(state='FL')
        ga_holidays = holidays.US(state='GA')
        nm_holidays = holidays.US(state='NM')
        for dt in [date(1969, 2, 22), date(1970, 2, 22), date(1971, 2, 15),
                   date(1997, 2, 17), date(1999, 2, 15), date(2000, 2, 21),
                   date(2012, 2, 20), date(2013, 2, 18), date(2014, 2, 17),
                   date(2015, 2, 16), date(2016, 2, 15), date(2020, 2, 17)]:
            self.assertIn(dt, self.holidays)
            self.assertNotIn(dt + relativedelta(days=-1), self.holidays)
            self.assertNotIn(dt + relativedelta(days=+1), self.holidays)
            self.assertNotIn(dt, de_holidays)
            self.assertNotEqual(fl_holidays.get(dt), "Washington's Birthday")
            self.assertNotIn(dt, ga_holidays)
            self.assertNotIn(dt, nm_holidays)
        for dt in [date(2013, 12, 24), date(2014, 12, 26), date(2015, 12, 24)]:
            self.assertIn(dt, ga_holidays)
            self.assertIn("Washington's Birthday", ga_holidays.get_list(dt))
        self.assertEqual(holidays.US(state='AL').get('2015-02-16'),
                         "George Washington/Thomas Jefferson Birthday")
        self.assertEqual(holidays.US(state='AS').get('2015-02-16'),
                         ("George Washington's Birthday "
                          "and Daisy Gatson Bates Day"))
        self.assertEqual(holidays.US(state='PR').get('2015-02-16'),
                         "Presidents' Day")
        self.assertEqual(holidays.US(state='VI').get('2015-02-16'),
                         "Presidents' Day")

    def test_mardi_gras(self):
        la_holidays = holidays.US(state='LA')
        self.assertNotIn(date(1856, 2, 5), la_holidays)
        for dt in [date(1857, 2, 24), date(2008, 2, 5), date(2011, 3, 8),
                   date(2012, 2, 21), date(2014, 3, 4), date(2018, 2, 13)]:
            self.assertNotIn(dt, self.holidays)
            self.assertIn(dt, la_holidays)

    def test_guam_discovery_day(self):
        gu_holidays = holidays.US(state='GU')
        self.assertNotIn(date(1969, 3, 1), gu_holidays)
        for dt in [date(1970, 3, 2), date(1971, 3, 1), date(1977, 3, 7),
                   date(2014, 3, 3), date(2015, 3, 2), date(2016, 3, 7)]:
            self.assertNotIn(dt, self.holidays)
            self.assertIn(dt, gu_holidays)
            self.assertEqual(gu_holidays.get(dt), "Guam Discovery Day")

    def test_casimir_pulaski_day(self):
        il_holidays = holidays.US(state='IL')
        self.assertNotIn(date(1977, 3, 7), il_holidays)
        for dt in [date(1978, 3, 6), date(1982, 3, 1), date(1983, 3, 7),
                   date(2014, 3, 3), date(2015, 3, 2), date(2016, 3, 7)]:
            self.assertNotIn(dt, self.holidays)
            self.assertIn(dt, il_holidays)
            self.assertEqual(il_holidays.get(dt), "Casimir Pulaski Day")

    def test_texas_independence_day(self):
        tx_holidays = holidays.US(state='TX')
        self.assertNotIn(date(1873, 3, 2), tx_holidays)
        for year in range(1874, 2050):
            self.assertNotIn(date(year, 3, 2), self.holidays)
            self.assertIn(date(year, 3, 2), tx_holidays)

    def test_town_meeting_day(self):
        vt_holidays = holidays.US(state='VT')
        self.assertNotIn(date(1799, 3, 5), vt_holidays)
        for dt in [date(1800, 3, 4), date(1803, 3, 1), date(1804, 3, 6),
                   date(2011, 3, 1), date(2015, 3, 3), date(2017, 3, 7)]:
            self.assertNotIn(dt, self.holidays)
            self.assertIn(dt, vt_holidays)

    def test_evacuation_day(self):
        ma_holidays = holidays.US(state='MA')
        self.assertNotIn(date(1900, 3, 17), ma_holidays)
        for year in range(1901, 2050):
            self.assertNotIn(date(year, 3, 17), self.holidays)
            self.assertIn(date(year, 3, 17), ma_holidays)
        self.assertNotIn(date(1995, 3, 20), ma_holidays)
        for dt in [date(2012, 3, 19), date(2013, 3, 18), date(2018, 3, 19)]:
            self.assertIn(dt, ma_holidays)
        ma_holidays.observed = False
        for dt in [date(2012, 3, 19), date(2013, 3, 18), date(2018, 3, 19)]:
            self.assertNotIn(dt, ma_holidays)

    def test_emancipation_day_in_puerto_rico(self):
        pr_holidays = holidays.US(state='PR')
        for year in range(2010, 2021):
            self.assertNotIn(date(year, 3, 22), self.holidays)
            self.assertIn(date(year, 3, 22), pr_holidays)
        self.assertNotIn(date(2014, 3, 21), pr_holidays)
        self.assertNotIn(date(2014, 3, 23), pr_holidays)
        self.assertIn(date(2015, 3, 23), pr_holidays)

    def test_prince_jonah_kuhio_kalanianaole_day(self):
        hi_holidays = holidays.US(state='HI')
        self.assertNotIn(date(1948, 3, 26), hi_holidays)
        for year in range(1949, 2050):
            self.assertNotIn(date(year, 3, 26), self.holidays)
            self.assertIn(date(year, 3, 26), hi_holidays)
        for dt in [date(1949, 3, 25), date(2016, 3, 25), date(2017, 3, 27)]:
            self.assertNotIn(dt, self.holidays)
            self.assertIn(dt, hi_holidays)
            self.assertEqual(hi_holidays.get(dt),
                             "Prince Jonah Kuhio Kalanianaole Day (Observed)")
        hi_holidays.observed = False
        for dt in [date(1949, 3, 25), date(2016, 3, 25), date(2017, 3, 27)]:
            self.assertNotIn(dt, hi_holidays)

    def test_stewards_day(self):
        ak_holidays = holidays.US(state='AK')
        self.assertNotIn(date(1917, 3, 30), ak_holidays)
        for dt in [date(1918, 3, 30), date(1954, 3, 30), date(1955, 3, 28),
                   date(2002, 3, 25), date(2014, 3, 31), date(2018, 3, 26)]:
            self.assertNotIn(dt, self.holidays)
            self.assertIn(dt, ak_holidays)

    def test_cesar_chavez_day(self):
        ca_holidays = holidays.US(state='CA')
        tx_holidays = holidays.US(state='TX')
        for year in range(1995, 2000):
            self.assertNotIn(date(year, 3, 31), self.holidays)
            self.assertIn(date(year, 3, 31), ca_holidays)
        for year in range(2000, 2020):
            self.assertNotIn(date(year, 3, 31), self.holidays)
            self.assertIn(date(year, 3, 31), ca_holidays)
            self.assertIn(date(year, 3, 31), tx_holidays)
        for year in (1996, 2002, 2013, 2019):
            self.assertNotIn(date(year, 4, 1), self.holidays)
            self.assertIn(date(year, 4, 1), ca_holidays)
            self.assertNotIn(date(year, 4, 1), tx_holidays)

    def test_transfer_day(self):
        vi_holidays = holidays.US(state='VI')
        for year in range(2010, 2021):
            self.assertNotIn(date(year, 3, 31), self.holidays)
            self.assertIn(date(year, 3, 31), vi_holidays)

    def test_emancipation_day(self):
        dc_holidays = holidays.US(state='DC')
        self.assertNotIn(date(2004, 4, 16), dc_holidays)
        for year in range(2005, 2020):
            self.assertNotIn(date(year, 4, 16), self.holidays)
            self.assertIn(date(year, 4, 16), dc_holidays)
        self.assertIn(date(2005, 4, 15), dc_holidays)
        self.assertIn(date(2006, 4, 17), dc_holidays)
        dc_holidays.observed = False
        self.assertNotIn(date(2005, 4, 15), dc_holidays)
        self.assertNotIn(date(2006, 4, 17), dc_holidays)

    def test_patriots_day(self):
        me_holidays = holidays.US(state='ME')
        ma_holidays = holidays.US(state='MA')
        self.assertNotIn(date(1983, 4, 19), me_holidays)
        self.assertNotIn(date(1983, 4, 19), ma_holidays)
        for year in range(1894, 1969):
            self.assertNotIn(date(year, 4, 19), self.holidays)
            self.assertIn(date(year, 4, 19), me_holidays)
            self.assertIn(date(year, 4, 19), ma_holidays)
        for dt in [date(1969, 4, 21), date(1974, 4, 15), date(1975, 4, 21),
                   date(2015, 4, 20), date(2016, 4, 18), date(2019, 4, 15)]:
            self.assertNotIn(dt, self.holidays)
            self.assertIn(dt, me_holidays)
            self.assertIn(dt, ma_holidays)

    def test_holy_thursday(self):
        vi_holidays = holidays.US(state='VI')
        for dt in [date(2010, 4, 1), date(2011, 4, 21), date(2013, 3, 28),
                   date(2014, 4, 17), date(2015, 4, 2), date(2016, 3, 24)]:
            self.assertNotIn(dt, self.holidays)
            self.assertIn(dt, vi_holidays)

    def test_good_friday(self):
        ct_holidays = holidays.US(state='CT')
        de_holidays = holidays.US(state='DE')
        gu_holidays = holidays.US(state='GU')
        in_holidays = holidays.US(state='IN')
        ky_holidays = holidays.US(state='IN')
        la_holidays = holidays.US(state='LA')
        nj_holidays = holidays.US(state='NJ')
        nc_holidays = holidays.US(state='NC')
        tn_holidays = holidays.US(state='TN')
        tx_holidays = holidays.US(state='TX')
        vi_holidays = holidays.US(state='VI')
        for dt in [date(1900, 4, 13), date(1901, 4, 5), date(1902, 3, 28),
                   date(1999, 4, 2), date(2000, 4, 21), date(2010, 4, 2),
                   date(2018, 3, 30), date(2019, 4, 19), date(2020, 4, 10)]:
            self.assertNotIn(dt, self.holidays)
            self.assertIn(dt, ct_holidays)
            self.assertIn(dt, de_holidays)
            self.assertIn(dt, gu_holidays)
            self.assertIn(dt, in_holidays)
            self.assertIn(dt, ky_holidays)
            self.assertIn(dt, la_holidays)
            self.assertIn(dt, nj_holidays)
            self.assertIn(dt, nc_holidays)
            self.assertIn(dt, tn_holidays)
            self.assertIn(dt, tx_holidays)
            self.assertIn(dt, vi_holidays)

    def test_easter_monday(self):
        vi_holidays = holidays.US(state='VI')
        for dt in [date(1900, 4, 16), date(1901, 4, 8), date(1902, 3, 31),
                   date(1999, 4, 5), date(2010, 4, 5),
                   date(2018, 4, 2), date(2019, 4, 22), date(2020, 4, 13)]:
            self.assertNotIn(dt, self.holidays)
            self.assertIn(dt, vi_holidays)

    def test_confederate_memorial_day(self):
        al_holidays = holidays.US(state='AL')
        ga_holidays = holidays.US(state='GA')
        ms_holidays = holidays.US(state='MS')
        sc_holidays = holidays.US(state='SC')
        tx_holidays = holidays.US(state='TX')
        self.assertNotIn(date(1865, 4, 24), self.holidays)
        self.assertNotIn(date(1865, 4, 24), al_holidays)
        for dt in [date(1866, 4, 23), date(1878, 4, 22), date(1884, 4, 28),
                   date(2014, 4, 28), date(2015, 4, 27), date(2019, 4, 22)]:
            self.assertNotIn(dt, self.holidays)
            self.assertIn(dt, al_holidays)
            self.assertIn(dt, ga_holidays)
            self.assertIn(dt, ms_holidays)
            self.assertIn(dt, sc_holidays)
        self.assertNotIn(date(1930, 1, 19), tx_holidays)
        self.assertNotIn(date(1931, 1, 19), self.holidays)
        self.assertIn(date(1931, 1, 19), tx_holidays)

    def test_san_jacinto_day(self):
        tx_holidays = holidays.US(state='TX')
        self.assertNotIn(date(1874, 4, 21), tx_holidays)
        for year in (1875, 2050):
            self.assertNotIn(date(year, 4, 21), self.holidays)
            self.assertIn(date(year, 4, 21), tx_holidays)

    def test_arbor_day(self):
        ne_holidays = holidays.US(state='NE')
        for dt in [date(1875, 4, 22), date(1988, 4, 22), date(1989, 4, 28),
                   date(2009, 4, 24), date(2010, 4, 30), date(2014, 4, 25)]:
            self.assertNotIn(dt, self.holidays)
            self.assertIn(dt, ne_holidays)

    def test_primary_election_day(self):
        in_holidays = holidays.US(state='IN')
        self.assertNotIn(date(2004, 5, 4), in_holidays)
        for dt in [date(2006, 5, 2), date(2008, 5, 6), date(2010, 5, 4),
                   date(2012, 5, 8), date(2014, 5, 6), date(2015, 5, 5),
                   date(2016, 5, 3)]:
            self.assertNotIn(dt, self.holidays)
            self.assertIn(dt, in_holidays)

    def test_truman_day(self):
        mo_holidays = holidays.US(state='MO', observed=False)
        self.assertNotIn(date(1948, 5, 8), self.holidays)
        self.assertNotIn(date(1948, 5, 8), mo_holidays)
        for year in range(1949, 2100):
            dt = date(year, 5, 8)
            self.assertNotIn(dt, self.holidays)
            self.assertIn(dt, mo_holidays)
            self.assertNotIn(dt + relativedelta(days=-1), mo_holidays)
            self.assertNotIn(dt + relativedelta(days=+1), mo_holidays)
        self.assertNotIn(date(2004, 5, 7), mo_holidays)
        self.assertNotIn(date(2005, 5, 10), mo_holidays)
        mo_holidays.observed = True
        self.assertIn(date(2004, 5, 7), mo_holidays)
        self.assertIn(date(2005, 5, 10), mo_holidays)

    def test_memorial_day(self):
        for dt in [date(1969, 5, 30), date(1970, 5, 30), date(1971, 5, 31),
                   date(1997, 5, 26), date(1999, 5, 31), date(2000, 5, 29),
                   date(2012, 5, 28), date(2013, 5, 27), date(2014, 5, 26),
                   date(2015, 5, 25), date(2016, 5, 30), date(2020, 5, 25)]:
            self.assertIn(dt, self.holidays)
            self.assertNotIn(dt + relativedelta(days=-1), self.holidays)
            self.assertNotIn(dt + relativedelta(days=+1), self.holidays)

    def test_jefferson_davis_birthday(self):
        al_holidays = holidays.US(state='AL')
        self.assertNotIn(date(1889, 6, 3), self.holidays)
        self.assertNotIn(date(1889, 6, 3), al_holidays)
        for dt in [date(1890, 6, 2), date(1891, 6, 1), date(1897, 6, 7),
                   date(2014, 6, 2), date(2015, 6, 1), date(2016, 6, 6)]:
            self.assertNotIn(dt, self.holidays)
            self.assertIn(dt, al_holidays)

    def test_kamehameha_day(self):
        hi_holidays = holidays.US(state='HI')
        self.assertNotIn(date(1871, 6, 11), hi_holidays)
        for year in range(1872, 2050):
            self.assertNotIn(date(year, 6, 11), self.holidays)
            self.assertIn(date(year, 6, 11), hi_holidays)
        self.assertNotIn(date(2006, 6, 12), hi_holidays)
        for dt in [date(2011, 6, 10), date(2016, 6, 10), date(2017, 6, 12)]:
            self.assertIn(dt, hi_holidays)
            self.assertEqual(hi_holidays.get(dt), "Kamehameha Day (Observed)")
        hi_holidays.observed = False
        for dt in [date(2011, 6, 10), date(2016, 6, 10), date(2017, 6, 12)]:
            self.assertNotIn(dt, hi_holidays)

    def test_emancipation_day_in_texas(self):
        tx_holidays = holidays.US(state='TX')
        self.assertNotIn(date(1979, 6, 19), tx_holidays)
        for year in (1980, 2050):
            self.assertNotIn(date(year, 6, 19), self.holidays)
            self.assertIn(date(year, 6, 19), tx_holidays)

    def test_west_virginia_day(self):
        wv_holidays = holidays.US(state='WV')
        self.assertNotIn(date(1926, 6, 20), wv_holidays)
        for year in (1927, 2050):
            self.assertNotIn(date(year, 6, 20), self.holidays)
            self.assertIn(date(year, 6, 20), wv_holidays)
        self.assertIn(date(2015, 6, 19), wv_holidays)
        self.assertIn(date(2010, 6, 21), wv_holidays)
        wv_holidays.observed = False
        self.assertNotIn(date(2015, 6, 19), wv_holidays)
        self.assertNotIn(date(2010, 6, 21), wv_holidays)

    def test_emancipation_day_in_virgin_islands(self):
        vi_holidays = holidays.US(state='VI')
        for year in (2010, 2021):
            self.assertNotIn(date(year, 7, 3), self.holidays)
            self.assertIn(date(year, 7, 3), vi_holidays)

    def test_independence_day(self):
        for year in range(1900, 2100):
            dt = date(year, 7, 4)
            self.assertIn(dt, self.holidays)
            self.assertNotIn(dt + relativedelta(days=-1), self.holidays)
            self.assertNotIn(dt + relativedelta(days=+1), self.holidays)
        self.assertNotIn(date(2010, 7, 5), self.holidays)
        self.assertNotIn(date(2020, 7, 3), self.holidays)
        self.holidays.observed = True
        self.assertIn(date(2010, 7, 5), self.holidays)
        self.assertIn(date(2020, 7, 3), self.holidays)

    def test_liberation_day_guam(self):
        gu_holidays = holidays.US(state='GU')
        self.assertNotIn(date(1944, 7, 21), gu_holidays)
        for year in range(1945, 2100):
            self.assertNotIn(date(year, 7, 21), self.holidays)
            self.assertIn(date(year, 7, 21), gu_holidays)

    def test_pioneer_day(self):
        ut_holidays = holidays.US(state='UT')
        self.assertNotIn(date(1848, 7, 24), ut_holidays)
        for year in (1849, 2050):
            self.assertNotIn(date(year, 7, 24), self.holidays)
            self.assertIn(date(year, 7, 24), ut_holidays)
        self.assertIn('2010-07-23', ut_holidays)
        self.assertIn('2011-07-25', ut_holidays)
        ut_holidays.observed = False
        self.assertNotIn('2010-07-23', ut_holidays)
        self.assertNotIn('2011-07-25', ut_holidays)

    def test_constitution_day(self):
        pr_holidays = holidays.US(state='PR')
        for year in range(2010, 2021):
            self.assertNotIn(date(year, 7, 25), self.holidays)
            self.assertIn(date(year, 7, 25), pr_holidays)
        self.assertNotIn(date(2015, 7, 24), pr_holidays)
        self.assertNotIn(date(2015, 7, 26), pr_holidays)
        self.assertIn(date(2021, 7, 26), pr_holidays)

    def test_victory_day(self):
        ri_holidays = holidays.US(state='RI')
        self.assertNotIn(date(1947, 8, 11), ri_holidays)
        for dt in [date(1948, 8, 9), date(1995, 8, 14), date(2005, 8, 8),
                   date(2015, 8, 10), date(2016, 8, 8), date(2017, 8, 14)]:
            self.assertNotIn(dt, self.holidays)
            self.assertIn(dt, ri_holidays)

    def test_statehood_day(self):
        hi_holidays = holidays.US(state='HI')
        self.assertNotIn(date(1958, 8, 15), hi_holidays)
        for dt in [date(1959, 8, 21), date(1969, 8, 15), date(1999, 8, 20),
                   date(2014, 8, 15), date(2015, 8, 21), date(2016, 8, 19)]:
            self.assertNotIn(dt, self.holidays)
            self.assertIn(dt, hi_holidays)

    def test_bennington_battle_day(self):
        vt_holidays = holidays.US(state='VT')
        self.assertNotIn(date(1777, 8, 16), vt_holidays)
        for year in range(1778, 2050):
            self.assertNotIn(date(year, 8, 16), self.holidays)
            self.assertIn(date(year, 8, 16), vt_holidays)
        vt_holidays.observed = False
        self.assertNotIn("Bennington Battle Day (Observed)",
                         vt_holidays.get_list(date(1997, 8, 15)))
        vt_holidays.observed = True
        self.assertIn("Bennington Battle Day (Observed)",
                      vt_holidays.get_list(date(1997, 8, 15)))
        self.assertNotIn("Bennington Battle Day (Observed)",
                         vt_holidays.get_list(date(1997, 8, 17)))
        self.assertIn("Bennington Battle Day (Observed)",
                      vt_holidays.get_list(date(1998, 8, 17)))
        self.assertNotIn("Bennington Battle Day (Observed)",
                         vt_holidays.get_list(date(1999, 8, 15)))
        self.assertNotIn("Bennington Battle Day (Observed)",
                         vt_holidays.get_list(date(1999, 8, 17)))

    def test_lyndon_baines_johnson_day(self):
        tx_holidays = holidays.US(state='TX')
        self.assertNotIn(date(1972, 8, 27), tx_holidays)
        for year in (1973, 2050):
            self.assertNotIn(date(year, 8, 27), self.holidays)
            self.assertIn(date(year, 8, 27), tx_holidays)

    def test_labor_day(self):
        for dt in [date(1997, 9, 1), date(1999, 9, 6), date(2000, 9, 4),
                   date(2012, 9, 3), date(2013, 9, 2), date(2014, 9, 1),
                   date(2015, 9, 7), date(2016, 9, 5), date(2020, 9, 7)]:
            self.assertIn(dt, self.holidays)
            self.assertNotIn(dt + relativedelta(days=-1), self.holidays)
            self.assertNotIn(dt + relativedelta(days=+1), self.holidays)

    def test_columbus_day(self):
        ak_holidays = holidays.US(state='AK')
        de_holidays = holidays.US(state='DE')
        fl_holidays = holidays.US(state='FL')
        hi_holidays = holidays.US(state='HI')
        sd_holidays = holidays.US(state='SD')
        vi_holidays = holidays.US(state='VI')
        for dt in [date(1937, 10, 12), date(1969, 10, 12), date(1970, 10, 12),
                   date(1999, 10, 11), date(2000, 10, 9), date(2001, 10, 8),
                   date(2013, 10, 14), date(2018, 10, 8), date(2019, 10, 14)]:
            self.assertIn(dt, self.holidays)
            self.assertNotIn(dt, ak_holidays)
            self.assertNotIn(dt, de_holidays)
            self.assertNotIn(dt, fl_holidays)
            self.assertNotIn(dt, hi_holidays)
            self.assertNotIn(dt + relativedelta(days=-1), self.holidays)
            self.assertNotIn(dt + relativedelta(days=+1), self.holidays)
            self.assertEqual(sd_holidays.get(dt), "Native American Day")
            self.assertEqual(vi_holidays.get(dt),
                             "Columbus Day and Puerto Rico Friendship Day")
        self.assertNotIn(date(1936, 10, 12), self.holidays)

    def test_alaska_day(self):
        ak_holidays = holidays.US(state='AK', observed=False)
        self.assertNotIn(date(1866, 10, 18), ak_holidays)
        for year in range(1867, 2050):
            self.assertIn(date(year, 10, 18), ak_holidays)
            self.assertNotIn(date(year, 10, 17), ak_holidays)
            self.assertNotIn(date(year, 10, 19), ak_holidays)
            self.assertNotIn(date(year, 10, 18), self.holidays)
        ak_holidays.observed = True
        self.assertIn(date(2014, 10, 17), ak_holidays)
        self.assertIn(date(2015, 10, 19), ak_holidays)

    def test_nevada_day(self):
        nv_holidays = holidays.US(state='NV')
        self.assertNotIn(date(1932, 10, 31), nv_holidays)
        for dt in [date(1933, 10, 31), date(1999, 10, 31), date(2000, 10, 27),
                   date(2002, 10, 25), date(2014, 10, 31), date(2015, 10, 30)]:
            self.assertNotIn(dt, self.holidays)
            self.assertIn(dt, nv_holidays)
        self.assertIn("Nevada Day (Observed)",
                      nv_holidays.get_list(date(1998, 10, 30)))
        self.assertIn("Nevada Day (Observed)",
                      nv_holidays.get_list(date(1999, 11, 1)))
        nv_holidays.observed = False
        self.assertNotIn("Nevada Day (Observed)",
                         nv_holidays.get_list(date(1998, 10, 30)))
        self.assertNotIn("Nevada Day (Observed)",
                         nv_holidays.get_list(date(1999, 11, 1)))

    def test_liberty_day(self):
        vi_holidays = holidays.US(state='VI')
        for year in range(2010, 2021):
            self.assertNotIn(date(year, 11, 1), self.holidays)
            self.assertIn(date(year, 11, 1), vi_holidays)

    def test_election_day(self):
        de_holidays = holidays.US(state='DE')
        hi_holidays = holidays.US(state='HI')
        il_holidays = holidays.US(state='IL')
        in_holidays = holidays.US(state='IN')
        la_holidays = holidays.US(state='LA')
        mt_holidays = holidays.US(state='MT')
        nh_holidays = holidays.US(state='NH')
        nj_holidays = holidays.US(state='NJ')
        ny_holidays = holidays.US(state='NY')
        wv_holidays = holidays.US(state='WV')
        self.assertNotIn(date(2004, 11, 2), de_holidays)
        for dt in [date(2008, 11, 4), date(2010, 11, 2), date(2012, 11, 6),
                   date(2014, 11, 4), date(2016, 11, 8), date(2018, 11, 6)]:
            self.assertNotIn(dt, self.holidays)
            self.assertIn(dt, de_holidays)
            self.assertIn(dt, hi_holidays)
            self.assertIn(dt, il_holidays)
            self.assertIn(dt, in_holidays)
            self.assertIn(dt, la_holidays)
            self.assertIn(dt, mt_holidays)
            self.assertIn(dt, nh_holidays)
            self.assertIn(dt, nj_holidays)
            self.assertIn(dt, ny_holidays)
            self.assertIn(dt, wv_holidays)
        self.assertNotIn(date(2015, 11, 3), self.holidays)
        self.assertNotIn(date(2015, 11, 3), de_holidays)
        self.assertNotIn(date(2015, 11, 3), hi_holidays)
        self.assertNotIn(date(2015, 11, 3), il_holidays)
        self.assertIn(date(2015, 11, 3), in_holidays)
        self.assertNotIn(date(2015, 11, 3), la_holidays)
        self.assertNotIn(date(2015, 11, 3), mt_holidays)
        self.assertNotIn(date(2015, 11, 3), nh_holidays)
        self.assertNotIn(date(2015, 11, 3), nj_holidays)
        self.assertIn(date(2015, 11, 3), ny_holidays)
        self.assertNotIn(date(2015, 11, 3), wv_holidays)

    def test_all_souls_day(self):
        gu_holidays = holidays.US(state='GU')
        for year in range(1945, 2100):
            self.assertNotIn(date(year, 11, 2), self.holidays)
            self.assertIn(date(year, 11, 2), gu_holidays)

    def test_veterans_day(self):
        for dt in [date(1938, 11, 11), date(1939, 11, 11), date(1970, 11, 11),
                   date(1971, 10, 25), date(1977, 10, 24), date(1978, 11, 11),
                   date(2012, 11, 11), date(2013, 11, 11), date(2014, 11, 11),
                   date(2015, 11, 11), date(2016, 11, 11), date(2020, 11, 11)]:
            self.assertIn(dt, self.holidays)
            self.assertNotIn(dt + relativedelta(days=-1), self.holidays)
            self.assertNotIn(dt + relativedelta(days=+1), self.holidays)
        self.assertNotIn("Armistice Day", holidays.US(years=[1937]).values())
        self.assertNotIn("Armistice Day", holidays.US(years=[1937]).values())
        self.assertIn("Armistice Day", holidays.US(years=[1938]).values())
        self.assertIn("Armistice Day", holidays.US(years=[1953]).values())
        self.assertIn("Veterans Day", holidays.US(years=[1954]).values())
        self.assertNotIn(date(2012, 11, 12), self.holidays)
        self.assertNotIn(date(2017, 11, 10), self.holidays)
        self.holidays.observed = True
        self.assertIn(date(2012, 11, 12), self.holidays)
        self.assertIn(date(2017, 11, 10), self.holidays)

    def test_discovery_day(self):
        pr_holidays = holidays.US(state='PR')
        for year in range(2010, 2021):
            self.assertNotIn(date(year, 11, 19), self.holidays)
            self.assertIn(date(year, 11, 19), pr_holidays)
        self.assertNotIn(date(2016, 11, 18), pr_holidays)
        self.assertNotIn(date(2016, 11, 20), pr_holidays)
        self.assertIn(date(2017, 11, 20), pr_holidays)

    def test_thanksgiving_day(self):
        de_holidays = holidays.US(state='DE')
        fl_holidays = holidays.US(state='FL')
        in_holidays = holidays.US(state='IN')
        md_holidays = holidays.US(state='MD')
        nv_holidays = holidays.US(state='NV')
        nh_holidays = holidays.US(state='NH')
        nm_holidays = holidays.US(state='NM')
        nc_holidays = holidays.US(state='NC')
        ok_holidays = holidays.US(state='OK')
        tx_holidays = holidays.US(state='TX')
        wv_holidays = holidays.US(state='WV')
        for dt in [date(1997, 11, 27), date(1999, 11, 25), date(2000, 11, 23),
                   date(2012, 11, 22), date(2013, 11, 28), date(2014, 11, 27),
                   date(2015, 11, 26), date(2016, 11, 24), date(2020, 11, 26)]:
            self.assertIn(dt, self.holidays)
            self.assertNotIn(dt + relativedelta(days=-1), self.holidays)
            self.assertNotIn(dt + relativedelta(days=+1), self.holidays)
            self.assertIn(dt + relativedelta(days=+1), de_holidays)
            self.assertEqual(de_holidays.get(dt + relativedelta(days=+1)),
                             "Day After Thanksgiving")
            self.assertEqual(nh_holidays.get(dt + relativedelta(days=+1)),
                             "Day After Thanksgiving")
            self.assertEqual(nc_holidays.get(dt + relativedelta(days=+1)),
                             "Day After Thanksgiving")
            self.assertEqual(ok_holidays.get(dt + relativedelta(days=+1)),
                             "Day After Thanksgiving")
            self.assertEqual(wv_holidays.get(dt + relativedelta(days=+1)),
                             "Day After Thanksgiving")
            self.assertIn(dt + relativedelta(days=+1), fl_holidays)
            self.assertEqual(fl_holidays.get(dt + relativedelta(days=+1)),
                             "Friday After Thanksgiving")
            self.assertIn(dt + relativedelta(days=+1), tx_holidays)
            self.assertEqual(tx_holidays.get(dt + relativedelta(days=+1)),
                             "Friday After Thanksgiving")
            self.assertEqual(nv_holidays.get(dt + relativedelta(days=+1)),
                             "Family Day")
            self.assertEqual(nm_holidays.get(dt + relativedelta(days=+1)),
                             "Presidents' Day")
            if dt.year >= 2008:
                self.assertEqual(md_holidays.get(dt + relativedelta(days=1)),
                                 "American Indian Heritage Day")
            if dt.year >= 2010:
                self.assertEqual(in_holidays.get(dt + relativedelta(days=1)),
                                 "Lincoln's Birthday")
            else:
                self.assertNotEqual(
                    in_holidays.get(dt + relativedelta(days=1)),
                    "Lincoln's Birthday")

    def test_robert_lee_birthday(self):
        ga_holidays = holidays.US(state='GA')
        self.assertNotIn(date(1985, 11, 25), ga_holidays)
        for dt in [date(2007, 11, 23), date(2008, 11, 28), date(2010, 11, 26),
                   date(2013, 11, 29), date(2014, 11, 28), date(2015, 11, 27),
                   date(2018, 11, 23), date(2019, 11, 29), date(2020, 11, 27)]:
            self.assertNotIn(dt, self.holidays)
            self.assertIn(dt, ga_holidays)

    def test_lady_of_camarin_day(self):
        gu_holidays = holidays.US(state='GU')
        for year in range(1945, 2100):
            self.assertNotIn(date(year, 12, 8), self.holidays)
            self.assertIn(date(year, 12, 8), gu_holidays)

    def test_christmas_eve(self):
        as_holidays = holidays.US(state='AS')
        ks_holidays = holidays.US(state='KS')
        mi_holidays = holidays.US(state='MI')
        nc_holidays = holidays.US(state='NC')
        tx_holidays = holidays.US(state='TX')
        wi_holidays = holidays.US(state='WI')
        self.holidays.observed = False
        for year in range(1900, 2050):
            self.assertNotIn(date(year, 12, 24), self.holidays)
            self.assertIn(date(year, 12, 24), as_holidays)
            if year >= 2013:
                f = ks_holidays.get(date(year, 12, 24)).find("Eve")
                self.assertGreater(f, 0)
                f = mi_holidays.get(date(year, 12, 24)).find("Eve")
                self.assertGreater(f, 0)
                f = nc_holidays.get(date(year, 12, 24)).find("Eve")
                self.assertGreater(f, 0)
            if year >= 2012:
                f = wi_holidays.get(date(year, 12, 24)).find("Eve")
                self.assertGreater(f, 0)
            if year >= 1981:
                f = tx_holidays.get(date(year, 12, 24)).find("Eve")
                self.assertGreater(f, 0)
            if year < 1981:
                f = ks_holidays.get(date(year, 12, 24), "").find("Eve")
                self.assertLess(f, 0)
                f = mi_holidays.get(date(year, 12, 24), "").find("Eve")
                self.assertLess(f, 0)
                f = nc_holidays.get(date(year, 12, 24), "").find("Eve")
                self.assertLess(f, 0)
                f = tx_holidays.get(date(year, 12, 24), "").find("Eve")
                self.assertLess(f, 0)
                f = wi_holidays.get(date(year, 12, 24), "").find("Eve")
                self.assertLess(f, 0)
        self.assertIn(date(2016, 12, 23), as_holidays)
        self.assertIn(date(2016, 12, 23), ks_holidays)
        self.assertIn(date(2016, 12, 23), mi_holidays)
        self.assertIn(date(2016, 12, 23), nc_holidays)
        self.assertIn(date(2016, 12, 23), tx_holidays)
        self.assertIn(date(2016, 12, 23), wi_holidays)
        self.assertIn("Christmas Eve (Observed)",
                      as_holidays.get_list(date(2017, 12, 22)))
        self.assertIn("Christmas Eve (Observed)",
                      ks_holidays.get_list(date(2017, 12, 22)))
        self.assertIn("Christmas Eve (Observed)",
                      mi_holidays.get_list(date(2017, 12, 22)))
        self.assertIn("Christmas Eve (Observed)",
                      nc_holidays.get_list(date(2017, 12, 22)))
        self.assertIn("Christmas Eve (Observed)",
                      tx_holidays.get_list(date(2017, 12, 22)))
        self.assertIn("Christmas Eve (Observed)",
                      wi_holidays.get_list(date(2017, 12, 22)))

    def test_christmas_day(self):
        for year in range(1900, 2100):
            dt = date(year, 12, 25)
            self.assertIn(dt, self.holidays)
            self.assertNotIn(dt + relativedelta(days=-1), self.holidays)
            self.assertNotIn(dt + relativedelta(days=+1), self.holidays)
        self.assertNotIn(date(2010, 12, 24), self.holidays)
        self.assertNotIn(date(2016, 12, 26), self.holidays)
        self.holidays.observed = True
        self.assertIn(date(2010, 12, 24), self.holidays)
        self.assertIn(date(2016, 12, 26), self.holidays)

    def test_day_after_christmas(self):
        nc_holidays = holidays.US(state='NC', observed=False)
        tx_holidays = holidays.US(state='TX', observed=False)
        self.assertNotIn(date(2015, 12, 28), nc_holidays)
        self.assertNotIn(date(2016, 12, 27), nc_holidays)
        self.assertNotIn(date(2015, 12, 28), tx_holidays)
        self.assertNotIn(date(2016, 12, 27), tx_holidays)
        nc_holidays.observed = True
        self.assertIn("Day After Christmas (Observed)",
                      nc_holidays.get_list(date(2015, 12, 28)))
        self.assertIn("Day After Christmas (Observed)",
                      nc_holidays.get_list(date(2016, 12, 27)))
        tx_holidays.observed = True
        self.assertNotIn("Day After Christmas (Observed)",
                         tx_holidays.get_list(date(2015, 12, 28)))
        self.assertNotIn("Day After Christmas (Observed)",
                         tx_holidays.get_list(date(2016, 12, 27)))

    def test_new_years_eve(self):
        ky_holidays = holidays.US(state='KY')
        mi_holidays = holidays.US(state='MI')
        wi_holidays = holidays.US(state='WI')
        self.assertNotIn(date(2012, 12, 31), ky_holidays)
        self.assertNotIn(date(2012, 12, 31), mi_holidays)
        self.assertNotIn(date(2011, 12, 31), wi_holidays)
        self.assertIn(date(2012, 12, 31), wi_holidays)
        for dt in [date(2013, 12, 31), date(2016, 12, 30)]:
            self.assertNotIn(dt, self.holidays)
            self.assertIn(dt, ky_holidays)
            self.assertIn(dt, mi_holidays)
            self.assertIn(dt, wi_holidays)


class TestNZ(unittest.TestCase):

    def setUp(self):
        self.holidays = holidays.NZ(observed=True)

    def test_new_years(self):
        for year in range(1900, 2100):
            dt = date(year, 1, 1)
            self.assertIn(dt, self.holidays)
        for year, day in enumerate([1, 1, 1, 1, 3,  # 2001-05
                                    3, 1, 1, 1, 1,  # 2006-10
                                    3, 3, 1, 1, 1,  # 2011-15
                                    1, 3, 1, 1, 1, 1],  # 2016-21
                                   2001):
            dt = date(year, 1, day)
            self.assertIn(dt, self.holidays)
            self.assertEqual(self.holidays[dt][:10], "New Year's")
        self.assertNotIn("1893-01-01", self.holidays)
        self.assertIn("1894-01-01", self.holidays)

    def test_day_after_new_years(self):
        for year in range(1900, 2100):
            dt = date(year, 1, 2)
            self.assertIn(dt, self.holidays)
        for year, day in enumerate([2, 2, 2, 2, 2,  # 2001-05
                                    2, 2, 2, 2, 4,  # 2006-10
                                    4, 2, 2, 2, 2,  # 2011-15
                                    4, 2, 2, 2, 2, 4],  # 2016-21
                                   2001):
            dt = date(year, 1, day)
            self.assertIn(dt, self.holidays)
            self.assertEqual(self.holidays[dt][:10], "Day after ")
        self.assertNotIn(date(2016, 1, 3), self.holidays)

    def test_waitangi_day(self):
        ntl_holidays = holidays.NZ(prov='Northland')
        for year, day in enumerate([3, 8, 7, 6, 5], 1964):
            dt = date(year, 2, day)
            self.assertIn(dt, ntl_holidays, dt)
            self.assertEqual(ntl_holidays[dt][:8], "Waitangi")
        for year in range(1900, 1974):
            dt = date(year, 2, 6)
            self.assertNotIn(dt, self.holidays)
        for year in range(1974, 2100):
            dt = date(year, 2, 6)
            self.assertIn(dt, self.holidays)
        for year, day in enumerate([6, 6, 6, 6, 6,  # 2001-05
                                    6, 6, 6, 6, 6,  # 2006-10
                                    6, 6, 6, 6, 6,  # 2011-15
                                    8, 6, 6, 6, 6, 8],  # 2016-21
                                   2001):
            dt = date(year, 2, day)
            self.assertIn(dt, self.holidays)
            self.assertEqual(self.holidays[dt][:8], "Waitangi")
        self.assertNotIn(date(2005, 2, 7), self.holidays)
        self.assertNotIn(date(2010, 2, 8), self.holidays)
        self.assertNotIn(date(2011, 2, 7), self.holidays)

    def test_good_friday(self):
        for dt in [date(1900, 4, 13), date(1901, 4, 5), date(1902, 3, 28),
                   date(1999, 4, 2), date(2000, 4, 21), date(2010, 4, 2),
                   date(2018, 3, 30), date(2019, 4, 19), date(2020, 4, 10)]:
            self.assertIn(dt, self.holidays)
            self.assertNotIn(dt + relativedelta(days=-1), self.holidays)
            self.assertNotIn(dt + relativedelta(days=+1), self.holidays)

    def test_easter_monday(self):
        for dt in [date(1900, 4, 16), date(1901, 4, 8), date(1902, 3, 31),
                   date(1999, 4, 5), date(2010, 4, 5),
                   date(2018, 4, 2), date(2019, 4, 22), date(2020, 4, 13)]:
            self.assertIn(dt, self.holidays)
            self.assertNotIn(dt + relativedelta(days=-1), self.holidays)
            self.assertNotIn(dt + relativedelta(days=+1), self.holidays)

    def test_anzac_day(self):
        for year in range(1900, 1921):
            dt = date(year, 4, 25)
            self.assertNotIn(dt, self.holidays)
        for year in range(1921, 2100):
            dt = date(year, 4, 25)
            self.assertIn(dt, self.holidays)
        for year, day in enumerate([25, 25, 25, 25, 25,  # 2001-05
                                    25, 25, 25, 25, 25,  # 2006-10
                                    25, 25, 25, 25, 27,  # 2011-15
                                    25, 25, 25, 25, 27, 26],  # 2016-21
                                   2001):
            dt = date(year, 4, day)
            self.assertIn(dt, self.holidays, dt)
            self.assertEqual(self.holidays[dt][:5], "Anzac")
        self.assertNotIn(date(2009, 4, 27), self.holidays)
        self.assertNotIn(date(2010, 4, 26), self.holidays)

    def test_sovereigns_birthday(self):
        self.assertIn(date(1909, 11, 9), self.holidays)
        self.assertIn(date(1936, 6, 23), self.holidays)
        self.assertIn(date(1937, 6, 9), self.holidays)
        self.assertIn(date(1940, 6, 3), self.holidays)
        self.assertIn(date(1952, 6, 2), self.holidays)
        for year in range(1912, 1936):
            dt = date(year, 6, 3)
            self.assertIn(dt, self.holidays)
            self.assertEqual(self.holidays[dt], "King's Birthday")
        for year, day in enumerate([4, 3, 2, 7, 6,  # 2001-05
                                    5, 4, 2, 1, 7,  # 2006-10
                                    6, 4, 3, 2, 1,  # 2011-15
                                    6, 5, 4, 3, 1, 7],  # 2016-21
                                   2001):
            dt = date(year, 6, day)
            self.assertIn(dt, self.holidays, dt)
            self.assertEqual(self.holidays[dt], "Queen's Birthday")

    def test_labour_day(self):
        for year, day in enumerate([22, 28, 27, 25, 24,  # 2001-05
                                    23, 22, 27, 26, 25,  # 2006-10
                                    24, 22, 28, 27, 26,  # 2011-15
                                    24, 23, 22, 28, 26, 25],  # 2016-21
                                   2001):
            dt = date(year, 10, day)
            self.assertIn(dt, self.holidays, dt)
            self.assertEqual(self.holidays[dt], "Labour Day")

    def test_christmas_day(self):
        self.holidays.observed = False
        for year in range(1900, 2100):
            dt = date(year, 12, 25)
            self.assertIn(dt, self.holidays)
            self.assertNotIn(dt + relativedelta(days=-1), self.holidays)
        self.assertNotIn(date(2010, 12, 24), self.holidays)
        self.assertNotEqual(self.holidays[date(2011, 12, 26)],
                            "Christmas Day (Observed)")
        self.holidays.observed = True
        self.assertEqual(self.holidays[date(2011, 12, 27)],
                         "Christmas Day (Observed)")
        for year, day in enumerate([25, 25, 25, 27, 27,  # 2001-05
                                    25, 25, 25, 25, 27,  # 2006-10
                                    27, 25, 25, 25, 25,  # 2011-15
                                    27, 25, 25, 25, 25, 25],  # 2016-21
                                   2001):
            dt = date(year, 12, day)
            self.assertIn(dt, self.holidays, dt)
            self.assertEqual(self.holidays[dt][:9], "Christmas")

    def test_boxing_day(self):
        self.holidays.observed = False
        for year in range(1900, 2100):
            dt = date(year, 12, 26)
            self.assertIn(dt, self.holidays)
            self.assertNotIn(dt + relativedelta(days=+1), self.holidays)
        self.assertNotIn(date(2009, 12, 28), self.holidays)
        self.assertNotIn(date(2010, 12, 27), self.holidays)
        self.holidays.observed = True
        self.assertIn(date(2009, 12, 28), self.holidays)
        self.assertIn(date(2010, 12, 27), self.holidays)
        for year, day in enumerate([26, 26, 26, 28, 26,  # 2001-05
                                    26, 26, 26, 28, 28,  # 2006-10
                                    26, 26, 26, 26, 28,  # 2011-15
                                    26, 26, 26, 26, 28, 28],  # 2016-21
                                   2001):
            dt = date(year, 12, day)
            self.assertIn(dt, self.holidays, dt)
            self.assertEqual(self.holidays[dt][:6], "Boxing")

    def test_auckland_anniversary_day(self):
        auk_holidays = holidays.NZ(prov='Auckland')
        for year, day in enumerate([29, 28, 27, 26, 31,  # 2001-05
                                    30, 29, 28, 26, 1,  # 2006-10
                                    31, 30, 28, 27, 26,  # 2011-15
                                    1, 30, 29, 28, 27, 1],  # 2016-21
                                   2001):
            dt = date(year, 2 if day < 9 else 1, day)
            self.assertIn(dt, auk_holidays, dt)
            self.assertEqual(auk_holidays[dt],
                             "Auckland Anniversary Day")

    def test_taranaki_anniversary_day(self):
        tki_holidays = holidays.NZ(prov='Taranaki')
        for year, day in enumerate([12, 11, 10, 8, 14,  # 2001-05
                                    13, 12, 10, 9, 8,  # 2006-10
                                    14, 12, 11, 10, 9,  # 2011-15
                                    14, 13, 12, 11, 9, 8],  # 2016-21
                                   2001):
            dt = date(year, 3, day)
            self.assertIn(dt, tki_holidays, dt)
            self.assertEqual(tki_holidays[dt],
                             "Taranaki Anniversary Day")

    def test_hawkes_bay_anniversary_day(self):
        hkb_holidays = holidays.NZ(prov="Hawke's Bay")
        for year, day in enumerate([19, 25, 24, 22, 21,  # 2001-05
                                    20, 19, 24, 23, 22,  # 2006-10
                                    21, 19, 25, 24, 23,  # 2011-15
                                    21, 20, 19, 25, 23, 22],  # 2016-21
                                   2001):
            dt = date(year, 10, day)
            self.assertIn(dt, hkb_holidays, dt)
            self.assertEqual(hkb_holidays[dt],
                             "Hawke's Bay Anniversary Day")

    def test_wellington_anniversary_day(self):
        wgn_holidays = holidays.NZ(prov='Wellington')
        for year, day in enumerate([22, 21, 20, 19, 24,  # 2001-05
                                    23, 22, 21, 19, 25,  # 2006-10
                                    24, 23, 21, 20, 19,  # 2011-15
                                    25, 23, 22, 21, 20, 25],  # 2016-21
                                   2001):
            dt = date(year, 1, day)
            self.assertIn(dt, wgn_holidays, dt)
            self.assertEqual(wgn_holidays[dt],
                             "Wellington Anniversary Day", dt)

    def test_marlborough_anniversary_day(self):
        mbh_holidays = holidays.NZ(prov='Marlborough')
        for year, day in enumerate([29, 4, 3, 1, 31,  # 2001-05
                                    30, 29, 3, 2, 1,  # 2006-10
                                    31, 29, 4, 3, 2,  # 2011-15
                                    31, 30, 29, 4, 2, 1],  # 2016-21
                                   2001):
            dt = date(year, 11 if day < 9 else 10, day)
            self.assertIn(dt, mbh_holidays, dt)
            self.assertEqual(mbh_holidays[dt],
                             "Marlborough Anniversary Day", dt)

    def test_nelson_anniversary_day(self):
        nsn_holidays = holidays.NZ(prov='Nelson')
        for year, day in enumerate([29, 4, 3, 2, 31,  # 2001-05
                                    30, 29, 4, 2, 1,  # 2006-10
                                    31, 30, 4, 3, 2,  # 2011-15
                                    1, 30, 29, 4, 3, 1],  # 2016-21
                                   2001):
            dt = date(year, 2 if day < 9 else 1, day)
            self.assertIn(dt, nsn_holidays, dt)
            self.assertEqual(nsn_holidays[dt],
                             "Nelson Anniversary Day", dt)

    def test_canterbury_anniversary_day(self):
        can_holidays = holidays.NZ(prov='Canterbury')
        for year, day in enumerate([16, 15, 14, 12, 11,  # 2001-05
                                    17, 16, 14, 13, 12,  # 2006-10
                                    11, 16, 15, 14, 13,  # 2011-15
                                    11, 17, 16, 15, 13, 12],  # 2016-21
                                   2001):
            dt = date(year, 11, day)
            self.assertIn(dt, can_holidays, dt)
            self.assertEqual(can_holidays[dt],
                             "Canterbury Anniversary Day", dt)

    def test_south_canterbury_anniversary_day(self):
        stc_holidays = holidays.NZ(prov='South Canterbury')
        for year, day in enumerate([24, 23, 22, 27, 26,  # 2001-05
                                    25, 24, 22, 28, 27,  # 2006-10
                                    26, 24, 23, 22, 28,  # 2011-15
                                    26, 25, 24, 23, 28, 27],  # 2016-21
                                   2001):
            dt = date(year, 9, day)
            self.assertIn(dt, stc_holidays, dt)
            self.assertEqual(stc_holidays[dt],
                             "South Canterbury Anniversary Day", dt)

    def test_westland_anniversary_day(self):
        wtc_holidays = holidays.NZ(prov='Westland')
        for year, day in enumerate([3, 2, 1, 29, 5,  # 2001-05
                                    4, 3, 1, 30, 29,  # 2006-10
                                    28, 3, 2, 1, 30,  # 2011-15
                                    28, 4, 3, 2, 30, 29],  # 2016-21
                                   2001):
            dt = date(year, 12 if day < 9 else 11, day)
            self.assertIn(dt, wtc_holidays, dt)
            self.assertEqual(wtc_holidays[dt],
                             "Westland Anniversary Day", dt)

    def test_otago_anniversary_day(self):
        ota_holidays = holidays.NZ(prov='Otago')
        for year, day in enumerate([26, 25, 24, 22, 21,  # 2001-05
                                    20, 26, 25, 23, 22,  # 2006-10
                                    21, 26, 25, 24, 23,  # 2011-15
                                    21, 20, 26, 25, 23, 22],  # 2016-21
                                   2001):
            dt = date(year, 3, day)
            self.assertIn(dt, ota_holidays, dt)
            self.assertEqual(ota_holidays[dt],
                             "Otago Anniversary Day", dt)

    def test_southland_anniversary_day(self):
        stl_holidays = holidays.NZ(prov='Southland')
        for year, day in enumerate([15, 14, 20, 19, 17,  # 2001-05
                                    16, 15, 14, 19, 18, 17],  # 2006-11
                                   2001):
            dt = date(year, 1, day)
            self.assertIn(dt, stl_holidays, dt)
            self.assertEqual(stl_holidays[dt],
                             "Southland Anniversary Day", dt)
            for year, (month, day) in enumerate([(4, 10), (4, 2), (4, 22),
                                                 (4, 7), (3, 29), (4, 18),
                                                 (4, 3), (4, 23), (4, 14),
                                                 (4, 6)], 2012):
                dt = date(year, month, day)
                self.assertIn(dt, stl_holidays, dt)
                self.assertEqual(stl_holidays[dt],
                                 "Southland Anniversary Day", dt)

    def test_chatham_islands_anniversary_day(self):
        cit_holidays = holidays.NZ(prov='Chatham Islands')
        for year, day in enumerate([3, 2, 1, 29, 28,  # 2001-05
                                    27, 3, 1, 30, 29,  # 2006-10
                                    28, 3, 2, 1, 30,  # 2011-15
                                    28, 27, 3, 2, 30, 29],  # 2016-21
                                   2001):
            dt = date(year, 12 if day < 9 else 11, day)
            self.assertIn(dt, cit_holidays, dt)
            self.assertEqual(cit_holidays[dt],
                             "Chatham Islands Anniversary Day", dt)

    def test_all_holidays_present(self):
        nz_1969 = sum(holidays.NZ(years=[1969], prov=p)
                      for p in holidays.NZ.PROVINCES)
        holidays_in_1969 = sum((nz_1969.get_list(key) for key in nz_1969), [])
        nz_2015 = sum(holidays.NZ(years=[2015], prov=p)
                      for p in holidays.NZ.PROVINCES)
        holidays_in_2015 = sum((nz_2015.get_list(key) for key in nz_2015), [])
        nz_1974 = sum(holidays.NZ(years=[1974], prov=p)
                      for p in holidays.NZ.PROVINCES)
        holidays_in_1974 = sum((nz_1974.get_list(key) for key in nz_1974), [])
        all_holidays = ["New Year's Day",
                        "Day after New Year's Day",
                        "Waitangi Day",
                        "Good Friday",
                        "Easter Monday",
                        "Anzac Day",
                        "Queen's Birthday",
                        "Labour Day",
                        "Christmas Day",
                        "Boxing Day",
                        "Auckland Anniversary Day",
                        "Taranaki Anniversary Day",
                        "Hawke's Bay Anniversary Day",
                        "Wellington Anniversary Day",
                        "Marlborough Anniversary Day",
                        "Nelson Anniversary Day",
                        "Canterbury Anniversary Day",
                        "South Canterbury Anniversary Day",
                        "Westland Anniversary Day",
                        "Otago Anniversary Day",
                        "Southland Anniversary Day",
                        "Chatham Islands Anniversary Day",
                        "Queen's Birthday",
                        "Labour Day",
                        "Christmas Day",
                        "Boxing Day"]
        for holiday in all_holidays:
            self.assertIn(holiday, holidays_in_1969, holiday)
            self.assertIn(holiday, holidays_in_2015, holiday)
        all_holidays.remove("Waitangi Day")
        all_holidays.insert(2, "New Zealand Day")
        for holiday in all_holidays:
            self.assertIn(holiday, holidays_in_1974, holiday)
        self.assertNotIn("Waitangi Day", holidays_in_1974)


class TestAU(unittest.TestCase):

    def setUp(self):
        self.holidays = holidays.AU(observed=True)
        self.state_hols = {state: holidays.AU(observed=True, prov=state)
                           for state in holidays.AU.PROVINCES}

    def test_new_years(self):
        for year in range(1900, 2100):
            dt = date(year, 1, 1)
            self.assertIn(dt, self.holidays)
        for year, day in enumerate([3, 2, 1, 1, 1,  # 2011-15
                                    1, 2, 1, 1, 1, 1],  # 2016-21
                                   2011):
            dt = date(year, 1, day)
            for state, hols in self.state_hols.items():
                self.assertIn(dt, hols, (state, dt))
                self.assertEqual(hols[dt][:10], "New Year's", state)

    def test_australia_day(self):
        for year, day in enumerate([26, 26, 28, 27, 26,  # 2011-15
                                    26, 26, 26, 28, 27, 26],  # 2016-21
                                   2011):
            jan26 = date(year, 1, 26)
            dt = date(year, 1, day)
            self.assertIn(jan26, self.holidays, dt)
            self.assertEqual(self.holidays[jan26], "Australia Day")
            self.assertIn(dt, self.holidays, dt)
            self.assertEqual(self.holidays[dt][:10], "Australia ")
            for state in holidays.AU.PROVINCES:
                self.assertIn(jan26, self.state_hols[state], (state, dt))
                self.assertEqual(self.state_hols[state][jan26],
                                 "Australia Day")
                self.assertIn(dt, self.state_hols[state], (state, dt))
                self.assertEqual(self.state_hols[state][dt][:10], "Australia ")
        self.assertNotIn(date(2016, 1, 27), self.holidays)
        self.assertNotIn(date(1887, 1, 26), self.holidays)
        self.assertNotIn(date(1934, 1, 26), self.state_hols['SA'])
        for dt in [date(1889, 1, 26), date(1936, 1, 26), date(1945, 1, 26)]:
            self.assertIn(dt, self.state_hols['NSW'], dt)
            self.assertEqual(self.state_hols['NSW'][dt], "Anniversary Day")

    def test_good_friday(self):
        for dt in [date(1900, 4, 13), date(1901, 4, 5), date(1902, 3, 28),
                   date(1999, 4, 2), date(2000, 4, 21), date(2010, 4, 2),
                   date(2018, 3, 30), date(2019, 4, 19), date(2020, 4, 10)]:
            self.assertIn(dt, self.holidays)
            self.assertEqual(self.holidays[dt], "Good Friday")

    def test_easter_saturday(self):
        for dt in [date(1900, 4, 14), date(1901, 4, 6), date(1902, 3, 29),
                   date(1999, 4, 3), date(2000, 4, 22), date(2010, 4, 3),
                   date(2018, 3, 31), date(2019, 4, 20), date(2020, 4, 11)]:
            for state in ['ACT', 'NSW', 'NT', 'QLD', 'SA', 'VIC']:
                self.assertIn(dt, self.state_hols[state], (state, dt))
                self.assertEqual(self.state_hols[state][dt], "Easter Saturday")
            for state in ['TAS', 'WA']:
                self.assertNotIn(dt, self.state_hols[state], (state, dt))

    def test_easter_sunday(self):
        for dt in [date(1900, 4, 15), date(1901, 4, 7), date(1902, 3, 30),
                   date(1999, 4, 4), date(2010, 4, 4),
                   date(2018, 4, 1), date(2019, 4, 21), date(2020, 4, 12)]:
            self.assertIn(dt, self.state_hols['NSW'], dt)
            self.assertEqual(self.state_hols['NSW'][dt], "Easter Sunday")
            for state in ['ACT', 'NT', 'QLD', 'SA', 'VIC', 'TAS', 'WA']:
                self.assertNotIn(dt, self.state_hols[state], (state, dt))

    def test_easter_monday(self):
        for dt in [date(1900, 4, 16), date(1901, 4, 8), date(1902, 3, 31),
                   date(1999, 4, 5), date(2010, 4, 5),
                   date(2018, 4, 2), date(2019, 4, 22), date(2020, 4, 13)]:
            self.assertIn(dt, self.holidays)
            self.assertEqual(self.holidays[dt], "Easter Monday")
            self.assertNotIn(dt + relativedelta(days=+1), self.holidays)

    def test_labour_day(self):
        for year, day in enumerate([7, 5, 4, 3, 2, 7, 6, ], 2011):
            dt = date(year, 3, day)
            self.assertIn(dt, self.state_hols['WA'], dt)
            self.assertEqual(self.state_hols['WA'][dt], "Labour Day")
        for year, day in enumerate([10, 9, 14], 2014):
            dt = date(year, 3, day)
            self.assertNotIn(dt, self.holidays, dt)
            self.assertIn(dt, self.state_hols['VIC'], dt)
            self.assertEqual(self.state_hols['VIC'][dt], "Labour Day")

    def test_anzac_day(self):
        for year in range(1900, 1921):
            dt = date(year, 4, 25)
            self.assertNotIn(dt, self.holidays)
        for year in range(1921, 2100):
            dt = date(year, 4, 25)
            self.assertIn(dt, self.holidays)
        for dt in [date(2015, 4, 27), date(2020, 4, 27)]:
            self.assertNotIn(dt, self.holidays, dt)
            for state in ['NT', 'WA']:
                self.assertIn(dt, self.state_hols[state], (state, dt))
                self.assertEqual(self.state_hols[state][dt][:5], "Anzac")
            for state in ['ACT', 'QLD', 'SA', 'NSW', 'TAS', 'VIC']:
                self.assertNotIn(dt, self.state_hols[state], (state, dt))
        dt = date(2021, 4, 26)
        for state in ['ACT', 'NT', 'QLD', 'SA', 'WA']:
            self.assertIn(dt, self.state_hols[state], (state, dt))
            self.assertEqual(self.state_hols[state][dt][:5], "Anzac")
        for state in ['NSW', 'TAS', 'VIC']:
            self.assertNotIn(dt, self.state_hols[state], (state, dt))

    def test_western_australia_day(self):
        for year, day in enumerate([4, 3, 2], 2012):
            dt = date(year, 6, day)
            self.assertIn(dt, self.state_hols['WA'], dt)
            self.assertEqual(self.state_hols['WA'][dt], "Foundation Day")
        for year, day in enumerate([1, 6, 5], 2015):
            dt = date(year, 6, day)
            self.assertIn(dt, self.state_hols['WA'], dt)
            self.assertEqual(self.state_hols['WA'][dt],
                             "Western Australia Day")

    def test_adelaide_cup(self):
        for dt in [date(2015, 3, 9), date(2016, 3, 14), date(2017, 3, 13)]:
            self.assertIn(dt, self.state_hols['SA'], dt)
            self.assertEqual(self.state_hols['SA'][dt], "Adelaide Cup")

    def test_queens_birthday(self):
        # Western Australia
        for dt in [date(2012, 10, 1), date(2013, 9, 30), date(2014, 9, 29),
                   date(2015, 9, 28), date(2016, 9, 26), date(2017, 9, 25)]:
            self.assertIn(dt, self.state_hols['WA'], dt)
            self.assertEqual(self.state_hols['WA'][dt], "Queen's Birthday")
        # Other states except Queensland
        other_states = [
            date(2010, 6, 14), date(2011, 6, 13), date(2012, 6, 11),
            date(2013, 6, 10), date(2014, 6, 9), date(2015, 6, 8),
            date(2016, 6, 13), date(2017, 6, 12), date(2018, 6, 11)]
        for dt in other_states:
            self.assertIn(dt, self.state_hols['NSW'], dt)
            self.assertIn(dt, self.state_hols['VIC'], dt)
            self.assertIn(dt, self.state_hols['ACT'], dt)
        # Queensland
        qld_dates = other_states[:-3]
        qld_dates.remove(date(2012, 6, 11))
        qld_dates.extend([date(2012, 10, 1), date(2016, 10, 3),
                          date(2017, 10, 2), date(2018, 10, 1)])
        for dt in qld_dates:
            self.assertIn(dt, self.state_hols['QLD'], dt)
            self.assertEqual(self.state_hols['QLD'][dt], "Queen's Birthday")
        self.assertIn(date(2012, 6, 11), self.state_hols['QLD'])

    def test_picnic_day(self):
        for dt in [date(2015, 8, 3), date(2016, 8, 1)]:
            self.assertIn(dt, self.state_hols['NT'], dt)
            self.assertEqual(self.state_hols['NT'][dt], "Picnic Day")

    def test_family_and_community_day(self):
        for dt in [date(2010, 9, 26), date(2011, 10, 10), date(2012, 10, 8),
                   date(2013, 9, 30), date(2014, 9, 29), date(2015, 9, 28),
                   date(2016, 9, 26)]:
            self.assertIn(dt, self.state_hols['ACT'], dt)
            self.assertEqual(self.state_hols['ACT'][dt],
                             "Family & Community Day")

    def test_melbourne_cup(self):
        for dt in [date(2014, 11, 4), date(2015, 11, 3), date(2016, 11, 1)]:
            self.assertIn(dt, self.state_hols['VIC'], dt)
            self.assertEqual(self.state_hols['VIC'][dt], "Melbourne Cup")

    def test_royal_queensland_show(self):
        for year, day in enumerate([15, 14, 12, 11, 10, 16], 2018):
            dt = date(year, 8, day)
            self.assertIn(dt, self.state_hols['QLD'], dt)
            self.assertEqual(self.state_hols['QLD'][dt],
                             "The Royal Queensland Show")

    def test_christmas_day(self):
        self.holidays.observed = False
        for year in range(1900, 2100):
            dt = date(year, 12, 25)
            self.assertIn(dt, self.holidays)
            self.assertNotIn(dt + relativedelta(days=-1), self.holidays)
        self.assertNotIn(date(2010, 12, 24), self.holidays)
        self.assertNotEqual(self.holidays[date(2011, 12, 26)],
                            "Christmas Day (Observed)")
        self.holidays.observed = True
        self.assertEqual(self.holidays[date(2011, 12, 27)],
                         "Christmas Day (Observed)")
        for year, day in enumerate([25, 25, 25, 27, 27,  # 2001-05
                                    25, 25, 25, 25, 27,  # 2006-10
                                    27, 25, 25, 25, 25,  # 2011-15
                                    27, 25, 25, 25, 25, 25],  # 2016-21
                                   2001):
            dt = date(year, 12, day)
            self.assertIn(dt, self.holidays, dt)
            self.assertEqual(self.holidays[dt][:9], "Christmas")

    def test_boxing_day(self):
        self.holidays.observed = False
        for year in range(1900, 2100):
            dt = date(year, 12, 26)
            self.assertIn(dt, self.holidays)
            self.assertNotIn(dt + relativedelta(days=+1), self.holidays)
        self.assertNotIn(date(2009, 12, 28), self.holidays)
        self.assertNotIn(date(2010, 12, 27), self.holidays)
        self.holidays.observed = True
        self.assertIn(date(2009, 12, 28), self.holidays)
        self.assertIn(date(2010, 12, 27), self.holidays)
        for year, day in enumerate([26, 26, 26, 28, 26,  # 2001-05
                                    26, 26, 26, 28, 28,  # 2006-10
                                    26, 26, 26, 26, 28,  # 2011-15
                                    26, 26, 26, 26, 28, 28],  # 2016-21
                                   2001):
            dt = date(year, 12, day)
            self.assertIn(dt, self.holidays, dt)
            self.assertEqual(self.holidays[dt][:6], "Boxing")

    def test_all_holidays_present(self):
        au_2015 = sum(holidays.AU(years=[2015], prov=p)
                      for p in holidays.AU.PROVINCES)
        holidays_in_2015 = sum((au_2015.get_list(key) for key in au_2015), [])
        all_holidays = ["New Year's Day",
                        "Australia Day",
                        "Adelaide Cup",
                        "Canberra Day",
                        "Good Friday",
                        "Easter Saturday",
                        "Easter Sunday",
                        "Easter Monday",
                        "Anzac Day",
                        "Queen's Birthday",
                        "Western Australia Day",
                        "Family & Community Day",
                        "Labour Day",
                        "Eight Hours Day",
                        "May Day",
                        "Picnic Day",
                        "Melbourne Cup",
                        "Christmas Day",
                        "Proclamation Day",
                        "Boxing Day"]
        for holiday in all_holidays:
            self.assertIn(holiday, holidays_in_2015, holiday)


class TestDE(unittest.TestCase):

    def setUp(self):
        self.holidays = holidays.DE()
        self.prov_hols = {prov: holidays.DE(prov=prov)
                          for prov in holidays.DE.PROVINCES}

    def test_no_data_before_1990(self):
        de_1989 = sum(holidays.DE(years=[1989], prov=p)
                      for p in holidays.DE.PROVINCES)
        self.assertEqual(len(de_1989), 0)

    def test_all_holidays_present(self):
        de_2015 = sum(holidays.DE(years=[2015], prov=p)
                      for p in holidays.DE.PROVINCES)
        in_2015 = sum((de_2015.get_list(key) for key in de_2015), [])
        all_de = ["Neujahr",
                  "Heilige Drei Könige",
                  "Karfreitag",
                  "Ostersonntag",
                  "Ostermontag",
                  "Erster Mai",
                  "Christi Himmelfahrt",
                  "Pfingstsonntag",
                  "Pfingstmontag",
                  "Fronleichnam",
                  "Mariä Himmelfahrt",
                  "Tag der Deutschen Einheit",
                  "Reformationstag",
                  "Allerheiligen",
                  "Buß- und Bettag",
                  "Erster Weihnachtstag",
                  "Zweiter Weihnachtstag"]

        for holiday in all_de:
            self.assertIn(holiday, in_2015, "missing: {}".format(holiday))
        for holiday in in_2015:
            self.assertIn(holiday, all_de, "extra: {}".format(holiday))

    def test_fixed_holidays(self):
        fixed_days_whole_country = (
            (1, 1),  # Neujahr
            (5, 1),  # Maifeiertag
            (10, 3),  # Tag der Deutschen Einheit
            (12, 25),  # Erster Weihnachtstag
            (12, 26),  # Zweiter Weihnachtstag
        )

        for y, (m, d) in product(range(1991, 2050), fixed_days_whole_country):
            self.assertIn(date(y, m, d), self.holidays)

    def test_heilige_drei_koenige(self):
        provinces_that_have = {'BW', 'BY', 'ST'}
        provinces_that_dont = set(holidays.DE.PROVINCES) - provinces_that_have

        for province, year in product(provinces_that_have, range(1991, 2050)):
            self.assertIn(date(year, 1, 6), self.prov_hols[province])
        for province, year in product(provinces_that_dont, range(1991, 2050)):
            self.assertNotIn(date(year, 1, 6), self.prov_hols[province])

    def test_karfreitag(self):
        known_good = [(2014, 4, 18), (2015, 4, 3), (2016, 3, 25),
                      (2017, 4, 14), (2018, 3, 30), (2019, 4, 19),
                      (2020, 4, 10), (2021, 4, 2), (2022, 4, 15),
                      (2023, 4, 7), (2024, 3, 29)]

        for province, (y, m, d) in product(holidays.DE.PROVINCES, known_good):
            self.assertIn(date(y, m, d), self.prov_hols[province])

    def test_ostersonntag(self):
        known_good = [(2014, 4, 20), (2015, 4, 5), (2016, 3, 27),
                      (2017, 4, 16), (2018, 4, 1), (2019, 4, 21),
                      (2020, 4, 12), (2021, 4, 4), (2022, 4, 17),
                      (2023, 4, 9), (2024, 3, 31)]

        for province, (y, m, d) in product(holidays.DE.PROVINCES, known_good):
            self.assertIn(date(y, m, d), self.prov_hols[province])

    def test_ostermontag(self):
        known_good = [(2014, 4, 21), (2015, 4, 6), (2016, 3, 28),
                      (2017, 4, 17), (2018, 4, 2), (2019, 4, 22),
                      (2020, 4, 13), (2021, 4, 5), (2022, 4, 18),
                      (2023, 4, 10), (2024, 4, 1)]

        for province, (y, m, d) in product(holidays.DE.PROVINCES, known_good):
            self.assertIn(date(y, m, d), self.prov_hols[province])

    def test_christi_himmelfahrt(self):
        known_good = [(2014, 5, 29), (2015, 5, 14), (2016, 5, 5),
                      (2017, 5, 25), (2018, 5, 10), (2019, 5, 30),
                      (2020, 5, 21), (2021, 5, 13), (2022, 5, 26),
                      (2023, 5, 18), (2024, 5, 9)]

        for province, (y, m, d) in product(holidays.DE.PROVINCES, known_good):
            self.assertIn(date(y, m, d), self.prov_hols[province])

    def test_pfingstsonntag(self):
        known_good = [(2014, 6, 8), (2015, 5, 24), (2016, 5, 15),
                      (2017, 6, 4), (2018, 5, 20), (2019, 6, 9),
                      (2020, 5, 31), (2021, 5, 23), (2022, 6, 5),
                      (2023, 5, 28), (2024, 5, 19)]

        for province, (y, m, d) in product(holidays.DE.PROVINCES, known_good):
            self.assertIn(date(y, m, d), self.prov_hols[province])

    def test_pfingstmontag(self):
        known_good = [(2014, 6, 9), (2015, 5, 25), (2016, 5, 16),
                      (2017, 6, 5), (2018, 5, 21), (2019, 6, 10),
                      (2020, 6, 1), (2021, 5, 24), (2022, 6, 6),
                      (2023, 5, 29), (2024, 5, 20)]

        for province, (y, m, d) in product(holidays.DE.PROVINCES, known_good):
            self.assertIn(date(y, m, d), self.prov_hols[province])

    def test_fronleichnam(self):
        known_good = [(2014, 6, 19), (2015, 6, 4), (2016, 5, 26),
                      (2017, 6, 15), (2018, 5, 31), (2019, 6, 20),
                      (2020, 6, 11), (2021, 6, 3), (2022, 6, 16),
                      (2023, 6, 8), (2024, 5, 30)]
        provinces_that_have = {'BW', 'BY', 'HE', 'NW', 'RP', 'SL'}
        provinces_that_dont = set(holidays.DE.PROVINCES) - provinces_that_have

        for province, (y, m, d) in product(provinces_that_have, known_good):
            self.assertIn(date(y, m, d), self.prov_hols[province])
        for province, (y, m, d) in product(provinces_that_dont, known_good):
            self.assertNotIn(date(y, m, d), self.prov_hols[province])

    def test_mariae_himmelfahrt(self):
        provinces_that_have = {'BY', 'SL'}
        provinces_that_dont = set(holidays.DE.PROVINCES) - provinces_that_have

        for province, year in product(provinces_that_have, range(1991, 2050)):
            self.assertIn(date(year, 8, 15), self.prov_hols[province])
        for province, year in product(provinces_that_dont, range(1991, 2050)):
            self.assertNotIn(date(year, 8, 15), self.prov_hols[province])

    def test_reformationstag(self):
        prov_that_have = {'BB', 'MV', 'SN', 'ST', 'TH'}
        prov_yes_since_2018 = prov_that_have.union({'HB', 'HH', 'NI', 'SH'})
        prov_that_dont = set(holidays.DE.PROVINCES) - prov_that_have
        prov_not_since_2018 = set(holidays.DE.PROVINCES) - prov_yes_since_2018

        for province, year in product(prov_that_have, range(1991, 2050)):
            # in 2017 all states got the reformationstag for that year
            if year == 2017:
                continue
            self.assertIn(date(year, 10, 31), self.prov_hols[province])
        # additional provinces got this holiday 2018
        for province, year in product(prov_yes_since_2018, range(2018, 2050)):
            self.assertIn(date(year, 10, 31), self.prov_hols[province])
        for province, year in product(prov_that_dont, range(1991, 2017)):
            self.assertNotIn(date(year, 10, 31), self.prov_hols[province])
        for province, year in product(prov_not_since_2018, range(2018, 2050)):
            self.assertNotIn(date(year, 10, 31), self.prov_hols[province])
        # check the 2017 case where all states have the reformationstag
        for province in holidays.DE.PROVINCES:
            self.assertIn(date(2017, 10, 31), self.prov_hols[province])

    def test_allerheiligen(self):
        provinces_that_have = {'BW', 'BY', 'NW', 'RP', 'SL'}
        provinces_that_dont = set(holidays.DE.PROVINCES) - provinces_that_have

        for province, year in product(provinces_that_have, range(1991, 2050)):
            self.assertIn(date(year, 11, 1), self.prov_hols[province])
        for province, year in product(provinces_that_dont, range(1991, 2050)):
            self.assertNotIn(date(year, 11, 1), self.prov_hols[province])

    def test_buss_und_bettag(self):
        known_good = [(2014, 11, 19), (2015, 11, 18), (2016, 11, 16),
                      (2017, 11, 22), (2018, 11, 21), (2019, 11, 20),
                      (2020, 11, 18), (2021, 11, 17), (2022, 11, 16),
                      (2023, 11, 22), (2024, 11, 20)]
        provinces_that_have = {'SN'}
        provinces_that_dont = set(holidays.DE.PROVINCES) - provinces_that_have

        for province, (y, m, d) in product(provinces_that_have, known_good):
            self.assertIn(date(y, m, d), self.prov_hols[province])
        for province, (y, m, d) in product(provinces_that_dont, known_good):
            self.assertNotIn(date(y, m, d), self.prov_hols[province])

    def test_tag_der_deutschen_einheit(self):
        known_good = [(1990, 6, 17)]

        for province, (y, m, d) in product(holidays.DE.PROVINCES, known_good):
            self.assertIn(date(y, m, d), self.prov_hols[province])


class TestAT(unittest.TestCase):

    def setUp(self):
        self.holidays = holidays.AT()

    def test_new_years(self):
        for year in range(1900, 2100):
            dt = date(year, 1, 1)
            self.assertIn(dt, self.holidays)
            self.assertNotIn(dt + relativedelta(days=-1), self.holidays)
            self.assertNotIn(dt + relativedelta(days=+1), self.holidays)

    def test_christmas(self):
        for year in range(1900, 2100):
            dt = date(year, 12, 25)
            self.assertIn(dt, self.holidays)
            self.assertIn(dt + relativedelta(days=+1), self.holidays)
            self.assertNotIn(dt + relativedelta(days=-1), self.holidays)
            self.assertNotIn(dt + relativedelta(days=+2), self.holidays)

    def test_easter_monday(self):
        for dt in [date(1900, 4, 16), date(1901, 4, 8), date(1902, 3, 31),
                   date(1999, 4, 5), date(2000, 4, 24), date(2010, 4, 5),
                   date(2018, 4, 2), date(2019, 4, 22), date(2020, 4, 13)]:
            self.assertIn(dt, self.holidays)
            self.assertNotIn(dt + relativedelta(days=-1), self.holidays)
            self.assertNotIn(dt + relativedelta(days=+1), self.holidays)

    def test_national_day(self):
        for year in range(1919, 1934):
            dt = date(year, 11, 12)
            self.assertIn(dt, self.holidays)
            self.assertNotIn(dt + relativedelta(days=-1), self.holidays)
            self.assertNotIn(dt + relativedelta(days=+1), self.holidays)
        for year in range(1967, 2100):
            dt = date(year, 10, 26)
            self.assertIn(dt, self.holidays)
            self.assertNotIn(dt + relativedelta(days=-1), self.holidays)
            self.assertNotIn(dt + relativedelta(days=+1), self.holidays)

    def test_all_holidays_present(self):
        at_2015 = holidays.AT(years=[2015])
        all_holidays = ["Neujahr",
                        "Heilige Drei Könige",
                        "Ostermontag",
                        "Staatsfeiertag",
                        "Christi Himmelfahrt",
                        "Pfingstmontag",
                        "Fronleichnam",
                        "Maria Himmelfahrt",
                        "Nationalfeiertag",
                        "Allerheiligen",
                        "Maria Empfängnis",
                        "Christtag",
                        "Stefanitag"]
        for holiday in all_holidays:
            self.assertIn(holiday, at_2015.values())


class TestDK(unittest.TestCase):

    def setUp(self):
        self.holidays = holidays.DK()

    def test_2016(self):
        # http://www.officeholidays.com/countries/denmark/2016.php
        self.assertIn(date(2016, 1, 1), self.holidays)
        self.assertIn(date(2016, 3, 24), self.holidays)
        self.assertIn(date(2016, 3, 25), self.holidays)
        self.assertIn(date(2016, 3, 28), self.holidays)
        self.assertIn(date(2016, 4, 22), self.holidays)
        self.assertIn(date(2016, 5, 5), self.holidays)
        self.assertIn(date(2016, 5, 16), self.holidays)
        self.assertIn(date(2016, 12, 25), self.holidays)


class TestUK(unittest.TestCase):

    def setUp(self):
        self.holidays = holidays.England()
        self.holidays = holidays.Wales()
        self.holidays = holidays.Scotland()
        self.holidays = holidays.IsleOfMan()
        self.holidays = holidays.NorthernIreland()
        self.holidays = holidays.UK()

    def test_new_years(self):
        for year in range(1974, 2100):
            dt = date(year, 1, 1)
            self.assertIn(dt, self.holidays)
            if year == 2000:
                self.assertIn(dt + relativedelta(days=-1), self.holidays)
            else:
                self.assertNotIn(dt + relativedelta(days=-1), self.holidays)

    def test_good_friday(self):
        for dt in [date(1900, 4, 13), date(1901, 4, 5), date(1902, 3, 28),
                   date(1999, 4, 2), date(2000, 4, 21), date(2010, 4, 2),
                   date(2018, 3, 30), date(2019, 4, 19), date(2020, 4, 10)]:
            self.assertIn(dt, self.holidays)
            self.assertNotIn(dt + relativedelta(days=-1), self.holidays)
            self.assertNotIn(dt + relativedelta(days=+1), self.holidays)

    def test_easter_monday(self):
        for dt in [date(1900, 4, 16), date(1901, 4, 8), date(1902, 3, 31),
                   date(1999, 4, 5), date(2000, 4, 24), date(2010, 4, 5),
                   date(2018, 4, 2), date(2019, 4, 22), date(2020, 4, 13)]:
            self.assertIn(dt, self.holidays)
            self.assertNotIn(dt + relativedelta(days=-1), self.holidays)
            self.assertNotIn(dt + relativedelta(days=+1), self.holidays)

    def test_royal_wedding(self):
        self.assertIn('2011-04-29', self.holidays)
        self.assertNotIn('2010-04-29', self.holidays)
        self.assertNotIn('2012-04-29', self.holidays)

    def test_may_day(self):
        for dt in [date(1978, 5, 1), date(1979, 5, 7), date(1980, 5, 5),
                   date(1999, 5, 3), date(2000, 5, 1), date(2010, 5, 3),
                   date(2018, 5, 7), date(2019, 5, 6), date(2020, 5, 4)]:
            self.assertIn(dt, self.holidays)
            self.assertNotIn(dt + relativedelta(days=-1), self.holidays)
            self.assertNotIn(dt + relativedelta(days=+1), self.holidays)

    def test_spring_bank_holiday(self):
        for dt in [date(1978, 5, 29), date(1979, 5, 28), date(1980, 5, 26),
                   date(1999, 5, 31), date(2000, 5, 29), date(2010, 5, 31),
                   date(2018, 5, 28), date(2019, 5, 27), date(2020, 5, 25)]:
            self.assertIn(dt, self.holidays)
            self.assertNotIn(dt + relativedelta(days=-1), self.holidays)
            self.assertNotIn(dt + relativedelta(days=+1), self.holidays)

    def test_christmas_day(self):
        self.holidays.observed = False
        for year in range(1900, 2100):
            dt = date(year, 12, 25)
            self.assertIn(dt, self.holidays)
            self.assertNotIn(dt + relativedelta(days=-1), self.holidays)
        self.assertNotIn(date(2010, 12, 24), self.holidays)
        self.assertNotEqual(self.holidays[date(2011, 12, 26)],
                            "Christmas Day (Observed)")
        self.holidays.observed = True
        self.assertEqual(self.holidays[date(2011, 12, 27)],
                         "Christmas Day (Observed)")
        for year, day in enumerate([25, 25, 25, 27, 27,  # 2001-05
                                    25, 25, 25, 25, 27,  # 2006-10
                                    27, 25, 25, 25, 25,  # 2011-15
                                    27, 25, 25, 25, 25, 25],  # 2016-21
                                   2001):
            dt = date(year, 12, day)
            self.assertIn(dt, self.holidays, dt)
            self.assertEqual(self.holidays[dt][:9], "Christmas")

    def test_boxing_day(self):
        self.holidays.observed = False

        for year in range(1900, 2100):
            dt = date(year, 12, 26)
            self.assertIn(dt, self.holidays)
            self.assertNotIn(dt + relativedelta(days=+1), self.holidays)
        self.assertNotIn(date(2009, 12, 28), self.holidays)
        self.assertNotIn(date(2010, 12, 27), self.holidays)
        self.holidays.observed = True
        self.assertIn(date(2004, 12, 28), self.holidays)
        self.assertIn(date(2010, 12, 28), self.holidays)
        for year, day in enumerate([26, 26, 26, 28, 26,
                                    26, 26, 26, 28, 28,
                                    26, 26, 26, 26, 26,
                                    26, 26, 26, 26, 26, 28],
                                   2001):
            dt = date(year, 12, day)
            self.assertIn(dt, self.holidays, dt)
            self.assertEqual(self.holidays[dt][:6], "Boxing")

    def test_all_holidays_present(self):
        uk_2015 = holidays.UK(years=[2015])
        all_holidays = ["New Year's Day",
                        "Good Friday",
                        "Easter Monday [England, Wales, Northern Ireland]",
                        "May Day",
                        "Spring Bank Holiday",
                        "Christmas Day",
                        "Boxing Day"]
        for holiday in all_holidays:
            self.assertIn(holiday, uk_2015.values())


class TestScotland(unittest.TestCase):

    def setUp(self):
        self.holidays = holidays.Scotland()

    def test_2017(self):
        self.assertIn('2017-01-01', self.holidays)
        self.assertIn('2017-01-02', self.holidays)
        self.assertIn('2017-01-03', self.holidays)
        self.assertIn('2017-04-14', self.holidays)
        self.assertIn('2017-05-01', self.holidays)
        self.assertIn('2017-05-29', self.holidays)
        self.assertIn('2017-08-07', self.holidays)
        self.assertIn('2017-11-30', self.holidays)
        self.assertIn('2017-12-25', self.holidays)
        self.assertIn('2017-12-26', self.holidays)


class TestIsleOfMan(unittest.TestCase):

    def setUp(self):
        self.holidays = holidays.IsleOfMan()

    def test_2018(self):
        self.assertIn('2018-06-01', self.holidays)
        self.assertIn('2018-07-05', self.holidays)


class TestES(unittest.TestCase):

    def setUp(self):
        self.holidays = holidays.ES()
        self.prov_holidays = {prov: holidays.ES(prov=prov)
                              for prov in holidays.ES.PROVINCES}

    def test_fixed_holidays(self):
        fixed_days_whole_country = (
            (1, 1),
            (1, 6),
            (5, 1),
            (8, 15),
            (10, 12),
            (11, 1),
            (12, 6),
            (12, 8),
            (12, 25),
        )
        for y, (m, d) in product(range(1950, 2050), fixed_days_whole_country):
            self.assertIn(date(y, m, d), self.holidays)

    def test_variable_days_in_2016(self):
        self.assertIn(date(2016, 3, 25), self.holidays)
        for prov, prov_holidays in self.prov_holidays.items():
            self.assertEqual(
                date(2016, 3, 24) in prov_holidays, prov != 'CAT')
            self.assertEqual(
                date(2016, 3, 28) in prov_holidays,
                prov in ['CAT', 'PVA', 'NAV', 'CVA', 'IBA'])

    def test_province_specific_days(self):
        province_days = {
            (2, 28): ['AND', 'CAN', 'CAM'],
            (3, 1): ['IBA'],
            (3, 8): ['AST'],
            (4, 23): ['ARG', 'CAL'],
            (5, 30): ['ICA'],
            (5, 2): ['MAD'],
            (6, 9): ['MUR', 'RIO'],
            (7, 25): ['GAL'],
            (9, 8): ['EXT'],
            (9, 11): ['CAT'],
            (9, 27): ['NAV'],
            (10, 9): ['CVA'],
            (10, 25): ['PVA'],
        }
        for prov, prov_holidays in self.prov_holidays.items():
            for year in range(2010, 2020):
                self.assertEqual(
                    date(year, 12, 26) in prov_holidays,
                    prov in ['CAT', 'IBA'])
                self.assertEqual(
                    date(year, 3, 19) in prov_holidays,
                    prov in ['CVA', 'MUR', 'MAD', 'NAV', 'PVA'])
                self.assertEqual(
                    date(year, 6, 24) in prov_holidays,
                    prov in ['CAT', 'GAL'])
                for fest_day, fest_prov in province_days.items():
                    self.assertEqual(
                        date(year, *fest_day) in prov_holidays,
                        prov in fest_prov)


class TestTAR(unittest.TestCase):

    def setUp(self):
        self.holidays = holidays.TAR()

    def test_new_years(self):
        for year in range(1974, 2100):
            dt = date(year, 1, 1)
            self.assertIn(dt, self.holidays)
            self.assertNotIn(dt + relativedelta(days=-1), self.holidays)

    def test_good_friday(self):
        for dt in [date(1900, 4, 13), date(1901, 4, 5), date(1902, 3, 28),
                   date(1999, 4, 2), date(2000, 4, 21), date(2010, 4, 2),
                   date(2018, 3, 30), date(2019, 4, 19), date(2020, 4, 10)]:
            self.assertIn(dt, self.holidays)
            self.assertNotIn(dt + relativedelta(days=-1), self.holidays)
            self.assertNotIn(dt + relativedelta(days=+1), self.holidays)

    def test_easter_monday(self):
        for dt in [date(1900, 4, 16), date(1901, 4, 8), date(1902, 3, 31),
                   date(1999, 4, 5), date(2000, 4, 24), date(2010, 4, 5),
                   date(2018, 4, 2), date(2019, 4, 22), date(2020, 4, 13)]:
            self.assertIn(dt, self.holidays)
            self.assertNotIn(dt + relativedelta(days=-1), self.holidays)
            self.assertNotIn(dt + relativedelta(days=+1), self.holidays)

    def test_labour_day(self):
        for year in range(1900, 2100):
            dt = date(year, 5, 1)
            self.assertIn(dt, self.holidays)
            self.assertNotIn(dt + relativedelta(days=-1), self.holidays)
            self.assertNotIn(dt + relativedelta(days=+1), self.holidays)

    def test_christmas_day(self):
        for year in range(1900, 2100):
            dt = date(year, 12, 25)
            self.assertIn(dt, self.holidays)
            self.assertNotIn(dt + relativedelta(days=-1), self.holidays)

    def test_26_december_day(self):
        for year in range(1900, 2100):
            dt = date(year, 12, 26)
            self.assertIn(dt, self.holidays)
            self.assertNotIn(dt + relativedelta(days=+1), self.holidays)

    def test_all_holidays_present(self):
        tar_2015 = holidays.TAR(years=[2015])
        all_holidays = ["New Year's Day",
                        "Good Friday",
                        "Easter Monday",
                        "1 May (Labour Day)",
                        "Christmas Day",
                        "26 December"]
        for holiday in all_holidays:
            self.assertIn(holiday, tar_2015.values())


class TestECB(unittest.TestCase):

    def setUp(self):
        self.holidays_ecb = holidays.ECB()
        self.holidays_tar = holidays.TAR()

    def test_new_years(self):
        for year in range(1974, 2100):
            self.holidays_ecb._populate(year)
            self.holidays_tar._populate(year)
        for holiday in self.holidays_tar:
            self.assertIn(holiday, self.holidays_ecb)


class TestCZ(unittest.TestCase):

    def setUp(self):
        self.holidays = holidays.CZ()

    def test_2017(self):
        # http://www.officeholidays.com/countries/czech_republic/2017.php
        self.assertIn(date(2017, 1, 1), self.holidays)
        self.assertIn(date(2017, 4, 14), self.holidays)
        self.assertIn(date(2017, 4, 17), self.holidays)
        self.assertIn(date(2017, 5, 1), self.holidays)
        self.assertIn(date(2017, 5, 8), self.holidays)
        self.assertIn(date(2017, 7, 5), self.holidays)
        self.assertIn(date(2017, 7, 6), self.holidays)
        self.assertIn(date(2017, 9, 28), self.holidays)
        self.assertIn(date(2017, 10, 28), self.holidays)
        self.assertIn(date(2017, 11, 17), self.holidays)
        self.assertIn(date(2017, 12, 24), self.holidays)
        self.assertIn(date(2017, 12, 25), self.holidays)
        self.assertIn(date(2017, 12, 26), self.holidays)

    def test_others(self):
        self.assertIn(date(1991, 5, 9), self.holidays)


class TestSK(unittest.TestCase):

    def setUp(self):
        self.holidays = holidays.SK()

    def test_2018(self):
        # https://www.officeholidays.com/countries/slovakia/2018.php
        self.assertIn(date(2018, 1, 1), self.holidays)
        self.assertIn(date(2018, 1, 6), self.holidays)
        self.assertIn(date(2018, 3, 30), self.holidays)
        self.assertIn(date(2018, 5, 1), self.holidays)
        self.assertIn(date(2018, 5, 8), self.holidays)
        self.assertIn(date(2018, 4, 2), self.holidays)
        self.assertIn(date(2018, 7, 5), self.holidays)
        self.assertIn(date(2018, 8, 29), self.holidays)
        self.assertIn(date(2018, 9, 1), self.holidays)
        self.assertIn(date(2018, 9, 15), self.holidays)
        self.assertIn(date(2018, 10, 30), self.holidays)
        self.assertIn(date(2018, 11, 1), self.holidays)
        self.assertIn(date(2018, 11, 17), self.holidays)
        self.assertIn(date(2018, 12, 24), self.holidays)
        self.assertIn(date(2018, 12, 25), self.holidays)
        self.assertIn(date(2018, 12, 26), self.holidays)


class TestPL(unittest.TestCase):

    def setUp(self):
        self.holidays = holidays.PL()

    def test_2017(self):
        # http://www.officeholidays.com/countries/poland/2017.php
        self.assertIn(date(2017, 1, 1), self.holidays)
        self.assertIn(date(2017, 1, 6), self.holidays)
        self.assertIn(date(2017, 4, 16), self.holidays)
        self.assertIn(date(2017, 4, 17), self.holidays)
        self.assertIn(date(2017, 5, 1), self.holidays)
        self.assertIn(date(2017, 5, 3), self.holidays)
        self.assertIn(date(2017, 6, 4), self.holidays)
        self.assertIn(date(2017, 6, 15), self.holidays)
        self.assertIn(date(2017, 8, 15), self.holidays)
        self.assertIn(date(2017, 11, 1), self.holidays)
        self.assertIn(date(2017, 11, 11), self.holidays)
        self.assertIn(date(2017, 12, 25), self.holidays)
        self.assertIn(date(2017, 12, 26), self.holidays)


class TestPT(unittest.TestCase):

    def setUp(self):
        self.holidays = holidays.PT()

    def test_2017(self):
        # http://www.officeholidays.com/countries/portugal/2017.php
        self.assertIn(date(2017, 1, 1), self.holidays)  # New Year
        self.assertIn(date(2017, 4, 14), self.holidays)  # Good Friday
        self.assertIn(date(2017, 4, 16), self.holidays)  # Easter
        self.assertIn(date(2017, 4, 25), self.holidays)  # Liberation Day
        self.assertIn(date(2017, 5, 1), self.holidays)  # Labour Day
        self.assertIn(date(2017, 6, 10), self.holidays)  # Portugal Day
        self.assertIn(date(2017, 6, 15), self.holidays)  # Corpus Christi
        self.assertIn(date(2017, 8, 15), self.holidays)  # Assumption Day
        self.assertIn(date(2017, 10, 5), self.holidays)  # Republic Day
        self.assertIn(date(2017, 11, 1), self.holidays)  # All Saints Day
        self.assertIn(date(2017, 12, 1), self.holidays)  # Independence
        self.assertIn(date(2017, 12, 8), self.holidays)  # Immaculate
        self.assertIn(date(2017, 12, 25), self.holidays)  # Christmas


class TestPortugalExt(unittest.TestCase):

    def setUp(self):
        self.holidays = holidays.PortugalExt()

    def test_2017(self):
        self.assertIn(date(2017, 12, 24), self.holidays)  # Christmas' Eve
        self.assertIn(date(2017, 12, 26), self.holidays)  # S.Stephan
        self.assertIn(date(2017, 12, 26), self.holidays)  # New Year's Eve


class TestNorway(unittest.TestCase):

    def setUp(self):
        self.holidays_without_sundays = holidays.Norway(include_sundays=False)
        self.holidays_with_sundays = holidays.Norway()

    def test_new_years(self):
        self.assertIn('1900-01-01', self.holidays_without_sundays)
        self.assertIn('2017-01-01', self.holidays_without_sundays)
        self.assertIn('2999-01-01', self.holidays_without_sundays)

    def test_easter(self):
        self.assertIn('2000-04-20', self.holidays_without_sundays)
        self.assertIn('2000-04-21', self.holidays_without_sundays)
        self.assertIn('2000-04-23', self.holidays_without_sundays)
        self.assertIn('2000-04-24', self.holidays_without_sundays)

        self.assertIn('2010-04-01', self.holidays_without_sundays)
        self.assertIn('2010-04-02', self.holidays_without_sundays)
        self.assertIn('2010-04-04', self.holidays_without_sundays)
        self.assertIn('2010-04-05', self.holidays_without_sundays)

        self.assertIn('2021-04-01', self.holidays_without_sundays)
        self.assertIn('2021-04-02', self.holidays_without_sundays)
        self.assertIn('2021-04-04', self.holidays_without_sundays)
        self.assertIn('2021-04-05', self.holidays_without_sundays)

        self.assertIn('2024-03-28', self.holidays_without_sundays)
        self.assertIn('2024-03-29', self.holidays_without_sundays)
        self.assertIn('2024-03-31', self.holidays_without_sundays)
        self.assertIn('2024-04-01', self.holidays_without_sundays)

    def test_workers_day(self):
        self.assertNotIn('1900-05-01', self.holidays_without_sundays)
        self.assertNotIn('1946-05-01', self.holidays_without_sundays)
        self.assertIn('1947-05-01', self.holidays_without_sundays)
        self.assertIn('2017-05-01', self.holidays_without_sundays)
        self.assertIn('2999-05-01', self.holidays_without_sundays)

    def test_constitution_day(self):
        self.assertNotIn('1900-05-17', self.holidays_without_sundays)
        self.assertNotIn('1946-05-17', self.holidays_without_sundays)
        self.assertIn('1947-05-17', self.holidays_without_sundays)
        self.assertIn('2017-05-17', self.holidays_without_sundays)
        self.assertIn('2999-05-17', self.holidays_without_sundays)

    def test_pentecost(self):
        self.assertIn('2000-06-11', self.holidays_without_sundays)
        self.assertIn('2000-06-12', self.holidays_without_sundays)

        self.assertIn('2010-05-23', self.holidays_without_sundays)
        self.assertIn('2010-05-24', self.holidays_without_sundays)

        self.assertIn('2021-05-23', self.holidays_without_sundays)
        self.assertIn('2021-05-24', self.holidays_without_sundays)

        self.assertIn('2024-05-19', self.holidays_without_sundays)
        self.assertIn('2024-05-20', self.holidays_without_sundays)

    def test_christmas(self):
        self.assertIn('1901-12-25', self.holidays_without_sundays)
        self.assertIn('1901-12-26', self.holidays_without_sundays)

        self.assertIn('2016-12-25', self.holidays_without_sundays)
        self.assertIn('2016-12-26', self.holidays_without_sundays)

        self.assertIn('2500-12-25', self.holidays_without_sundays)
        self.assertIn('2500-12-26', self.holidays_without_sundays)

    def test_sundays(self):
        """
        Sundays are considered holidays in Norway
        :return:
        """
        self.assertIn('1989-12-31', self.holidays_with_sundays)
        self.assertIn('2017-02-05', self.holidays_with_sundays)
        self.assertIn('2017-02-12', self.holidays_with_sundays)
        self.assertIn('2032-02-29', self.holidays_with_sundays)

    def test_not_holiday(self):
        """
        Note: Sundays in Norway are considered holidays,
        so make sure none of these are actually Sundays

        TODO: Should add more dates that are often confused for being a holiday
        :return:
        """
        self.assertNotIn('2017-02-06', self.holidays_without_sundays)
        self.assertNotIn('2017-02-07', self.holidays_without_sundays)
        self.assertNotIn('2017-02-08', self.holidays_without_sundays)
        self.assertNotIn('2017-02-09', self.holidays_without_sundays)
        self.assertNotIn('2017-02-10', self.holidays_without_sundays)

        self.assertNotIn('2001-12-24', self.holidays_without_sundays)
        self.assertNotIn('2001-05-16', self.holidays_without_sundays)
        self.assertNotIn('2001-05-18', self.holidays_without_sundays)
        self.assertNotIn('1999-12-31', self.holidays_without_sundays)
        self.assertNotIn('2016-12-31', self.holidays_without_sundays)
        self.assertNotIn('2016-12-27', self.holidays_without_sundays)
        self.assertNotIn('2016-12-28', self.holidays_without_sundays)

        self.assertNotIn('2017-02-06', self.holidays_with_sundays)
        self.assertNotIn('2017-02-07', self.holidays_with_sundays)
        self.assertNotIn('2017-02-08', self.holidays_with_sundays)
        self.assertNotIn('2017-02-09', self.holidays_with_sundays)
        self.assertNotIn('2017-02-10', self.holidays_with_sundays)

        self.assertNotIn('2001-12-24', self.holidays_with_sundays)
        self.assertNotIn('2001-05-16', self.holidays_with_sundays)
        self.assertNotIn('2001-05-18', self.holidays_with_sundays)
        self.assertNotIn('1999-12-31', self.holidays_with_sundays)
        self.assertNotIn('2016-12-31', self.holidays_with_sundays)
        self.assertNotIn('2016-12-27', self.holidays_with_sundays)
        self.assertNotIn('2016-12-28', self.holidays_with_sundays)


class TestItaly(unittest.TestCase):

    def setUp(self):
        self.holidays = holidays.IT()

    def test_2017(self):
        # https://www.giorni-festivi.it/
        self.assertIn(date(2017, 1, 1), self.holidays)
        self.assertIn(date(2017, 1, 6), self.holidays)
        self.assertIn(date(2017, 4, 16), self.holidays)
        self.assertIn(date(2017, 4, 17), self.holidays)
        self.assertIn(date(2017, 4, 25), self.holidays)
        self.assertIn(date(2017, 5, 1), self.holidays)
        self.assertIn(date(2017, 6, 2), self.holidays)
        self.assertIn(date(2017, 8, 15), self.holidays)
        self.assertIn(date(2017, 11, 1), self.holidays)
        self.assertIn(date(2017, 12, 8), self.holidays)
        self.assertIn(date(2017, 12, 25), self.holidays)
        self.assertIn(date(2017, 12, 26), self.holidays)

    def test_new_years(self):
        for year in range(1974, 2100):
            self.assertIn(date(year, 1, 1), self.holidays)

    def test_easter(self):
        self.assertIn(date(2017, 4, 16), self.holidays)

    def test_easter_monday(self):
        self.assertIn(date(2017, 4, 17), self.holidays)

    def test_republic_day_before_1948(self):
        self.holidays = holidays.IT(years=[1947])
        self.assertNotIn(date(1947, 6, 2), self.holidays)

    def test_republic_day_after_1948(self):
        self.holidays = holidays.IT(years=[1948])
        self.assertIn(date(1948, 6, 2), self.holidays)

    def test_liberation_day_before_1946(self):
        self.holidays = holidays.IT(years=1945)
        self.assertNotIn(date(1945, 4, 25), self.holidays)

    def test_liberation_day_after_1946(self):
        self.holidays = holidays.IT(years=1946)
        self.assertIn(date(1946, 4, 25), self.holidays)

    def test_christmas(self):
        self.holidays = holidays.IT(years=2017)
        self.assertIn(date(2017, 12, 25), self.holidays)

    def test_saint_stephan(self):
        self.holidays = holidays.IT(years=2017)
        self.assertIn(date(2017, 12, 26), self.holidays)

    def test_province_specific_days(self):
        prov_mi = (holidays.IT(prov='MI', years=[2017]))
        prov_rm = (holidays.IT(prov='RM', years=[2017]))
        self.assertIn("2017-12-08", prov_mi)
        self.assertIn("2017-06-29", prov_rm)


class TestSweden(unittest.TestCase):

    def setUp(self):
        self.holidays_without_sundays = holidays.Sweden(include_sundays=False)
        self.holidays_with_sundays = holidays.Sweden()

    def test_new_years(self):
        self.assertIn('1900-01-01', self.holidays_without_sundays)
        self.assertIn('2017-01-01', self.holidays_without_sundays)
        self.assertIn('2999-01-01', self.holidays_without_sundays)

    def test_easter(self):
        self.assertNotIn('2000-04-20', self.holidays_without_sundays)
        self.assertIn('2000-04-21', self.holidays_without_sundays)
        self.assertIn('2000-04-23', self.holidays_without_sundays)
        self.assertIn('2000-04-24', self.holidays_without_sundays)

        self.assertNotIn('2010-04-01', self.holidays_without_sundays)
        self.assertIn('2010-04-02', self.holidays_without_sundays)
        self.assertIn('2010-04-04', self.holidays_without_sundays)
        self.assertIn('2010-04-05', self.holidays_without_sundays)

        self.assertNotIn('2021-04-01', self.holidays_without_sundays)
        self.assertIn('2021-04-02', self.holidays_without_sundays)
        self.assertIn('2021-04-04', self.holidays_without_sundays)
        self.assertIn('2021-04-05', self.holidays_without_sundays)

        self.assertNotIn('2024-03-28', self.holidays_without_sundays)
        self.assertIn('2024-03-29', self.holidays_without_sundays)
        self.assertIn('2024-03-31', self.holidays_without_sundays)
        self.assertIn('2024-04-01', self.holidays_without_sundays)

    def test_workers_day(self):
        self.assertNotIn('1800-05-01', self.holidays_without_sundays)
        self.assertNotIn('1879-05-01', self.holidays_without_sundays)
        self.assertIn('1939-05-01', self.holidays_without_sundays)
        self.assertIn('2017-05-01', self.holidays_without_sundays)
        self.assertIn('2999-05-01', self.holidays_without_sundays)

    def test_constitution_day(self):
        self.assertNotIn('1900-06-06', self.holidays_without_sundays)
        self.assertNotIn('2004-06-06', self.holidays_without_sundays)
        self.assertIn('2005-06-06', self.holidays_without_sundays)
        self.assertIn('2017-06-06', self.holidays_without_sundays)
        self.assertIn('2999-06-06', self.holidays_without_sundays)

    def test_pentecost(self):
        self.assertIn('2000-06-11', self.holidays_without_sundays)
        self.assertIn('2000-06-12', self.holidays_without_sundays)

        self.assertIn('2010-05-23', self.holidays_without_sundays)
        self.assertNotIn('2010-05-24', self.holidays_without_sundays)

        self.assertIn('2021-05-23', self.holidays_without_sundays)
        self.assertNotIn('2021-05-24', self.holidays_without_sundays)

        self.assertIn('2003-06-09', self.holidays_without_sundays)

        self.assertIn('2024-05-19', self.holidays_without_sundays)
        self.assertNotIn('2024-05-20', self.holidays_without_sundays)

    def test_christmas(self):
        self.assertIn('1901-12-25', self.holidays_without_sundays)
        self.assertIn('1901-12-26', self.holidays_without_sundays)

        self.assertIn('2016-12-25', self.holidays_without_sundays)
        self.assertIn('2016-12-26', self.holidays_without_sundays)

        self.assertIn('2500-12-25', self.holidays_without_sundays)
        self.assertIn('2500-12-26', self.holidays_without_sundays)

    def test_sundays(self):
        """
        Sundays are considered holidays in Sweden
        :return:
        """
        self.assertIn('1989-12-31', self.holidays_with_sundays)
        self.assertIn('2017-02-05', self.holidays_with_sundays)
        self.assertIn('2017-02-12', self.holidays_with_sundays)
        self.assertIn('2032-02-29', self.holidays_with_sundays)

    def test_not_holiday(self):
        """
        Note: Sundays in Sweden are considered holidays,
        so make sure none of these are actually Sundays
        :return:
        """
        self.assertNotIn('2017-02-06', self.holidays_without_sundays)
        self.assertNotIn('2017-02-07', self.holidays_without_sundays)
        self.assertNotIn('2017-02-08', self.holidays_without_sundays)
        self.assertNotIn('2017-02-09', self.holidays_without_sundays)
        self.assertNotIn('2017-02-10', self.holidays_without_sundays)
        self.assertNotIn('2016-12-27', self.holidays_without_sundays)
        self.assertNotIn('2016-12-28', self.holidays_without_sundays)

        self.assertNotIn('2017-02-06', self.holidays_with_sundays)
        self.assertNotIn('2017-02-07', self.holidays_with_sundays)
        self.assertNotIn('2017-02-08', self.holidays_with_sundays)
        self.assertNotIn('2017-02-09', self.holidays_with_sundays)
        self.assertNotIn('2017-02-10', self.holidays_with_sundays)
        self.assertNotIn('2016-12-27', self.holidays_with_sundays)
        self.assertNotIn('2016-12-28', self.holidays_with_sundays)


class TestJapan(unittest.TestCase):
    def setUp(self):
        self.holidays = holidays.Japan(observed=False)

    def test_new_years_day(self):
        self.assertIn(date(1949, 1, 1), self.holidays)
        self.assertIn(date(2017, 1, 1), self.holidays)
        self.assertIn(date(2050, 1, 1), self.holidays)

    def test_coming_of_age(self):
        self.assertIn(date(1999, 1, 15), self.holidays)
        self.assertIn(date(2000, 1, 10), self.holidays)
        self.assertIn(date(2017, 1, 9), self.holidays)
        self.assertIn(date(2030, 1, 14), self.holidays)
        self.assertIn(date(2050, 1, 10), self.holidays)

        self.assertNotIn(date(2000, 1, 15), self.holidays)
        self.assertNotIn(date(2017, 1, 15), self.holidays)
        self.assertNotIn(date(2030, 1, 15), self.holidays)

    def test_foundation_day(self):
        self.assertIn(date(1949, 2, 11), self.holidays)
        self.assertIn(date(2017, 2, 11), self.holidays)
        self.assertIn(date(2050, 2, 11), self.holidays)

    def test_vernal_equinox_day(self):
        self.assertIn(date(1956, 3, 21), self.holidays)
        self.assertIn(date(1960, 3, 20), self.holidays)
        self.assertIn(date(1970, 3, 21), self.holidays)
        self.assertIn(date(1980, 3, 20), self.holidays)
        self.assertIn(date(1990, 3, 21), self.holidays)
        self.assertIn(date(2000, 3, 20), self.holidays)
        self.assertIn(date(2010, 3, 21), self.holidays)
        self.assertIn(date(2017, 3, 20), self.holidays)
        self.assertIn(date(2020, 3, 20), self.holidays)
        self.assertIn(date(2030, 3, 20), self.holidays)
        self.assertIn(date(2040, 3, 20), self.holidays)
        self.assertIn(date(2092, 3, 19), self.holidays)

    def test_showa_day(self):
        self.assertIn(date(1950, 4, 29), self.holidays)
        self.assertIn(date(1990, 4, 29), self.holidays)
        self.assertIn(date(2010, 4, 29), self.holidays)

    def test_constitution_memorial_day(self):
        self.assertIn(date(1950, 5, 3), self.holidays)
        self.assertIn(date(2000, 5, 3), self.holidays)
        self.assertIn(date(2050, 5, 3), self.holidays)

    def test_greenery_day(self):
        self.assertNotIn(date(1950, 5, 4), self.holidays)
        self.assertIn(date(2007, 5, 4), self.holidays)
        self.assertIn(date(2050, 5, 4), self.holidays)

    def test_childrens_day(self):
        self.assertIn(date(1950, 5, 5), self.holidays)
        self.assertIn(date(2000, 5, 5), self.holidays)
        self.assertIn(date(2050, 5, 5), self.holidays)

    def test_marine_day(self):
        self.assertNotIn(date(1950, 7, 20), self.holidays)
        self.assertIn(date(2000, 7, 20), self.holidays)
        self.assertIn(date(2003, 7, 21), self.holidays)
        self.assertIn(date(2017, 7, 17), self.holidays)
        self.assertIn(date(2050, 7, 18), self.holidays)

    def test_mountain_day(self):
        self.assertNotIn(date(1950, 8, 11), self.holidays)
        self.assertNotIn(date(2015, 8, 11), self.holidays)
        self.assertIn(date(2016, 8, 11), self.holidays)
        self.assertIn(date(2017, 8, 11), self.holidays)
        self.assertIn(date(2050, 8, 11), self.holidays)

    def test_respect_for_the_aged_day(self):
        self.assertNotIn(date(1965, 9, 15), self.holidays)
        self.assertIn(date(1966, 9, 15), self.holidays)
        self.assertIn(date(2002, 9, 15), self.holidays)
        self.assertIn(date(2003, 9, 15), self.holidays)
        self.assertNotIn(date(2004, 9, 15), self.holidays)
        self.assertIn(date(2004, 9, 20), self.holidays)
        self.assertIn(date(2017, 9, 18), self.holidays)
        self.assertIn(date(2050, 9, 19), self.holidays)

    def test_autumnal_equinox_day(self):
        self.assertIn(date(2000, 9, 23), self.holidays)
        self.assertIn(date(2010, 9, 23), self.holidays)
        self.assertIn(date(2017, 9, 23), self.holidays)
        self.assertIn(date(2020, 9, 22), self.holidays)
        self.assertIn(date(2030, 9, 23), self.holidays)
        self.assertIn(date(1979, 9, 24), self.holidays)
        self.assertIn(date(2032, 9, 21), self.holidays)

    def test_health_and_sports_day(self):
        self.assertNotIn(date(1965, 10, 10), self.holidays)
        self.assertIn(date(1966, 10, 10), self.holidays)
        self.assertIn(date(1999, 10, 10), self.holidays)
        self.assertNotIn(date(2000, 10, 10), self.holidays)
        self.assertIn(date(2000, 10, 9), self.holidays)
        self.assertIn(date(2017, 10, 9), self.holidays)
        self.assertIn(date(2050, 10, 10), self.holidays)

    def test_culture_day(self):
        self.assertIn(date(1950, 11, 3), self.holidays)
        self.assertIn(date(2000, 11, 3), self.holidays)
        self.assertIn(date(2050, 11, 3), self.holidays)

    def test_labour_thanks_giving_day(self):
        self.assertIn(date(1950, 11, 23), self.holidays)
        self.assertIn(date(2000, 11, 23), self.holidays)
        self.assertIn(date(2050, 11, 23), self.holidays)

    def test_emperors_birthday(self):
        self.assertIn(date(1989, 12, 23), self.holidays)
        self.assertIn(date(2017, 12, 23), self.holidays)
        self.assertIn(date(2050, 12, 23), self.holidays)

    def test_invalid_years(self):
        self.assertRaises(NotImplementedError,
                          lambda: date(1948, 1, 1) in self.holidays)
        self.assertRaises(NotImplementedError,
                          lambda: date(2100, 1, 1) in self.holidays)


class TestFrance(unittest.TestCase):

    def setUp(self):
        self.holidays = holidays.France()
        self.prov_holidays = {prov: holidays.France(prov=prov)
                              for prov in holidays.France.PROVINCES}

    def test_2017(self):
        self.assertIn(date(2017, 1, 1), self.holidays)
        self.assertIn(date(2017, 4, 17), self.holidays)
        self.assertIn(date(2017, 5, 1), self.holidays)
        self.assertIn(date(2017, 5, 8), self.holidays)
        self.assertIn(date(2017, 5, 25), self.holidays)
        self.assertIn(date(2017, 6, 5), self.holidays)
        self.assertIn(date(2017, 7, 14), self.holidays)

    def test_others(self):
        self.assertEqual(self.holidays[date(1948, 5, 1)],
                         'Fête du Travail et de la Concorde sociale')

    def test_alsace_moselle(self):
        am_holidays = self.prov_holidays['Alsace-Moselle']
        self.assertIn(date(2017, 4, 14), am_holidays)
        self.assertIn(date(2017, 12, 26), am_holidays)

    def test_mayotte(self):
        am_holidays = self.prov_holidays['Mayotte']
        self.assertIn(date(2017, 4, 27), am_holidays)

    def test_wallis_et_futuna(self):
        am_holidays = self.prov_holidays['Wallis-et-Futuna']
        self.assertIn(date(2017, 4, 28), am_holidays)
        self.assertIn(date(2017, 7, 29), am_holidays)

    def test_martinique(self):
        am_holidays = self.prov_holidays['Martinique']
        self.assertIn(date(2017, 5, 22), am_holidays)

    def test_guadeloupe(self):
        am_holidays = self.prov_holidays['Guadeloupe']
        self.assertIn(date(2017, 5, 27), am_holidays)
        self.assertIn(date(2017, 7, 21), am_holidays)

    def test_guyane(self):
        am_holidays = self.prov_holidays['Guyane']
        self.assertIn(date(2017, 6, 10), am_holidays)

    def test_polynesie_francaise(self):
        am_holidays = self.prov_holidays['Polynésie Française']
        self.assertIn(date(2017, 6, 29), am_holidays)

    def test_nouvelle_caledonie(self):
        am_holidays = self.prov_holidays['Nouvelle-Calédonie']
        self.assertIn(date(2017, 9, 24), am_holidays)

    def test_saint_barthelemy(self):
        am_holidays = self.prov_holidays['Saint-Barthélémy']
        self.assertIn(date(2017, 10, 9), am_holidays)

    def test_la_reunion(self):
        am_holidays = self.prov_holidays['La Réunion']
        self.assertIn(date(2017, 12, 20), am_holidays)


class TestBelgium(unittest.TestCase):

    def setUp(self):
        self.holidays = holidays.BE()

    def test_2017(self):
        # https://www.belgium.be/nl/over_belgie/land/belgie_in_een_notendop/feestdagen
        self.assertIn(date(2017, 1, 1), self.holidays)
        self.assertIn(date(2017, 4, 16), self.holidays)
        self.assertIn(date(2017, 4, 17), self.holidays)
        self.assertIn(date(2017, 5, 1), self.holidays)
        self.assertIn(date(2017, 5, 25), self.holidays)
        self.assertIn(date(2017, 6, 4), self.holidays)
        self.assertIn(date(2017, 6, 5), self.holidays)
        self.assertIn(date(2017, 7, 21), self.holidays)
        self.assertIn(date(2017, 8, 15), self.holidays)
        self.assertIn(date(2017, 11, 1), self.holidays)
        self.assertIn(date(2017, 11, 11), self.holidays)
        self.assertIn(date(2017, 12, 25), self.holidays)


class TestSouthAfrica(unittest.TestCase):

    def setUp(self):
        self.holidays = holidays.ZA()

    def test_new_years(self):
        self.assertIn('1900-01-01', self.holidays)
        self.assertIn('2017-01-01', self.holidays)
        self.assertIn('2999-01-01', self.holidays)
        self.assertIn('2017-01-02', self.holidays)  # sunday

    def test_easter(self):
        self.assertIn(date(2017, 4, 14), self.holidays)
        self.assertIn(date(2017, 4, 17), self.holidays)
        self.assertIn(date(1994, 4, 1), self.holidays)

    def test_static(self):
        self.assertIn('2004-08-09', self.holidays)

    def test_not_holiday(self):
        self.assertNotIn('2016-12-28', self.holidays)
        self.assertNotIn('2015-03-02', self.holidays)


class TestSI(unittest.TestCase):

    def setUp(self):
        self.holidays = holidays.SI()

    def test_holidays(self):
        """
        Test all expected holiday dates
        :return:
        """
        # New Year
        self.assertIn(date(2017, 1, 1), self.holidays)
        self.assertIn(date(2017, 1, 2), self.holidays)
        # Prešeren's day
        self.assertIn(date(2017, 2, 8), self.holidays)
        # Easter monday - 2016 and 2017
        self.assertIn(date(2016, 3, 28), self.holidays)
        self.assertIn(date(2017, 4, 17), self.holidays)
        # Day of uprising against occupation
        self.assertIn(date(2017, 4, 27), self.holidays)
        # Labour day
        self.assertIn(date(2017, 5, 1), self.holidays)
        # Labour day
        self.assertIn(date(2017, 5, 2), self.holidays)
        # Statehood day
        self.assertIn(date(2017, 6, 25), self.holidays)
        # Assumption day
        self.assertIn(date(2017, 8, 15), self.holidays)
        # Reformation day
        self.assertIn(date(2017, 10, 31), self.holidays)
        # Remembrance day
        self.assertIn(date(2017, 11, 1), self.holidays)
        # Christmas
        self.assertIn(date(2017, 12, 25), self.holidays)
        # Day of independence and unity
        self.assertIn(date(2017, 12, 26), self.holidays)

    def test_non_holidays(self):
        """
        Test dates that should be excluded from holidays list
        :return:
        """
        # January 2nd was not public holiday between 2012 and 2017
        self.assertNotIn(date(2013, 1, 2), self.holidays)
        self.assertNotIn(date(2014, 1, 2), self.holidays)
        self.assertNotIn(date(2015, 1, 2), self.holidays)
        self.assertNotIn(date(2016, 1, 2), self.holidays)

    def test_missing_years(self):
        self.assertNotIn(date(1990, 1, 1), self.holidays)


class TestIE(unittest.TestCase):

    def setUp(self):
        self.irish_holidays = holidays.IE()

    def test_new_year_day(self):
        self.assertIn('2017-01-02', self.irish_holidays)
        self.assertIn('2018-01-01', self.irish_holidays)

    def test_st_patricks_day(self):
        self.assertIn('2017-03-17', self.irish_holidays)
        self.assertIn('2018-03-17', self.irish_holidays)

    def test_easter_monday(self):
        self.assertIn('2017-04-17', self.irish_holidays)
        self.assertIn('2018-04-02', self.irish_holidays)

    def test_may_bank_holiday(self):
        self.assertIn('2017-05-01', self.irish_holidays)
        self.assertIn('2018-05-07', self.irish_holidays)

    def test_june_bank_holiday(self):
        self.assertIn('2017-06-05', self.irish_holidays)
        self.assertIn('2018-06-04', self.irish_holidays)

    def test_august_bank_holiday(self):
        self.assertIn('2017-08-07', self.irish_holidays)
        self.assertIn('2018-08-06', self.irish_holidays)

    def test_october_bank_holiday(self):
        self.assertIn('2017-10-30', self.irish_holidays)
        self.assertIn('2018-10-29', self.irish_holidays)

    def test_christmas_period(self):
        self.assertIn('2015-12-25', self.irish_holidays)
        self.assertIn('2015-12-28', self.irish_holidays)
        self.assertIn('2016-12-26', self.irish_holidays)
        self.assertIn('2016-12-27', self.irish_holidays)
        self.assertIn('2017-12-25', self.irish_holidays)
        self.assertIn('2017-12-26', self.irish_holidays)
        self.assertIn('2018-12-25', self.irish_holidays)
        self.assertIn('2018-12-26', self.irish_holidays)


class TestFinland(unittest.TestCase):

    def setUp(self):
        self.holidays = holidays.FI()

    def test_fixed_holidays(self):
        self.assertIn(date(2017, 1, 1), self.holidays)
        self.assertEqual(self.holidays[date(2017, 1, 1)],
                         "Uudenvuodenpäivä")

        self.assertIn(date(2017, 1, 6), self.holidays)
        self.assertEqual(self.holidays[date(2017, 1, 6)],
                         "Loppiainen")

        self.assertIn(date(2017, 5, 1), self.holidays)
        self.assertEqual(self.holidays[date(2017, 5, 1)],
                         "Vappu")

        self.assertIn(date(2017, 12, 6), self.holidays)
        self.assertEqual(self.holidays[date(2017, 12, 6)],
                         "Itsenäisyyspäivä")

        self.assertIn(date(2017, 12, 25), self.holidays)
        self.assertEqual(self.holidays[date(2017, 12, 25)],
                         "Joulupäivä")

        self.assertIn(date(2017, 12, 26), self.holidays)
        self.assertEqual(self.holidays[date(2017, 12, 26)],
                         "Tapaninpäivä")

    def test_relative_holidays(self):
        self.assertIn(date(2017, 4, 14), self.holidays)
        self.assertEqual(self.holidays[date(2017, 4, 14)],
                         "Pitkäperjantai")

        self.assertIn(date(2017, 4, 16), self.holidays)
        self.assertEqual(self.holidays[date(2017, 4, 16)],
                         "Pääsiäispäivä")

        self.assertIn(date(2017, 4, 17), self.holidays)
        self.assertEqual(self.holidays[date(2017, 4, 17)],
                         "2. pääsiäispäivä")

        self.assertIn(date(2017, 5, 25), self.holidays)
        self.assertEqual(self.holidays[date(2017, 5, 25)],
                         "Helatorstai")

        self.assertIn(date(2017, 11, 4), self.holidays)
        self.assertEqual(self.holidays[date(2017, 11, 4)],
                         "Pyhäinpäivä")

    def test_Juhannus(self):
        self.assertIn(date(2017, 6, 24), self.holidays)
        self.assertNotIn(date(2017, 6, 20), self.holidays)
        self.assertIn(date(2020, 6, 20), self.holidays)
        self.assertIn(date(2021, 6, 26), self.holidays)
        self.assertIn(date(2018, 6, 22), self.holidays)
        self.assertEqual(self.holidays[date(2018, 6, 22)],
                         "Juhannusaatto")
        self.assertEqual(self.holidays[date(2018, 6, 23)],
                         "Juhannuspäivä")


class TestHungary(unittest.TestCase):

    def setUp(self):
        self.holidays = holidays.HU()

    def test_2018(self):
        self.assertIn(date(2018, 1, 1), self.holidays)  # newyear
        self.assertIn(date(2018, 3, 15), self.holidays)  # national holiday
        self.assertIn(date(2018, 3, 30), self.holidays)  # good friday
        self.assertIn(date(2018, 4, 1), self.holidays)  # easter 1.
        self.assertIn(date(2018, 4, 2), self.holidays)  # easter 2.
        self.assertIn(date(2018, 5, 1), self.holidays)  # Workers' Day
        self.assertIn(date(2018, 5, 20), self.holidays)  # Pentecost
        self.assertIn(date(2018, 5, 21), self.holidays)  # Pentecost monday
        self.assertIn(date(2018, 8, 20), self.holidays)  # State Foundation Day
        self.assertIn(date(2018, 10, 23), self.holidays)  # National Day
        self.assertIn(date(2018, 11, 1), self.holidays)  # All Saints' Day
        self.assertIn(date(2018, 12, 25), self.holidays)  # First christmas
        self.assertIn(date(2018, 12, 26), self.holidays)  # Second christmas


class TestSwitzerland(unittest.TestCase):

    def setUp(self):
        self.holidays = holidays.CH()
        self.prov_hols = dict((prov, holidays.CH(prov=prov))
                              for prov in holidays.CH.PROVINCES)

    def test_all_holidays_present(self):
        ch_2018 = sum(holidays.CH(years=[2018], prov=p)
                      for p in holidays.CH.PROVINCES)
        in_2018 = sum((ch_2018.get_list(key) for key in ch_2018), [])
        all_ch = ['Neujahrestag',
                  'Berchtoldstag',
                  'Heilige Drei Könige',
                  'Jahrestag der Ausrufung der Republik',
                  'Josefstag',
                  'Näfelser Fahrt',
                  'Karfreitag',
                  'Ostern',
                  'Ostermontag',
                  'Tag der Arbeit',
                  'Auffahrt',
                  'Pfingsten',
                  'Pfingstmontag',
                  'Fronleichnam',
                  'Fest der Unabhängigkeit',
                  'Peter und Paul',
                  'Nationalfeiertag',
                  'Maria Himmelfahrt',
                  'Bruder Klaus',
                  'Allerheiligen',
                  'Maria Empfängnis',
                  'Escalade de Genève',
                  'Weihnachten',
                  'Stephanstag',
                  'Wiederherstellung der Republik']

        for holiday in all_ch:
            self.assertTrue(holiday in in_2018, "missing: {}".format(holiday))
        for holiday in in_2018:
            self.assertTrue(holiday in all_ch, "extra: {}".format(holiday))

    def test_fixed_holidays(self):
        fixed_days_whole_country = (
            (1, 1),  # Neujahrestag
            (8, 1),  # Nationalfeiertag
            (12, 25),  # Weihnachten
        )
        for y, (m, d) in product(range(1291, 2050), fixed_days_whole_country):
            self.assertTrue(date(y, m, d) in self.holidays)

    def test_berchtoldstag(self):
        provinces_that_have = {'AG', 'BE', 'FR', 'GE', 'GL', 'GR', 'JU', 'LU',
                               'NE', 'OW', 'SH', 'SO', 'TG', 'VD', 'ZG', 'ZH'}
        provinces_that_dont = set(holidays.CH.PROVINCES) - provinces_that_have

        for province, year in product(provinces_that_have, range(1970, 2050)):
            self.assertTrue(date(year, 1, 2) in self.prov_hols[province])
        for province, year in product(provinces_that_dont, range(1970, 2050)):
            self.assertTrue(date(year, 1, 2) not in self.prov_hols[province])

    def test_heilige_drei_koenige(self):
        provinces_that_have = {'SZ', 'TI', 'UR'}
        provinces_that_dont = set(holidays.CH.PROVINCES) - provinces_that_have

        for province, year in product(provinces_that_have, range(1970, 2050)):
            self.assertTrue(date(year, 1, 6) in self.prov_hols[province])
        for province, year in product(provinces_that_dont, range(1970, 2050)):
            self.assertTrue(date(year, 1, 6) not in self.prov_hols[province])

    def test_jahrestag_der_ausrufung_der_republik(self):
        provinces_that_have = {'NE'}
        provinces_that_dont = set(holidays.CH.PROVINCES) - provinces_that_have

        for province, year in product(provinces_that_have, range(1970, 2050)):
            self.assertTrue(date(year, 3, 1) in self.prov_hols[province])
        for province, year in product(provinces_that_dont, range(1970, 2050)):
            self.assertTrue(date(year, 3, 1) not in self.prov_hols[province])

    def test_josefstag(self):
        provinces_that_have = {'NW', 'SZ', 'TI', 'UR', 'VS'}
        provinces_that_dont = set(holidays.CH.PROVINCES) - provinces_that_have

        for province, year in product(provinces_that_have, range(1970, 2050)):
            self.assertTrue(date(year, 3, 19) in self.prov_hols[province])
        for province, year in product(provinces_that_dont, range(1970, 2050)):
            self.assertTrue(date(year, 3, 19) not in self.prov_hols[province])

    def test_naefelser_fahrt(self):
        known_good = [(2018, 4, 5), (2019, 4, 4), (2020, 4, 2),
                      (2021, 4, 8), (2022, 4, 7), (2023, 4, 13),
                      (2024, 4, 4), (2025, 4, 3), (2026, 4, 9),
                      (2027, 4, 1), (2028, 4, 6), (2029, 4, 5),
                      (2030, 4, 4), (2031, 4, 3), (2032, 4, 1),
                      (2033, 4, 7), (2034, 4, 13), (2035, 4, 5)]
        provinces_that_have = {'GL'}
        provinces_that_dont = set(holidays.CH.PROVINCES) - provinces_that_have

        for province, (y, m, d) in product(provinces_that_have, known_good):
            self.assertTrue(date(y, m, d) in self.prov_hols[province])
        for province, (y, m, d) in product(provinces_that_dont, known_good):
            self.assertTrue(date(y, m, d) not in self.prov_hols[province])

    def test_karfreitag(self):
        known_good = [(2018, 3, 30), (2019, 4, 19), (2020, 4, 10),
                      (2021, 4, 2), (2022, 4, 15), (2023, 4, 7),
                      (2024, 3, 29), (2025, 4, 18), (2026, 4, 3),
                      (2027, 3, 26), (2028, 4, 14), (2029, 3, 30),
                      (2030, 4, 19), (2031, 4, 11), (2032, 3, 26),
                      (2033, 4, 15), (2034, 4, 7), (2035, 3, 23)]
        provinces_that_dont = {'VS'}
        provinces_that_have = set(holidays.CH.PROVINCES) - provinces_that_dont
        for province, (y, m, d) in product(provinces_that_have, known_good):
            self.assertTrue(date(y, m, d) in self.prov_hols[province])
        for province, (y, m, d) in product(provinces_that_dont, known_good):
            self.assertTrue(date(y, m, d) not in self.prov_hols[province])

    def test_ostern(self):
        known_good = [(2018, 4, 1), (2019, 4, 21), (2020, 4, 12),
                      (2021, 4, 4), (2022, 4, 17), (2023, 4, 9),
                      (2024, 3, 31), (2025, 4, 20), (2026, 4, 5),
                      (2027, 3, 28), (2028, 4, 16), (2029, 4, 1),
                      (2030, 4, 21), (2031, 4, 13), (2032, 3, 28),
                      (2033, 4, 17), (2034, 4, 9), (2035, 3, 25)]

        for province, (y, m, d) in product(holidays.CH.PROVINCES, known_good):
            self.assertTrue(date(y, m, d) in self.prov_hols[province])

    def test_ostermontag(self):
        known_good = [(2018, 4, 2), (2019, 4, 22), (2020, 4, 13),
                      (2021, 4, 5), (2022, 4, 18), (2023, 4, 10),
                      (2024, 4, 1), (2025, 4, 21), (2026, 4, 6),
                      (2027, 3, 29), (2028, 4, 17), (2029, 4, 2),
                      (2030, 4, 22), (2031, 4, 14), (2032, 3, 29),
                      (2033, 4, 18), (2034, 4, 10), (2035, 3, 26)]
        provinces_that_dont = {'VS'}
        provinces_that_have = set(holidays.CH.PROVINCES) - provinces_that_dont
        for province, (y, m, d) in product(provinces_that_have, known_good):
            self.assertTrue(date(y, m, d) in self.prov_hols[province])
        for province, (y, m, d) in product(provinces_that_dont, known_good):
            self.assertTrue(date(y, m, d) not in self.prov_hols[province])

    def test_auffahrt(self):
        known_good = [(2018, 5, 10), (2019, 5, 30), (2020, 5, 21),
                      (2021, 5, 13), (2022, 5, 26), (2023, 5, 18),
                      (2024, 5, 9), (2025, 5, 29), (2026, 5, 14),
                      (2027, 5, 6), (2028, 5, 25), (2029, 5, 10),
                      (2030, 5, 30), (2031, 5, 22), (2032, 5, 6),
                      (2033, 5, 26), (2034, 5, 18), (2035, 5, 3)]

        for province, (y, m, d) in product(holidays.CH.PROVINCES, known_good):
            self.assertTrue(date(y, m, d) in self.prov_hols[province])

    def test_pfingsten(self):
        known_good = [(2018, 5, 20), (2019, 6, 9), (2020, 5, 31),
                      (2021, 5, 23), (2022, 6, 5), (2023, 5, 28),
                      (2024, 5, 19), (2025, 6, 8), (2026, 5, 24),
                      (2027, 5, 16), (2028, 6, 4), (2029, 5, 20),
                      (2030, 6, 9), (2031, 6, 1), (2032, 5, 16),
                      (2033, 6, 5), (2034, 5, 28), (2035, 5, 13)]

        for province, (y, m, d) in product(holidays.CH.PROVINCES, known_good):
            self.assertTrue(date(y, m, d) in self.prov_hols[province])

    def test_pfingstmontag(self):
        known_good = [(2018, 5, 21), (2019, 6, 10), (2020, 6, 1),
                      (2021, 5, 24), (2022, 6, 6), (2023, 5, 29),
                      (2024, 5, 20), (2025, 6, 9), (2026, 5, 25),
                      (2027, 5, 17), (2028, 6, 5), (2029, 5, 21),
                      (2030, 6, 10), (2031, 6, 2), (2032, 5, 17),
                      (2033, 6, 6), (2034, 5, 29), (2035, 5, 14)]

        for province, (y, m, d) in product(holidays.CH.PROVINCES, known_good):
            self.assertTrue(date(y, m, d) in self.prov_hols[province])

    def test_fronleichnam(self):
        known_good = [(2014, 6, 19), (2015, 6, 4), (2016, 5, 26),
                      (2017, 6, 15), (2018, 5, 31), (2019, 6, 20),
                      (2020, 6, 11), (2021, 6, 3), (2022, 6, 16),
                      (2023, 6, 8), (2024, 5, 30)]
        provinces_that_have = {'AI', 'JU', 'LU', 'NW', 'OW', 'SZ', 'TI', 'UR',
                               'VS', 'ZG'}
        provinces_that_dont = set(holidays.CH.PROVINCES) - provinces_that_have

        for province, (y, m, d) in product(provinces_that_have, known_good):
            self.assertTrue(date(y, m, d) in self.prov_hols[province])
        for province, (y, m, d) in product(provinces_that_dont, known_good):
            self.assertTrue(date(y, m, d) not in self.prov_hols[province])

    def test_fest_der_unabhaengikeit(self):
        provinces_that_have = {'JU'}
        provinces_that_dont = set(holidays.CH.PROVINCES) - provinces_that_have

        for province, year in product(provinces_that_have, range(1970, 2050)):
            self.assertTrue(date(year, 6, 23) in self.prov_hols[province])
        # 2011 is "Fronleichnam" on the same date, we don't test this year
        for province, year in product(provinces_that_dont, range(1970, 2010)):
            self.assertTrue(date(year, 6, 23) not in self.prov_hols[province])
        for province, year in product(provinces_that_dont, range(2012, 2050)):
            self.assertTrue(date(year, 6, 23) not in self.prov_hols[province])

    def test_peter_und_paul(self):
        provinces_that_have = {'TI'}
        provinces_that_dont = set(holidays.CH.PROVINCES) - provinces_that_have

        for province, year in product(provinces_that_have, range(1970, 2050)):
            self.assertTrue(date(year, 6, 29) in self.prov_hols[province])
        for province, year in product(provinces_that_dont, range(1970, 2050)):
            self.assertTrue(date(year, 6, 29) not in self.prov_hols[province])

    def test_mariae_himmelfahrt(self):
        provinces_that_have = {'AI', 'JU', 'LU', 'NW', 'OW', 'SZ', 'TI', 'UR',
                               'VS', 'ZG'}
        provinces_that_dont = set(holidays.CH.PROVINCES) - provinces_that_have

        for province, year in product(provinces_that_have, range(1970, 2050)):
            self.assertTrue(date(year, 8, 15) in self.prov_hols[province])
        for province, year in product(provinces_that_dont, range(1970, 2050)):
            self.assertTrue(date(year, 8, 15) not in self.prov_hols[province])

    def test_bruder_chlaus(self):
        provinces_that_have = {'OW'}
        provinces_that_dont = set(holidays.CH.PROVINCES) - provinces_that_have

        for province, year in product(provinces_that_have, range(1970, 2050)):
            self.assertTrue(date(year, 9, 25) in self.prov_hols[province])
        for province, year in product(provinces_that_dont, range(1970, 2050)):
            self.assertTrue(date(year, 9, 25) not in self.prov_hols[province])

    def test_allerheiligen(self):
        provinces_that_have = {'AI', 'GL', 'JU', 'LU', 'NW', 'OW', 'SG', 'SZ',
                               'TI', 'UR', 'VS', 'ZG'}
        provinces_that_dont = set(holidays.CH.PROVINCES) - provinces_that_have

        for province, year in product(provinces_that_have, range(1970, 2050)):
            self.assertTrue(date(year, 11, 1) in self.prov_hols[province])
        for province, year in product(provinces_that_dont, range(1970, 2050)):
            self.assertTrue(date(year, 11, 1) not in self.prov_hols[province])

    def test_escalade_de_geneve(self):
        provinces_that_have = {'GE'}
        provinces_that_dont = set(holidays.CH.PROVINCES) - provinces_that_have

        for province, year in product(provinces_that_have, range(1970, 2050)):
            self.assertTrue(date(year, 12, 12) in self.prov_hols[province])
        for province, year in product(provinces_that_dont, range(1970, 2050)):
            self.assertTrue(date(year, 12, 12) not in self.prov_hols[province])

    def test_stephanstag(self):
        provinces_that_have = {'AG', 'AR', 'AI', 'BL', 'BS', 'BE', 'FR', 'GL',
                               'GR', 'LU', 'NE', 'NW', 'OW', 'SG', 'SH', 'SZ',
                               'SO', 'TG', 'TI', 'UR', 'ZG', 'ZH'}
        provinces_that_dont = set(holidays.CH.PROVINCES) - provinces_that_have

        for province, year in product(provinces_that_have, range(1970, 2050)):
            self.assertTrue(date(year, 12, 26) in self.prov_hols[province])
        for province, year in product(provinces_that_dont, range(1970, 2050)):
            self.assertTrue(date(year, 12, 26) not in self.prov_hols[province])

    def test_wiedererstellung_der_republik(self):
        provinces_that_have = {'GE'}
        provinces_that_dont = set(holidays.CH.PROVINCES) - provinces_that_have

        for province, year in product(provinces_that_have, range(1970, 2050)):
            self.assertTrue(date(year, 12, 31) in self.prov_hols[province])
        for province, year in product(provinces_that_dont, range(1970, 2050)):
            self.assertTrue(date(year, 12, 31) not in self.prov_hols[province])


class TestAR(unittest.TestCase):

    def setUp(self):
        self.holidays = holidays.AR(observed=True)

    def test_new_years(self):
        self.holidays.observed = False
        self.assertNotIn(date(2010, 12, 31), self.holidays)
        self.assertNotIn(date(2017, 1, 2), self.holidays)
        self.holidays.observed = True
        self.assertIn(date(2017, 1, 1), self.holidays)
        for year in range(1900, 2100):
            dt = date(year, 1, 1)
            self.assertIn(dt, self.holidays)
            self.assertNotIn(dt + relativedelta(days=-1), self.holidays)
            self.assertNotIn(dt + relativedelta(days=+1), self.holidays)

    def test_carnival_day(self):
        for dt in [date(2018, 2, 12), date(2018, 2, 13), date(2017, 2, 27),
                   date(2017, 2, 28), date(2016, 2, 8), date(2016, 2, 9)]:
            self.assertIn(dt, self.holidays)

    def test_memory_national_day(self):
        self.holidays.observed = False
        self.assertNotIn(date(1907, 3, 24), self.holidays)
        self.assertNotIn(date(2002, 3, 24), self.holidays)
        self.holidays.observed = True
        for dt in [date(2018, 3, 24), date(2017, 3, 24),
                   date(2016, 3, 24)]:
            self.assertIn(dt, self.holidays)

    def test_holy_week_day(self):
        for dt in [date(2018, 3, 29), date(2018, 3, 30), date(2017, 4, 13),
                   date(2017, 4, 14), date(2016, 3, 24), date(2016, 3, 25)]:
            self.assertIn(dt, self.holidays)

    def test_malvinas_war_day(self):
        for year in range(1900, 2100):
            dt = date(year, 4, 2)
            self.assertIn(dt, self.holidays)

    def test_labor_day(self):
        self.holidays.observerd = False
        self.assertNotIn(date(2010, 4, 30), self.holidays)
        self.assertNotIn(date(2011, 5, 2), self.holidays)
        self.holidays.observed = True
        self.assertIn(date(1922, 5, 1), self.holidays)
        for year in range(1900, 2100):
            dt = date(year, 5, 1)
            self.assertIn(dt, self.holidays)
            self.assertNotIn(dt + relativedelta(days=-1), self.holidays)
            self.assertNotIn(dt + relativedelta(days=+1), self.holidays)

    def test_may_revolution_day(self):
        self.holidays.observed = False
        self.assertNotIn(date(1930, 5, 25), self.holidays)
        self.assertNotIn(date(2014, 5, 25), self.holidays)
        self.holidays.observed = True
        for year in range(1900, 2100):
            dt = date(year, 5, 1)
            self.assertIn(dt, self.holidays)
            self.assertNotIn(dt + relativedelta(days=-1), self.holidays)
            self.assertNotIn(dt + relativedelta(days=+1), self.holidays)

    def test_guemes_day(self):
        for year in range(1900, 2100):
            dt = date(year, 6, 17)
            self.assertIn(dt, self.holidays)
            self.assertNotIn(dt + relativedelta(days=-1), self.holidays)
            self.assertNotIn(dt + relativedelta(days=+1), self.holidays)

    def test_belgrano_day(self):
        for year in range(1900, 2100):
            dt = date(year, 6, 20)
            self.assertIn(dt, self.holidays)
            self.assertNotIn(dt + relativedelta(days=-1), self.holidays)
            self.assertNotIn(dt + relativedelta(days=+1), self.holidays)

    def test_independence_day(self):
        self.holidays.observed = False
        self.assertNotIn(date(2017, 7, 9), self.holidays)
        self.assertNotIn(date(2011, 7, 9), self.holidays)
        self.holidays.observed = True
        self.assertIn(date(2017, 7, 9), self.holidays)
        self.assertIn(date(2011, 7, 9), self.holidays)
        for year in range(1900, 2100):
            dt = date(year, 7, 9)
            self.assertIn(dt, self.holidays)
            self.assertNotIn(dt + relativedelta(days=-1), self.holidays)
            self.assertNotIn(dt + relativedelta(days=+1), self.holidays)

    def test_san_martin_day(self):
        self.holidays.observed = False
        self.assertNotIn(date(1930, 8, 10), self.holidays)
        self.assertNotIn(date(2008, 8, 10), self.holidays)
        self.holidays.observed = True
        for year in range(1900, 2100):
            dt = date(year, 8, 17)
            self.assertIn(dt, self.holidays)
            self.assertNotIn(dt + relativedelta(days=-1), self.holidays)
            self.assertNotIn(dt + relativedelta(days=+1), self.holidays)

    def test_cultural_day(self):
        self.holidays.observed = False
        self.assertNotIn(date(2014, 10, 12), self.holidays)
        self.assertNotIn(date(1913, 10, 12), self.holidays)
        self.holidays.observed = True
        for year in range(1900, 2100):
            dt = date(year, 10, 12)
            self.assertIn(dt, self.holidays)
            self.assertNotIn(dt + relativedelta(days=-1), self.holidays)
            self.assertNotIn(dt + relativedelta(days=+1), self.holidays)

    def test_national_sovereignty_day(self):
        for year in range(1900, 2100):
            dt = date(year, 11, 20)
            if year < 2010:
                self.assertNotIn(dt, self.holidays)
            else:
                self.assertIn(dt, self.holidays)
                self.assertNotIn(dt + relativedelta(days=-1), self.holidays)
                self.assertNotIn(dt + relativedelta(days=+1), self.holidays)

    def test_inmaculate_conception_day(self):
        self.holidays.observed = False
        self.assertNotIn(date(1940, 12, 8), self.holidays)
        self.assertNotIn(date(2013, 12, 8), self.holidays)
        self.holidays.observed = True
        for year in range(1900, 2100):
            dt = date(year, 12, 8)
            self.assertIn(dt, self.holidays)
            self.assertNotIn(dt + relativedelta(days=-1), self.holidays)
            self.assertNotIn(dt + relativedelta(days=+1), self.holidays)

    def test_christmas(self):
        for year in range(1900, 2100):
            dt = date(year, 12, 25)
            self.assertIn(dt, self.holidays)
            self.assertNotIn(dt + relativedelta(days=-1), self.holidays)
            self.assertNotIn(dt + relativedelta(days=+1), self.holidays)


class TestIND(unittest.TestCase):

    def setUp(self):
        self.holidays = holidays.IND()

    def test_2018(self):
        self.assertIn(date(2018, 1, 1), self.holidays)
        self.assertIn(date(2018, 10, 2), self.holidays)
        self.assertIn(date(2018, 8, 15), self.holidays)
        self.assertIn(date(2018, 1, 26), self.holidays)
        self.assertIn(date(2018, 12, 25), self.holidays)
        self.assertIn(date(2018, 5, 1), self.holidays)
        self.assertIn(date(2018, 1, 14), self.holidays)

        gj_holidays = holidays.IND(prov="GJ")
        as_holidays = holidays.IND(prov="AS")
        tn_holidays = holidays.IND(prov="TN")
        wb_holidays = holidays.IND(prov="WB")
        cg_holidays = holidays.IND(prov="CG")
        sk_holidays = holidays.IND(prov="SK")
        ka_holidays = holidays.IND(prov="KA")
        br_holidays = holidays.IND(prov="BR")
        rj_holidays = holidays.IND(prov="RJ")
        od_holidays = holidays.IND(prov="OD")
        ap_holidays = holidays.IND(prov="AP")
        kl_holidays = holidays.IND(prov="KL")
        hr_holidays = holidays.IND(prov="HR")
        mh_holidays = holidays.IND(prov="MH")
        mp_holidays = holidays.IND(prov="MP")
        up_holidays = holidays.IND(prov="UP")
        uk_holidays = holidays.IND(prov="UK")

        for dt in ([date(2018, 1, 14), date(2018, 5, 1), date(2018, 10, 31)]):
            self.assertIn(dt, gj_holidays)
        for dt in [date(2018, 4, 15), date(2018, 4, 14)]:
            self.assertIn(dt, tn_holidays)
            self.assertIn(dt, wb_holidays)
        for dt in ([date(2018, 1, 14), date(2018, 5, 1), date(2018, 10, 31)]):
            self.assertIn(dt, gj_holidays)
        self.assertIn(date(2018, 3, 22), br_holidays)
        self.assertIn(date(2018, 3, 30), rj_holidays)
        self.assertIn(date(2018, 6, 15), rj_holidays)
        self.assertIn(date(2018, 4, 1), od_holidays)
        self.assertIn(date(2018, 4, 15), od_holidays)
        self.assertIn(date(2018, 4, 14), od_holidays)
        self.assertIn(date(2018, 4, 14), br_holidays)
        self.assertIn(date(2018, 4, 14), kl_holidays)
        self.assertIn(date(2018, 4, 14), up_holidays)
        self.assertIn(date(2018, 4, 14), uk_holidays)
        self.assertIn(date(2018, 4, 14), hr_holidays)
        self.assertIn(date(2018, 4, 14), mh_holidays)
        self.assertIn(date(2018, 4, 14), wb_holidays)
        self.assertIn(date(2018, 5, 9), wb_holidays)
        self.assertIn(date(2018, 4, 15), as_holidays)
        self.assertIn(date(2018, 5, 1), mh_holidays)
        self.assertIn(date(2018, 5, 16), sk_holidays)
        self.assertIn(date(2018, 11, 1), ka_holidays)
        self.assertIn(date(2018, 11, 1), ap_holidays)
        self.assertIn(date(2018, 11, 1), hr_holidays)
        self.assertIn(date(2018, 11, 1), mp_holidays)
        self.assertIn(date(2018, 11, 1), kl_holidays)
        self.assertIn(date(2018, 11, 1), cg_holidays)


class TestBelarus(unittest.TestCase):

    def setUp(self):
        self.holidays = holidays.BY()

    def test_2018(self):
        # http://calendar.by/procal.php?year=2018
        # https://www.officeholidays.com/countries/belarus/index.php
        self.assertIn(date(2018, 1, 1), self.holidays)
        self.assertIn(date(2018, 1, 7), self.holidays)
        self.assertIn(date(2018, 3, 8), self.holidays)
        self.assertIn(date(2018, 4, 17), self.holidays)
        self.assertIn(date(2018, 5, 1), self.holidays)
        self.assertIn(date(2018, 5, 9), self.holidays)
        self.assertIn(date(2018, 7, 3), self.holidays)
        self.assertIn(date(2018, 11, 7), self.holidays)
        self.assertIn(date(2018, 12, 25), self.holidays)

    def test_radunitsa(self):
        # http://calendar.by/content.php?id=20
        self.assertIn(date(2012, 4, 24), self.holidays)
        self.assertIn(date(2013, 5, 14), self.holidays)
        self.assertIn(date(2014, 4, 29), self.holidays)
        self.assertIn(date(2015, 4, 21), self.holidays)
        self.assertIn(date(2016, 5, 10), self.holidays)
        self.assertIn(date(2017, 4, 25), self.holidays)
        self.assertIn(date(2018, 4, 17), self.holidays)
        self.assertIn(date(2019, 5, 7), self.holidays)
        self.assertIn(date(2020, 4, 28), self.holidays)
        self.assertIn(date(2021, 5, 11), self.holidays)
        self.assertIn(date(2022, 5, 3), self.holidays)
        self.assertIn(date(2023, 4, 25), self.holidays)
        self.assertIn(date(2024, 5, 14), self.holidays)
        self.assertIn(date(2025, 4, 29), self.holidays)
        self.assertIn(date(2026, 4, 21), self.holidays)
        self.assertIn(date(2027, 5, 11), self.holidays)
        self.assertIn(date(2028, 4, 25), self.holidays)
        self.assertIn(date(2029, 4, 17), self.holidays)
        self.assertIn(date(2030, 5, 7), self.holidays)

    def test_before_1998(self):
        self.assertNotIn(date(1997, 7, 3), self.holidays)


class TestCroatia(unittest.TestCase):

    def setUp(self):
        self.holidays = holidays.HR()

    def test_2018(self):
        self.assertIn(date(2018, 1, 1), self.holidays)
        self.assertIn(date(2018, 1, 6), self.holidays)
        self.assertIn(date(2018, 4, 1), self.holidays)
        self.assertIn(date(2018, 4, 2), self.holidays)
        self.assertIn(date(2018, 5, 1), self.holidays)
        self.assertIn(date(2018, 8, 15), self.holidays)
        self.assertIn(date(2018, 10, 8), self.holidays)
        self.assertIn(date(2018, 11, 1), self.holidays)
        self.assertIn(date(2018, 12, 25), self.holidays)
        self.assertIn(date(2018, 12, 26), self.holidays)


class TestUkraine(unittest.TestCase):

    def setUp(self):
        self.holidays = holidays.UA()

    def test_before_1918(self):
        self.assertNotIn(date(1917, 12, 31), self.holidays)

    def test_2018(self):
        # http://www.buhoblik.org.ua/kadry-zarplata/vremya/1676-1676-kalendar.html
        self.assertIn(date(2018, 1, 1), self.holidays)
        self.assertIn(date(2018, 1, 7), self.holidays)
        self.assertIn(date(2018, 12, 25), self.holidays)
        self.assertIn(date(2018, 4, 8), self.holidays)
        self.assertIn(date(2018, 5, 27), self.holidays)
        self.assertIn(date(2018, 5, 9), self.holidays)
        self.assertIn(date(2018, 6, 28), self.holidays)
        self.assertIn(date(2018, 8, 24), self.holidays)
        self.assertIn(date(2018, 10, 14), self.holidays)

    def test_old_holidays(self):
        self.assertIn(date(2018, 5, 1), self.holidays)
        self.assertIn(date(2016, 5, 2), self.holidays)
        self.assertIn(date(1991, 7, 16), self.holidays)
        self.assertIn(date(1950, 1, 22), self.holidays)
        self.assertIn(date(1999, 11, 7), self.holidays)
        self.assertIn(date(1999, 11, 8), self.holidays)
        self.assertIn(date(1945, 5, 9), self.holidays)
        self.assertIn(date(1945, 9, 3), self.holidays)
        self.assertIn(date(1981, 10, 7), self.holidays)
        self.assertIn(date(1937, 12, 5), self.holidays)
        self.assertIn(date(1918, 3, 18), self.holidays)


class TestBrazil(unittest.TestCase):

    def test_BR_holidays(self):
        self.holidays = holidays.BR(years=2018)
        self.assertIn("2018-01-01", self.holidays)
        self.assertEqual(self.holidays[date(2018, 1, 1)], "Ano novo")
        self.assertIn("2018-02-14", self.holidays)
        self.assertEqual(self.holidays[date(2018, 2, 14)],
                         "Quarta-feira de cinzas (Início da Quaresma)")
<<<<<<< HEAD
        self.assertIn("2018-02-20", self.holidays)
        self.assertEqual(self.holidays[date(2018, 2, 20)], "Carnaval")
        self.assertIn("2018-03-30", self.holidays)
        self.assertEqual(self.holidays[date(2018, 3, 30)], "Sexta-feira Santa")
=======
        self.assertIn("2018-02-13", self.holidays)
        self.assertEqual(self.holidays[date(2018, 2, 13)], "Carnaval")
>>>>>>> d03118ac
        self.assertIn("2018-04-01", self.holidays)
        self.assertEqual(self.holidays[date(2018, 4, 1)], "Páscoa")
        self.assertIn("2018-04-21", self.holidays)
        self.assertEqual(self.holidays[date(2018, 4, 21)], "Tiradentes")
        self.assertIn("2018-05-01", self.holidays)
        self.assertEqual(self.holidays[date(2018, 5, 1)],
                         "Dia Mundial do Trabalho")
        self.assertIn("2018-05-31", self.holidays)
        self.assertEqual(self.holidays[date(2018, 5, 31)], "Corpus Christi")
        self.assertIn("2018-09-07", self.holidays)
        self.assertEqual(self.holidays[date(2018, 9, 7)],
                         "Independência do Brasil")
        self.assertIn("2018-10-12", self.holidays)
        self.assertEqual(self.holidays[date(2018, 10, 12)],
                         "Nossa Senhora Aparecida")
        self.assertIn("2018-11-02", self.holidays)
        self.assertEqual(self.holidays[date(2018, 11, 2)], "Finados")
        self.assertIn("2018-11-15", self.holidays)
        self.assertEqual(self.holidays[date(2018, 11, 15)],
                         "Proclamação da República")
        self.assertIn("2018-12-25", self.holidays)
        self.assertEqual(self.holidays[date(2018, 12, 25)], "Natal")

    def test_AC_holidays(self):
        ac_holidays = holidays.BR(state="AC")
        self.assertIn("2018-01-23", ac_holidays)
        self.assertEqual(ac_holidays[date(2018, 1, 23)], "Dia do evangélico")
        self.assertIn("2018-06-15", ac_holidays)
        self.assertEqual(ac_holidays[date(2018, 6, 15)], "Aniversário do Acre")
        self.assertIn("2018-09-05", ac_holidays)
        self.assertEqual(ac_holidays[date(2018, 9, 5)], "Dia da Amazônia")
        self.assertIn("2018-11-17", ac_holidays)
        self.assertEqual(ac_holidays[date(2018, 11, 17)],
                         "Assinatura do Tratado de Petrópolis")

    def test_AL_holidays(self):
        al_holidays = holidays.BR(state="AL")
        self.assertIn("2018-06-24", al_holidays)
        self.assertEqual(al_holidays[date(2018, 6, 24)], "São João")
        self.assertIn("2018-06-29", al_holidays)
        self.assertEqual(al_holidays[date(2018, 6, 29)], "São Pedro")
        self.assertIn("2018-09-16", al_holidays)
        self.assertEqual(al_holidays[date(2018, 9, 16)],
                         "Emancipação política de Alagoas")
        self.assertIn("2018-11-20", al_holidays)
        self.assertEqual(al_holidays[date(2018, 11, 20)], "Consciência Negra")

    def test_AP_holidays(self):
        ap_holidays = holidays.BR(state="AP")
        self.assertIn("2018-03-19", ap_holidays)
        self.assertEqual(ap_holidays[date(2018, 3, 19)], "Dia de São José")
        self.assertIn("2018-07-25", ap_holidays)
        self.assertEqual(ap_holidays[date(2018, 7, 25)], "São Tiago")
        self.assertIn("2018-10-05", ap_holidays)
        self.assertEqual(ap_holidays[date(2018, 10, 5)], "Criação do estado")
        self.assertIn("2018-11-20", ap_holidays)
        self.assertEqual(ap_holidays[date(2018, 11, 20)], "Consciência Negra")

    def test_AM_holidays(self):
        am_holidays = holidays.BR(state="AM")
        self.assertIn("2018-09-05", am_holidays)
        self.assertEqual(am_holidays[date(2018, 9, 5)],
                         "Elevação do Amazonas à categoria de província")
        self.assertIn("2018-11-20", am_holidays)
        self.assertEqual(am_holidays[date(2018, 11, 20)], "Consciência Negra")
        self.assertIn("2018-12-08", am_holidays)
        self.assertEqual(am_holidays[date(2018, 12, 8)],
                         "Dia de Nossa Senhora da Conceição")

    def test_BA_holidays(self):
        ba_holidays = holidays.BR(state="BA")
        self.assertIn("2018-07-02", ba_holidays)
        self.assertEqual(ba_holidays[date(2018, 7, 2)],
                         "Independência da Bahia")

    def test_CE_holidays(self):
        ce_holidays = holidays.BR(state="CE")
        self.assertIn("2018-03-19", ce_holidays)
        self.assertEqual(ce_holidays[date(2018, 3, 19)], "São José")
        self.assertIn("2018-03-25", ce_holidays)
        self.assertEqual(ce_holidays[date(2018, 3, 25)], "Data Magna do Ceará")

    def test_DF_holidays(self):
        df_holidays = holidays.BR(state="DF")
        self.assertIn("2018-04-21", df_holidays)
        self.assertEqual(df_holidays[date(2018, 4, 21)],
                         "Fundação de Brasília, Tiradentes")
        self.assertIn("2018-11-30", df_holidays)
        self.assertEqual(df_holidays[date(2018, 11, 30)], "Dia do Evangélico")

    def test_ES_holidays(self):
        es_holidays = holidays.BR(state="ES")
        self.assertIn("2018-10-28", es_holidays)
        self.assertEqual(
            es_holidays[date(2018, 10, 28)], "Dia do Servidor Público")

    def test_GO_holidays(self):
        go_holidays = holidays.BR(state="GO")
        self.assertIn("2018-10-28", go_holidays)
        self.assertEqual(
            go_holidays[date(2018, 10, 28)], "Dia do Servidor Público")

    def test_MA_holidays(self):
        ma_holidays = holidays.BR(state="MA")
        self.assertIn("2018-07-28", ma_holidays)
        self.assertEqual(ma_holidays[date(2018, 7, 28)],
                         "Adesão do Maranhão à independência do Brasil")
        self.assertIn("2018-12-08", ma_holidays)
        self.assertEqual(ma_holidays[date(2018, 12, 8)],
                         "Dia de Nossa Senhora da Conceição")

    def test_MT_holidays(self):
        mt_holidays = holidays.BR(state="MT")
        self.assertIn("2018-11-20", mt_holidays)
        self.assertEqual(mt_holidays[date(2018, 11, 20)], "Consciência Negra")

    def test_MS_holidays(self):
        ms_holidays = holidays.BR(state="MS")
        self.assertIn("2018-10-11", ms_holidays)
        self.assertEqual(ms_holidays[date(2018, 10, 11)], "Criação do estado")

    def test_MG_holidays(self):
        mg_holidays = holidays.BR(state="MG")
        self.assertIn("2018-04-21", mg_holidays)
        self.assertEqual(mg_holidays[date(2018, 4, 21)],
                         "Data Magna de MG, Tiradentes")

    def test_PA_holidays(self):
        pa_holidays = holidays.BR(state="PA")
        self.assertIn("2018-08-15", pa_holidays)
        self.assertEqual(pa_holidays[date(2018, 8, 15)],
                         "Adesão do Grão-Pará à independência do Brasil")

    def test_PB_holidays(self):
        pb_holidays = holidays.BR(state="PB")
        self.assertIn("2018-08-05", pb_holidays)
        self.assertEqual(pb_holidays[date(2018, 8, 5)], "Fundação do Estado")

    def test_PE_holidays(self):
        pe_holidays = holidays.BR(state="PE")
        self.assertIn("2018-03-06", pe_holidays)
        self.assertEqual(pe_holidays[date(2018, 3, 6)],
                         "Revolução Pernambucana (Data Magna)")
        self.assertIn("2018-06-24", pe_holidays)
        self.assertEqual(pe_holidays[date(2018, 6, 24)], "São João")

    def test_PI_holidays(self):
        pi_holidays = holidays.BR(state="PI")
        self.assertIn("2018-03-13", pi_holidays)
        self.assertEqual(pi_holidays[date(2018, 3, 13)],
                         "Dia da Batalha do Jenipapo")
        self.assertIn("2018-10-19", pi_holidays)
        self.assertEqual(pi_holidays[date(2018, 10, 19)], "Dia do Piauí")

    def test_RJ_holidays(self):
        rj_holidays = holidays.BR(state="RJ")
        self.assertIn("2018-04-23", rj_holidays)
        self.assertEqual(rj_holidays[date(2018, 4, 23)], "Dia de São Jorge")
        self.assertIn("2018-10-28", rj_holidays)
        self.assertEqual(rj_holidays[date(2018, 10, 28)],
                         "Dia do Funcionário Público")
        self.assertIn("2018-11-20", rj_holidays)
        self.assertEqual(rj_holidays[date(2018, 11, 20)], "Zumbi dos Palmares")

    def test_RN_holidays(self):
        rn_holidays = holidays.BR(state="RN")
        self.assertIn("2018-06-29", rn_holidays)
        self.assertEqual(rn_holidays[date(2018, 6, 29)], "Dia de São Pedro")
        self.assertIn("2018-10-03", rn_holidays)
        self.assertEqual(rn_holidays[date(2018, 10, 3)],
                         "Mártires de Cunhaú e Uruaçuu")

    def test_RS_holidays(self):
        rs_holidays = holidays.BR(state="RS")
        self.assertIn("2018-09-20", rs_holidays)
        self.assertEqual(
            rs_holidays[date(2018, 9, 20)], "Revolução Farroupilha")

    def test_RO_holidays(self):
        ro_holidays = holidays.BR(state="RO")
        self.assertIn("2018-01-04", ro_holidays)
        self.assertEqual(ro_holidays[date(2018, 1, 4)], "Criação do estado")
        self.assertIn("2018-06-18", ro_holidays)
        self.assertEqual(ro_holidays[date(2018, 6, 18)], "Dia do Evangélico")

    def test_RR_holidays(self):
        rr_holidays = holidays.BR(state="RR")
        self.assertIn("2018-10-05", rr_holidays)
        self.assertEqual(rr_holidays[date(2018, 10, 5)], "Criação de Roraima")

    def test_SC_holidays(self):
        sc_holidays = holidays.BR(state="SC")
        self.assertIn("2018-08-11", sc_holidays)
        self.assertEqual(sc_holidays[date(2018, 8, 11)],
                         "Criação da capitania, separando-se de SP")

    def test_SP_holidays(self):
        sp_holidays = holidays.BR(state="SP")
        self.assertIn("2018-07-09", sp_holidays)
        self.assertEqual(sp_holidays[date(2018, 7, 9)],
                         "Revolução Constitucionalista de 1932")

    def test_SE_holidays(self):
        se_holidays = holidays.BR(state="SE")
        self.assertIn("2018-07-08", se_holidays)
        self.assertEqual(se_holidays[date(2018, 7, 8)],
                         "Autonomia política de Sergipe")

    def test_TO_holidays(self):
        to_holidays = holidays.BR(state="TO")
        self.assertIn("2018-01-01", to_holidays)
        self.assertEqual(to_holidays[date(2018, 1, 1)],
                         "Instalação de Tocantins, Ano novo")
        self.assertIn("2018-09-08", to_holidays)
        self.assertEqual(to_holidays[date(2018, 9, 8)],
                         "Nossa Senhora da Natividade")
        self.assertIn("2018-10-05", to_holidays)
        self.assertEqual(to_holidays[date(2018, 10, 5)],
                         "Criação de Tocantins")


if __name__ == "__main__":
    unittest.main()<|MERGE_RESOLUTION|>--- conflicted
+++ resolved
@@ -4330,15 +4330,12 @@
         self.assertIn("2018-02-14", self.holidays)
         self.assertEqual(self.holidays[date(2018, 2, 14)],
                          "Quarta-feira de cinzas (Início da Quaresma)")
-<<<<<<< HEAD
-        self.assertIn("2018-02-20", self.holidays)
-        self.assertEqual(self.holidays[date(2018, 2, 20)], "Carnaval")
+        self.assertIn("2018-02-13", self.holidays)
+        self.assertEqual(self.holidays[date(2018, 2, 13)], "Carnaval")
         self.assertIn("2018-03-30", self.holidays)
         self.assertEqual(self.holidays[date(2018, 3, 30)], "Sexta-feira Santa")
-=======
         self.assertIn("2018-02-13", self.holidays)
         self.assertEqual(self.holidays[date(2018, 2, 13)], "Carnaval")
->>>>>>> d03118ac
         self.assertIn("2018-04-01", self.holidays)
         self.assertEqual(self.holidays[date(2018, 4, 1)], "Páscoa")
         self.assertIn("2018-04-21", self.holidays)
