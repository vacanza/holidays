--- conflicted
+++ resolved
@@ -7,12 +7,8 @@
 lingva==5.0.6
 pre-commit==4.2.0
 pygithub==2.6.1
-<<<<<<< HEAD
 requests==2.32.3
-ruff==0.11.10
-=======
 ruff==0.11.11
->>>>>>> 1fd2b16e
 tox==4.26.0
 urllib3>=2.2.2 # not directly required, pinned by Snyk to avoid a vulnerability
 zipp>=3.19.1 # not directly required, pinned by Snyk to avoid a vulnerability