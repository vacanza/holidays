# Test requirements.
<<<<<<< HEAD
coverage
importlib-metadata
numpy
polib
pytest
pytest-cov
pytest-xdist
zipp>=3.19.1 # not directly required, pinned by Snyk to avoid a vulnerability
=======

coverage==7.5.0; implementation_name == 'pypy'
coverage==7.6.0; implementation_name != 'pypy'
importlib-metadata==7.1.0; implementation_name == 'pypy'
importlib-metadata==8.0.0; implementation_name != 'pypy'
numpy<2.0.0; implementation_name == 'pypy' or python_version < '3.9'
numpy==2.0.0; implementation_name != 'pypy' and python_version >= '3.9'
polib==1.2.0
pytest-cov==5.0.0
pytest-xdist==3.5.0; implementation_name == 'pypy'
pytest-xdist==3.6.1; implementation_name != 'pypy'
pytest==8.1.1; implementation_name == 'pypy'
pytest==8.2.2; implementation_name != 'pypy'
>>>>>>> b1c6ae74
<|MERGE_RESOLUTION|>--- conflicted
+++ resolved
@@ -1,14 +1,4 @@
 # Test requirements.
-<<<<<<< HEAD
-coverage
-importlib-metadata
-numpy
-polib
-pytest
-pytest-cov
-pytest-xdist
-zipp>=3.19.1 # not directly required, pinned by Snyk to avoid a vulnerability
-=======
 
 coverage==7.5.0; implementation_name == 'pypy'
 coverage==7.6.0; implementation_name != 'pypy'
@@ -22,4 +12,4 @@
 pytest-xdist==3.6.1; implementation_name != 'pypy'
 pytest==8.1.1; implementation_name == 'pypy'
 pytest==8.2.2; implementation_name != 'pypy'
->>>>>>> b1c6ae74
+zipp>=3.19.1 # not directly required, pinned by Snyk to avoid a vulnerability