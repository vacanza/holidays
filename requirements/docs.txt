<<<<<<< HEAD
# pip requirements for building docs.
# Must include package `install_requires` entries.
python-dateutil
sphinx
sphinx_rtd_theme
zipp>=3.19.1 # not directly required, pinned by Snyk to avoid a vulnerability
=======
# Documentaion requirements.

python-dateutil==2.9.0.post0
sphinx_rtd_theme==2.0.0
sphinx==7.2.6
>>>>>>> b1c6ae74
<|MERGE_RESOLUTION|>--- conflicted
+++ resolved
@@ -1,14 +1,6 @@
-<<<<<<< HEAD
-# pip requirements for building docs.
-# Must include package `install_requires` entries.
-python-dateutil
-sphinx
-sphinx_rtd_theme
-zipp>=3.19.1 # not directly required, pinned by Snyk to avoid a vulnerability
-=======
-# Documentaion requirements.
+# Documentation requirements.
 
 python-dateutil==2.9.0.post0
 sphinx_rtd_theme==2.0.0
 sphinx==7.2.6
->>>>>>> b1c6ae74
+zipp>=3.19.1 # not directly required, pinned by Snyk to avoid a vulnerability