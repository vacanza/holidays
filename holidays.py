--- conflicted
+++ resolved
@@ -21,12 +21,7 @@
 import sys
 import warnings
 
-<<<<<<< HEAD
-__version__ = '0.9.11'
-=======
-
 __version__ = '0.9.12'
->>>>>>> c9337d68
 
 MON, TUE, WED, THU, FRI, SAT, SUN = range(7)
 WEEKEND = (SAT, SUN)
@@ -234,7 +229,6 @@
     return HolidaySum
 
 
-<<<<<<< HEAD
 def list_supported_countries():
     """List all supported countries incl. their abbreviation."""
     return [name for name, obj in
@@ -242,11 +236,8 @@
             if obj.__module__ is __name__]
 
 
-def CountryHoliday(country, years=[], prov=None, state=None):
-=======
 def CountryHoliday(country, years=[], prov=None, state=None, expand=True,
                    observed=True):
->>>>>>> c9337d68
     try:
         country_holiday = globals()[country](years=years,
                                              prov=prov,
