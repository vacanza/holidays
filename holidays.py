--- conflicted
+++ resolved
@@ -2271,7 +2271,6 @@
     pass
 
 
-<<<<<<< HEAD
 class Italy(HolidayBase):
     PROVINCES = ['MI', 'RM']
 
@@ -2308,37 +2307,22 @@
     pass
 
 
-=======
->>>>>>> 07559009
 class Sweden(HolidayBase):
     """
     Swedish holidays.
     Note that holidays falling on a sunday are "lost",
     it will not be moved to another day to make up for the collision.
-<<<<<<< HEAD
-
-=======
->>>>>>> 07559009
     In Sweden, ALL sundays are considered a holiday
     (https://sv.wikipedia.org/wiki/Helgdagar_i_Sverige).
     Initialize this class with include_sundays=False
     to not include sundays as a holiday.
-<<<<<<< HEAD
-
-    Primary sources:
-    https://sv.wikipedia.org/wiki/Helgdagar_i_Sverige
-    """
-    def __init__(self, include_sundays=True, **kwargs):
-        """
-
-=======
     Primary sources:
     https://sv.wikipedia.org/wiki/Helgdagar_i_Sverige and
     http://www.riksdagen.se/sv/dokument-lagar/dokument/svensk-forfattningssamling/lag-1989253-om-allmanna-helgdagar_sfs-1989-253
     """
+
     def __init__(self, include_sundays=True, **kwargs):
         """
->>>>>>> 07559009
         :param include_sundays: Whether to consider sundays as a holiday
         (which they are in Sweden)
         :param kwargs:
@@ -2351,11 +2335,11 @@
         # Add all the sundays of the year before adding the "real" holidays
         if self.include_sundays:
             first_day_of_year = date(year, 1, 1)
-            first_sunday_of_year = first_day_of_year\
-                + rd(days=SUNDAY - first_day_of_year.weekday())
+            first_sunday_of_year = first_day_of_year \
+                                   + rd(days=SUNDAY - first_day_of_year.weekday())
             cur_date = first_sunday_of_year
 
-            while cur_date < date(year+1, 1, 1):
+            while cur_date < date(year + 1, 1, 1):
                 assert cur_date.weekday() == SUNDAY
 
                 self[cur_date] = "Söndag"
@@ -2367,26 +2351,17 @@
         self[date(year, 1, 6)] = "Trettondedag jul"
 
         # Source: https://sv.wikipedia.org/wiki/F%C3%B6rsta_maj
-<<<<<<< HEAD
-        if year >= 1890:
-=======
         if year >= 1939:
->>>>>>> 07559009
-            self[date(year, 5,  1)] = "Första maj"
+            self[date(year, 5, 1)] = "Första maj"
 
         # Source: https://sv.wikipedia.org/wiki/Sveriges_nationaldag
         if year >= 2005:
             self[date(year, 6, 6)] = "Sveriges nationaldag"
 
-<<<<<<< HEAD
         self[date(year, 12, 24)] = "Julafton"
         self[date(year, 12, 25)] = "Juldagen"
         self[date(year, 12, 26)] = "Annandag jul"
         self[date(year, 12, 31)] = "Nyårsafton"
-=======
-        self[date(year, 12, 25)] = "Juldagen"
-        self[date(year, 12, 26)] = "Annandag jul"
->>>>>>> 07559009
 
         # ========= Moving holidays =========
         e = easter(year)
@@ -2409,25 +2384,26 @@
         assert pentecost_day_two.weekday() == MONDAY
 
         self[good_friday] = "Långfredagen"
-<<<<<<< HEAD
-        self[easter_saturday] = "Påskafton"
         self[resurrection_sunday] = "Påskdagen"
         self[easter_monday] = "Annandag påsk"
         self[ascension_thursday] = "Kristi himmelsfärdsdag"
-        self[pentecost] = "Pingstafton"
-        self[pentecost_day_two] = "Pingstdagen"
+        self[pentecost] = "Pingstdagen"
+        if year <= 2004:
+            self[pentecost_day_two] = "Annandag pingst"
 
         # Midsummer evening. Friday between June 19th and June 25th
         self[date(year, 6, 19) + rd(weekday=FR)] = "Midsommarafton"
 
         # Midsummer day. Saturday between June 20th and June 26th
-        self[date(year, 6, 20) + rd(weekday=SA)] = "Midsommardagen"
-
-        # All saints evening. Friday between October 30th and November 5th
-        self[date(year, 10, 30) + rd(weekday=FR)] = "Allhelgonaafton"
-
-        # All saints day. Friday between October 31th and November 6th
+        if year >= 1953:
+            self[date(year, 6, 20) + rd(weekday=SA)] = "Midsommardagen"
+        else:
+            self[date(year, 6, 24)] = "Midsommardagen"
+            # All saints day. Friday between October 31th and November 6th
         self[date(year, 10, 31) + rd(weekday=SA)] = "Alla helgons dag"
+
+        if year <= 1953:
+            self[date(year, 3, 25)] = "Jungfru Marie bebådelsedag"
 
 
 class SE(Sweden):
@@ -2860,28 +2836,4 @@
 
 
 class SI(Slovenia):
-=======
-        self[resurrection_sunday] = "Påskdagen"
-        self[easter_monday] = "Annandag påsk"
-        self[ascension_thursday] = "Kristi himmelsfärdsdag"
-        self[pentecost] = "Pingstdagen"
-        if year <= 2004:
-            self[pentecost_day_two] = "Annandag pingst"
-
-        # Midsummer day. Saturday between June 20th and June 26th
-        if year >= 1953:
-            self[date(year, 6, 20) + rd(weekday=SA)] = "Midsommardagen"
-        else:
-            self[date(year, 6, 24)] = "Midsommardagen"
-
-        # All saints day. Saturday between October 31th and November 6th
-        if year >= 1953:
-            self[date(year, 10, 31) + rd(weekday=SA)] = "Alla helgons dag"
-
-        if year < 1953:
-            self[date(year, 3, 25)] = "Jungfru Marie bebådelsedag"
-
-
-class SE(Sweden):
->>>>>>> 07559009
     pass