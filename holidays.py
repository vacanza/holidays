# -*- coding: utf-8 -*-

#  python-holidays
#  ---------------
#  A fast, efficient Python library for generating country, province and state
#  specific sets of holidays on the fly. It aims to make determining whether a
#  specific date is a holiday as fast and flexible as possible.
#
#  Author:  ryanss <ryanssdev@icloud.com> (c) 2014-2017
#           dr-prodigy <maurizio.montel@gmail.com> (c) 2017-2019
#  Website: https://github.com/dr-prodigy/python-holidays
#  License: MIT (see LICENSE file)

from datetime import date, datetime, timedelta
from dateutil.easter import easter, EASTER_ORTHODOX
from dateutil.parser import parse
from dateutil.relativedelta import relativedelta as rd
from dateutil.relativedelta import MO, TU, WE, TH, FR, SA, SU
import inspect
import six
import sys
import warnings

__version__ = '0.9.12'

MON, TUE, WED, THU, FRI, SAT, SUN = range(7)
WEEKEND = (SAT, SUN)

JAN, FEB, MAR, APR, MAY, JUN, JUL, AUG, SEP, OCT, \
    NOV, DEC = range(1, 13)


class HolidayBase(dict):
    PROVINCES = []

    def __init__(self, years=[], expand=True, observed=True,
                 prov=None, state=None):
        self.observed = observed
        self.expand = expand
        if isinstance(years, int):
            years = [years, ]
        self.years = set(years)
        if not getattr(self, 'prov', False):
            self.prov = prov
        self.state = state
        for year in list(self.years):
            self._populate(year)

    def __setattr__(self, key, value):
        if key == 'observed' and len(self) > 0:
            dict.__setattr__(self, key, value)
            if value is True:
                # Add (Observed) dates
                years = list(self.years)
                self.years = set()
                self.clear()
                for year in years:
                    self._populate(year)
            else:
                # Remove (Observed) dates
                for k, v in list(self.items()):
                    if v.find("Observed") >= 0:
                        del self[k]
        else:
            return dict.__setattr__(self, key, value)

    def __keytransform__(self, key):
        if isinstance(key, datetime):
            key = key.date()
        elif isinstance(key, date):
            key = key
        elif isinstance(key, int) or isinstance(key, float):
            key = datetime.utcfromtimestamp(key).date()
        elif isinstance(key, six.string_types):
            try:
                key = parse(key).date()
            except (ValueError, OverflowError):
                raise ValueError("Cannot parse date from string '%s'" % key)
        else:
            raise TypeError("Cannot convert type '%s' to date." % type(key))

        if self.expand and key.year not in self.years:
            self.years.add(key.year)
            self._populate(key.year)
        return key

    def __contains__(self, key):
        return dict.__contains__(self, self.__keytransform__(key))

    def __getitem__(self, key):
        if isinstance(key, slice):
            if not key.start or not key.stop:
                raise ValueError("Both start and stop must be given.")

            start = self.__keytransform__(key.start)
            stop = self.__keytransform__(key.stop)

            if key.step is None:
                step = 1
            elif isinstance(key.step, timedelta):
                step = key.step.days
            elif isinstance(key.step, int):
                step = key.step
            else:
                raise TypeError(
                    "Cannot convert type '%s' to int." % type(key.step)
                )

            if step == 0:
                raise ValueError('Step value must not be zero.')

            date_diff = stop - start
            if date_diff.days < 0 <= step or date_diff.days >= 0 > step:
                step *= -1

            days_in_range = []
            for delta_days in range(0, date_diff.days, step):
                day = start + timedelta(days=delta_days)
                try:
                    dict.__getitem__(
                        self,
                        day
                    )
                    days_in_range.append(day)
                except (KeyError):
                    pass
            return days_in_range
        return dict.__getitem__(self, self.__keytransform__(key))

    def __setitem__(self, key, value):
        if key in self:
            if self.get(key).find(value) < 0 \
                    and value.find(self.get(key)) < 0:
                value = "%s, %s" % (value, self.get(key))
            else:
                value = self.get(key)
        return dict.__setitem__(self, self.__keytransform__(key), value)

    def update(self, *args):
        args = list(args)
        for arg in args:
            if isinstance(arg, dict):
                for key, value in list(arg.items()):
                    self[key] = value
            elif isinstance(arg, list):
                for item in arg:
                    self[item] = "Holiday"
            else:
                self[arg] = "Holiday"

    def append(self, *args):
        return self.update(*args)

    def get(self, key, default=None):
        return dict.get(self, self.__keytransform__(key), default)

    def get_list(self, key):
        return [h for h in self.get(key, "").split(", ") if h]

    def pop(self, key, default=None):
        if default is None:
            return dict.pop(self, self.__keytransform__(key))
        return dict.pop(self, self.__keytransform__(key), default)

    def __eq__(self, other):
        return dict.__eq__(self, other) and self.__dict__ == other.__dict__

    def __ne__(self, other):
        return dict.__ne__(self, other) or self.__dict__ != other.__dict__

    def __add__(self, other):
        if isinstance(other, int) and other == 0:
            # Required to sum() list of holidays
            # sum([h1, h2]) is equivalent to (0 + h1 + h2)
            return self
        elif not isinstance(other, HolidayBase):
            raise TypeError()
        HolidaySum = createHolidaySum(self, other)
        country = (getattr(self, 'country', None) or
                   getattr(other, 'country', None))
        if self.country and other.country and self.country != other.country:
            c1 = self.country
            if not isinstance(c1, list):
                c1 = [c1]
            c2 = other.country
            if not isinstance(c2, list):
                c2 = [c2]
            country = c1 + c2
        prov = getattr(self, 'prov', None) or getattr(other, 'prov', None)
        if self.prov and other.prov and self.prov != other.prov:
            p1 = self.prov if isinstance(self.prov, list) else [self.prov]
            p2 = other.prov if isinstance(other.prov, list) else [other.prov]
            prov = p1 + p2
        return HolidaySum(years=(self.years | other.years),
                          expand=(self.expand or other.expand),
                          observed=(self.observed or other.observed),
                          country=country, prov=prov)

    def __radd__(self, other):
        return self.__add__(other)

    def _populate(self, year):
        pass


def createHolidaySum(h1, h2):
    class HolidaySum(HolidayBase):

        def __init__(self, country, **kwargs):
            self.country = country
            self.holidays = []
            if getattr(h1, 'holidays', False):
                for h in h1.holidays:
                    self.holidays.append(h)
            else:
                self.holidays.append(h1)
            if getattr(h2, 'holidays', False):
                for h in h2.holidays:
                    self.holidays.append(h)
            else:
                self.holidays.append(h2)
            HolidayBase.__init__(self, **kwargs)

        def _populate(self, year):
            for h in self.holidays[::-1]:
                h._populate(year)
                self.update(h)

    return HolidaySum


def list_supported_countries():
    """List all supported countries incl. their abbreviation."""
    return [name for name, obj in
            inspect.getmembers(sys.modules[__name__], inspect.isclass)
            if obj.__module__ is __name__]


def CountryHoliday(country, years=[], prov=None, state=None, expand=True,
                   observed=True):
    try:
        country_holiday = globals()[country](years=years,
                                             prov=prov,
                                             state=state,
                                             expand=expand,
                                             observed=observed)
    except (KeyError):
        raise KeyError("Country %s not available" % country)
    return country_holiday


class Aruba(HolidayBase):
    # http://www.gobierno.aw/informacion-tocante-servicio/vakantie-y-dia-di-fiesta_43437/item/dia-di-fiesta_14809.html
    # https://www.visitaruba.com/about-aruba/national-holidays-and-celebrations/

    def __init__(self, **kwargs):
        self.country = 'AW'
        HolidayBase.__init__(self, **kwargs)

    def _populate(self, year):
        # New Year's Day
        self[date(year, JAN, 1)] = "Aña Nobo [New Year's Day]"

        # Dia di Betico
        self[date(year, JAN, 25)] = "Dia Di Betico [Betico Day]"

        # Carnaval Monday
        self[easter(year) + rd(days=-48)] = "Dialuna di Carnaval \
            [Carnaval Monday]"

        # Dia di Himno y Bandera
        self[date(year, MAR, 18)] = "Dia di Himno y Bandera \
            [National Anthem & Flag Day]"

        # Good Friday
        self[easter(year) + rd(weekday=FR(-1))] = "Bierna Santo [Good Friday]"

        # Easter Monday
        self[easter(year) + rd(days=1)] = "Di Dos Dia di Pasco di Resureccion \
            [Easter Monday]"

        # King's Day
        if year >= 2014:
            kings_day = date(year, APR, 27)
            if kings_day.weekday() == 6:
                kings_day = kings_day - rd(days=1)

            self[kings_day] = "Aña di Rey [King's Day]"

        # Queen's Day
        if 1891 <= year <= 2013:
            queens_day = date(year, APR, 30)
            if year <= 1948:
                queens_day = date(year, AUG, 31)

            if queens_day.weekday() == 6:
                if year < 1980:
                    queens_day = queens_day + rd(days=1)
                else:
                    queens_day = queens_day - rd(days=1)

            self[queens_day] = "Aña di La Reina [Queen's Day]"

        # Labour Day
        self[date(year, MAY, 1)] = "Dia di Obrero [Labour Day]"

        # Ascension Day
        self[easter(year) + rd(days=39)] = "Dia di Asuncion [Ascension Day]"

        # Christmas Day
        self[date(year, DEC, 25)] = "Pasco di Nacemento [Christmas]"

        # Second Christmas
        self[date(year, DEC, 26)] = "Di Dos Dia di Pasco di \
            Nacemento [Second Christmas]"


class AW(Aruba):
    pass


class Argentina(HolidayBase):
    # https://www.argentina.gob.ar/interior/feriados
    # https://es.wikipedia.org/wiki/Anexo:D%C3%ADas_feriados_en_Argentina
    # http://servicios.lanacion.com.ar/feriados
    # https://www.clarin.com/feriados/

    def __init__(self, **kwargs):
        self.country = 'AR'
        HolidayBase.__init__(self, **kwargs)

    def _populate(self, year):
        # New Year's Day
        if not self.observed and date(year, JAN, 1).weekday() in WEEKEND:
            pass
        else:
            self[date(year, JAN, 1)] = "Año Nuevo [New Year's Day]"

        # Carnival days
        name = "Día de Carnaval [Carnival's Day]"
        self[easter(year) - rd(days=48)] = name
        self[easter(year) - rd(days=47)] = name

        # Memory's National Day for the Truth and Justice
        name = "Día Nacional de la Memoria por la Verdad y la Justicia " \
               "[Memory's National Day for the Truth and Justice]"

        if not self.observed and date(year, MAR, 24).weekday() in WEEKEND:
            pass
        else:
            self[date(year, MAR, 24)] = name

        # Holy Week
        name_thu = "Semana Santa (Jueves Santo)  [Holy day (Holy Thursday)]"
        name_fri = "Semana Santa (Viernes Santo)  [Holy day (Holy Friday)]"
        name_easter = 'Día de Pascuas [Easter Day]'

        self[easter(year) + rd(weekday=TH(-1))] = name_thu
        self[easter(year) + rd(weekday=FR(-1))] = name_fri

        if not self.observed and easter(year).weekday() in WEEKEND:
            pass
        else:
            self[easter(year)] = name_easter

        # Veterans Day and the Fallen in the Malvinas War
        if not self.observed and date(year, APR, 2).weekday() in WEEKEND:
            pass
        else:
            self[date(year, APR, 2)] = "Día del Veterano y de los Caidos " \
                "en la Guerra de Malvinas [Veterans" \
                " Day and the Fallen in the" \
                " Malvinas War]"

        # Labor Day
        name = "Día del Trabajo [Labour Day]"
        if not self.observed and date(year, MAY, 1).weekday() in WEEKEND:
            pass
        else:
            self[date(year, MAY, 1)] = name

        # May Revolution Day
        name = "Día de la Revolucion de Mayo [May Revolution Day]"
        if not self.observed and date(year, MAY, 25).weekday() in WEEKEND:
            pass
        else:
            self[date(year, MAY, 25)] = name

        # Day Pass to the Immortality of General Martín Miguel de Güemes.
        name = "Día Pase a la Inmortalidad " \
               "del General Martín Miguel de Güemes [Day Pass " \
               "to the Immortality of General Martín Miguel de Güemes]"
        if not self.observed and date(year, JUN, 17).weekday() in WEEKEND:
            pass
        else:
            self[date(year, JUN, 17)] = name

        # Day Pass to the Immortality of General D. Manuel Belgrano.
        name = "Día Pase a la Inmortalidad " \
               "del General D. Manuel Belgrano [Day Pass " \
               "to the Immortality of General D. Manuel Belgrano]"
        if not self.observed and date(year, JUN, 20).weekday() in WEEKEND:
            pass
        else:
            self[date(year, JUN, 20)] = name

        # Independence Day
        name = "Día de la Independencia [Independence Day]"
        if not self.observed and date(year, JUL, 9).weekday() in WEEKEND:
            pass
        else:
            self[date(year, JUL, 9)] = name

        # Day Pass to the Immortality of General D. José de San Martin
        name = "Día Pase a la Inmortalidad " \
               "del General D. José de San Martin [Day Pass " \
               "to the Immortality of General D. José de San Martin]"
        if not self.observed and date(year, AUG, 17).weekday() in WEEKEND:
            pass
        else:
            self[date(year, AUG, 17)] = name

        # Respect for Cultural Diversity Day or Columbus day
        if not self.observed and date(year, OCT, 12).weekday() in WEEKEND:
            pass
        elif year < 2010:
            self[date(year, OCT, 12)] = "Día de la Raza [Columbus day]"
        else:
            self[date(year, OCT, 12)] = "Día del Respeto a la Diversidad" \
                " Cultural [Respect for" \
                " Cultural Diversity Day]"
        # National Sovereignty Day
        name = "Día Nacional de la Soberanía [National Sovereignty Day]"
        if not self.observed and date(year, NOV, 20).weekday() in WEEKEND:
            pass
        elif year >= 2010:
            self[date(year, NOV, 20)] = name

        # Immaculate Conception
        if not self.observed and date(year, DEC, 8).weekday() in WEEKEND:
            pass
        else:
            self[date(year, DEC, 8)] = "La Inmaculada Concepción" \
                " [Immaculate Conception]"

        # Christmas
        self[date(year, DEC, 25)] = "Navidad [Christmas]"


class AR(Argentina):
    pass


class Belarus(HolidayBase):
    """
    http://president.gov.by/en/holidays_en/
    http://www.belarus.by/en/about-belarus/national-holidays
    """

    def __init__(self, **kwargs):
        self.country = "BY"
        HolidayBase.__init__(self, **kwargs)

    def _populate(self, year):
        # The current set of holidays came into force in 1998
        # http://laws.newsby.org/documents/ukazp/pos05/ukaz05806.htm
        if year <= 1998:
            return

        # New Year's Day
        self[date(year, JAN, 1)] = "Новый год"

        # Christmas Day (Orthodox)
        self[date(year, JAN, 7)] = "Рождество Христово " \
                                   "(православное Рождество)"

        # Women's Day
        self[date(year, MAR, 8)] = "День женщин"

        # Radunitsa ("Day of Rejoicing")
        self[easter(year, method=EASTER_ORTHODOX) + rd(days=9)] = "Радуница"

        # Labour Day
        self[date(year, MAY, 1)] = "Праздник труда"

        # Victory Day
        self[date(year, MAY, 9)] = "День Победы"

        # Independence Day
        self[date(year, JUL, 3)] = "День Независимости Республики Беларусь " \
                                   "(День Республики)"

        # October Revolution Day
        self[date(year, NOV, 7)] = "День Октябрьской революции"

        # Christmas Day (Catholic)
        self[date(year, DEC, 25)] = "Рождество Христово " \
                                    "(католическое Рождество)"


class BY(Belarus):
    pass


class Brazil(HolidayBase):
    """
    https://pt.wikipedia.org/wiki/Feriados_no_Brasil
    """

    STATES = ['AC', 'AL', 'AP', 'AM', 'BA', 'CE', 'DF', 'ES', 'GO', 'MA', 'MT',
              'MS', 'MG', 'PA', 'PB', 'PE', 'PI', 'RJ', 'RN', 'RS', 'RO', 'RR',
              'SC', 'SP', 'SE', 'TO']

    def __init__(self, **kwargs):
        self.country = 'BR'
        HolidayBase.__init__(self, **kwargs)

    def _populate(self, year):
        # New Year's Day
        self[date(year, JAN, 1)] = "Ano novo"

        self[date(year, APR, 21)] = "Tiradentes"

        self[date(year, MAY, 1)] = "Dia Mundial do Trabalho"

        self[date(year, SEP, 7)] = "Independência do Brasil"

        self[date(year, OCT, 12)] = "Nossa Senhora Aparecida"

        self[date(year, NOV, 2)] = "Finados"

        self[date(year, NOV, 15)] = "Proclamação da República"

        # Christmas Day
        self[date(year, DEC, 25)] = "Natal"

        self[easter(year) - rd(days=2)] = "Sexta-feira Santa"

        self[easter(year)] = "Páscoa"

        self[easter(year) + rd(days=60)] = "Corpus Christi"

        quaresma = easter(year) - rd(days=46)
        self[quaresma] = "Quarta-feira de cinzas (Início da Quaresma)"

        self[quaresma - rd(weekday=TU(-1))] = "Carnaval"

        if self.state == 'AC':
            self[date(year, JAN, 23)] = "Dia do evangélico"
            self[date(year, JUN, 15)] = "Aniversário do Acre"
            self[date(year, SEP, 5)] = "Dia da Amazônia"
            self[date(year, NOV, 17)] = "Assinatura do Tratado de" \
                                        " Petrópolis"

        if self.state == 'AL':
            self[date(year, JUN, 24)] = "São João"
            self[date(year, JUN, 29)] = "São Pedro"
            self[date(year, SEP, 16)] = "Emancipação política de Alagoas"
            self[date(year, NOV, 20)] = "Consciência Negra"

        if self.state == 'AP':
            self[date(year, MAR, 19)] = "Dia de São José"
            self[date(year, JUL, 25)] = "São Tiago"
            self[date(year, OCT, 5)] = "Criação do estado"
            self[date(year, NOV, 20)] = "Consciência Negra"

        if self.state == 'AM':
            self[date(year, SEP, 5)] = "Elevação do Amazonas" \
                " à categoria de província"
            self[date(year, NOV, 20)] = "Consciência Negra"
            self[date(year, DEC, 8)] = "Dia de Nossa Senhora da Conceição"

        if self.state == 'BA':
            self[date(year, JUL, 2)] = "Independência da Bahia"

        if self.state == 'CE':
            self[date(year, MAR, 19)] = "São José"
            self[date(year, MAR, 25)] = "Data Magna do Ceará"

        if self.state == 'DF':
            self[date(year, APR, 21)] = "Fundação de Brasília"
            self[date(year, NOV, 30)] = "Dia do Evangélico"

        if self.state == 'ES':
            self[date(year, OCT, 28)] = "Dia do Servidor Público"

        if self.state == 'GO':
            self[date(year, OCT, 28)] = "Dia do Servidor Público"

        if self.state == 'MA':
            self[date(year, JUL, 28)] = "Adesão do Maranhão" \
                " à independência do Brasil"
            self[date(year, DEC, 8)] = "Dia de Nossa Senhora da Conceição"

        if self.state == 'MT':
            self[date(year, NOV, 20)] = "Consciência Negra"

        if self.state == 'MS':
            self[date(year, OCT, 11)] = "Criação do estado"

        if self.state == 'MG':
            self[date(year, APR, 21)] = "Data Magna de MG"

        if self.state == 'PA':
            self[date(year, AUG, 15)] = "Adesão do Grão-Pará" \
                " à independência do Brasil"

        if self.state == 'PB':
            self[date(year, AUG, 5)] = "Fundação do Estado"

        if self.state == 'PE':
            self[date(year, MAR, 6)] = "Revolução Pernambucana (Data Magna)"
            self[date(year, JUN, 24)] = "São João"

        if self.state == 'PI':
            self[date(year, MAR, 13)] = "Dia da Batalha do Jenipapo"
            self[date(year, OCT, 19)] = "Dia do Piauí"

        if self.state == 'RJ':
            self[date(year, APR, 23)] = "Dia de São Jorge"
            self[date(year, OCT, 28)] = "Dia do Funcionário Público"
            self[date(year, NOV, 20)] = "Zumbi dos Palmares"

        if self.state == 'RN':
            self[date(year, JUN, 29)] = "Dia de São Pedro"
            self[date(year, OCT, 3)] = "Mártires de Cunhaú e Uruaçuu"

        if self.state == 'RS':
            self[date(year, SEP, 20)] = "Revolução Farroupilha"

        if self.state == 'RO':
            self[date(year, JAN, 4)] = "Criação do estado"
            self[date(year, JUN, 18)] = "Dia do Evangélico"

        if self.state == 'RR':
            self[date(year, OCT, 5)] = "Criação de Roraima"

        if self.state == 'SC':
            self[date(year, AUG, 11)] = "Criação da capitania," \
                " separando-se de SP"

        if self.state == 'SP':
            self[date(year, JUL, 9)] = "Revolução Constitucionalista de 1932"

        if self.state == 'SE':
            self[date(year, JUL, 8)] = "Autonomia política de Sergipe"

        if self.state == 'TO':
            self[date(year, JAN, 1)] = "Instalação de Tocantins"
            self[date(year, SEP, 8)] = "Nossa Senhora da Natividade"
            self[date(year, OCT, 5)] = "Criação de Tocantins"


class BR(Brazil):
    pass


class Bulgaria(HolidayBase):
    """
    Official holidays in Bulgaria in their current form. This class does not
    any return holidays before 1990, as holidays in the People's Republic of
    Bulgaria and earlier were different.

    Most holidays are fixed and if the date falls on a Saturday or a Sunday,
    the following Monday is a non-working day. The exceptions are (1) the
    Easter holidays, which are always a consecutive Friday, Saturday, and
    Sunday; and (2) the National Awakening Day which, while an official holiday
    and a non-attendance day for schools, is still a working day.

    Sources (Bulgarian):
    - http://lex.bg/laws/ldoc/1594373121
    - https://www.parliament.bg/bg/24

    Sources (English):
    - https://en.wikipedia.org/wiki/Public_holidays_in_Bulgaria
    """

    def __init__(self, **kwargs):
        self.country = 'BG'
        HolidayBase.__init__(self, **kwargs)

    def _populate(self, year):
        if year < 1990:
            return

        # New Year's Day
        self[date(year, JAN, 1)] = "Нова година"

        # Liberation Day
        self[date(year, MAR, 3)] = \
            "Ден на Освобождението на България от османско иго"

        # International Workers' Day
        self[date(year, MAY, 1)] = \
            "Ден на труда и на международната работническа солидарност"

        # Saint George's Day
        self[date(year, MAY, 6)] = \
            "Гергьовден, Ден на храбростта и Българската армия"

        # Bulgarian Education and Culture and Slavonic Literature Day
        self[date(year, MAY, 24)] = \
            "Ден на българската просвета и култура и на славянската писменост"

        # Unification Day
        self[date(year, SEP, 6)] = "Ден на Съединението"

        # Independence Day
        self[date(year, SEP, 22)] = "Ден на Независимостта на България"

        # National Awakening Day
        self[date(year, NOV, 1)] = "Ден на народните будители"

        # Christmas
        self[date(year, DEC, 24)] = "Бъдни вечер"
        self[date(year, DEC, 25)] = "Рождество Христово"
        self[date(year, DEC, 26)] = "Рождество Христово"

        # Easter
        self[easter(year, method=EASTER_ORTHODOX)-rd(days=2)] = "Велики петък"
        self[easter(year, method=EASTER_ORTHODOX)-rd(days=1)] = "Велика събота"
        self[easter(year, method=EASTER_ORTHODOX)] = "Великден"


class BG(Bulgaria):
    pass


class Canada(HolidayBase):
    PROVINCES = ['AB', 'BC', 'MB', 'NB', 'NL', 'NS', 'NT', 'NU', 'ON', 'PE',
                 'QC', 'SK', 'YU']

    def __init__(self, **kwargs):
        self.country = 'CA'
        self.prov = kwargs.pop('prov', 'ON')
        HolidayBase.__init__(self, **kwargs)

    def _populate(self, year):
        # New Year's Day
        if year >= 1867:
            name = "New Year's Day"
            self[date(year, JAN, 1)] = name
            if self.observed and date(year, JAN, 1).weekday() == SUN:
                self[date(year, JAN, 1) + rd(days=+1)] = name + \
                    " (Observed)"
            elif self.observed \
                    and date(year, JAN, 1).weekday() == SAT:
                # Add Dec 31st from the previous year without triggering
                # the entire year to be added
                expand = self.expand
                self.expand = False
                self[date(year, JAN, 1) + rd(days=-1)] = name + \
                    " (Observed)"
                self.expand = expand
            # The next year's observed New Year's Day can be in this year
            # when it falls on a Friday (Jan 1st is a Saturday)
            if self.observed and date(year, DEC, 31).weekday() == FRI:
                self[date(year, DEC, 31)] = name + " (Observed)"

        # Family Day / Louis Riel Day (MB) / Islander Day (PE)
        # / Heritage Day (NS, YU)
        if self.prov in ('AB', 'SK', 'ON') and year >= 2008:
            self[date(year, FEB, 1) + rd(weekday=MO(+3))] = "Family Day"
        elif self.prov in ('AB', 'SK') and year >= 2007:
            self[date(year, FEB, 1) + rd(weekday=MO(+3))] = "Family Day"
        elif self.prov == 'AB' and year >= 1990:
            self[date(year, FEB, 1) + rd(weekday=MO(+3))] = "Family Day"
        elif self.prov == 'NB' and year >= 2018:
            self[date(year, FEB, 1) + rd(weekday=MO(+3))] = "Family Day"
        elif self.prov == 'BC':
            if year >= 2013 and year <= 2018:
                self[date(year, FEB, 1) + rd(weekday=MO(+2))] = \
                    "Family Day"
            elif year > 2018:
                self[date(year, FEB, 1) + rd(weekday=MO(+3))] = \
                    "Family Day"
        elif self.prov == 'MB' and year >= 2008:
            self[date(year, FEB, 1) + rd(weekday=MO(+3))] = \
                "Louis Riel Day"
        elif self.prov == 'PE' and year >= 2010:
            self[date(year, FEB, 1) + rd(weekday=MO(+3))] = "Islander Day"
        elif self.prov == 'PE' and year == 2009:
            self[date(year, FEB, 1) + rd(weekday=MO(+2))] = "Islander Day"
        elif self.prov == 'NS' and year >= 2015:
            # http://novascotia.ca/lae/employmentrights/NovaScotiaHeritageDay.asp
            self[date(year, FEB, 1) + rd(weekday=MO(+3))] = "Heritage Day"
        elif self.prov == 'YU':
            # start date?
            # http://heritageyukon.ca/programs/heritage-day
            # https://en.wikipedia.org/wiki/Family_Day_(Canada)#Yukon_Heritage_Day
            # Friday before the last Sunday in February
            dt = date(year, MAR, 1) + rd(weekday=SU(-1)) + rd(weekday=FR(-1))
            self[dt] = "Heritage Day"

        # St. Patrick's Day
        if self.prov == 'NL' and year >= 1900:
            dt = date(year, MAR, 17)
            # Nearest Monday to March 17
            dt1 = date(year, MAR, 17) + rd(weekday=MO(-1))
            dt2 = date(year, MAR, 17) + rd(weekday=MO(+1))
            if dt2 - dt <= dt - dt1:
                self[dt2] = "St. Patrick's Day"
            else:
                self[dt1] = "St. Patrick's Day"

        # Good Friday
        if self.prov != 'QC' and year >= 1867:
            self[easter(year) + rd(weekday=FR(-1))] = "Good Friday"

        # Easter Monday
        if self.prov == 'QC' and year >= 1867:
            self[easter(year) + rd(weekday=MO)] = "Easter Monday"

        # St. George's Day
        if self.prov == 'NL' and year == 2010:
            # 4/26 is the Monday closer to 4/23 in 2010
            # but the holiday was observed on 4/19? Crazy Newfies!
            self[date(2010, 4, 19)] = "St. George's Day"
        elif self.prov == 'NL' and year >= 1990:
            dt = date(year, APR, 23)
            # Nearest Monday to April 23
            dt1 = dt + rd(weekday=MO(-1))
            dt2 = dt + rd(weekday=MO(+1))
            if dt2 - dt < dt - dt1:
                self[dt2] = "St. George's Day"
            else:
                self[dt1] = "St. George's Day"

        # Victoria Day / National Patriots' Day (QC)
        if self.prov not in ('NB', 'NS', 'PE', 'NL', 'QC') and year >= 1953:
            self[date(year, MAY, 24) + rd(weekday=MO(-1))] = "Victoria Day"
        elif self.prov == 'QC' and year >= 1953:
            name = "National Patriots' Day"
            self[date(year, MAY, 24) + rd(weekday=MO(-1))] = name

        # National Aboriginal Day
        if self.prov == 'NT' and year >= 1996:
            self[date(year, JUN, 21)] = "National Aboriginal Day"

        # St. Jean Baptiste Day
        if self.prov == 'QC' and year >= 1925:
            self[date(year, JUN, 24)] = "St. Jean Baptiste Day"
            if self.observed and date(year, JUN, 24).weekday() == SUN:
                self[date(year, JUN, 25)] = "St. Jean Baptiste Day (Observed)"

        # Discovery Day
        if self.prov == 'NL' and year >= 1997:
            dt = date(year, JUN, 24)
            # Nearest Monday to June 24
            dt1 = dt + rd(weekday=MO(-1))
            dt2 = dt + rd(weekday=MO(+1))
            if dt2 - dt <= dt - dt1:
                self[dt2] = "Discovery Day"
            else:
                self[dt1] = "Discovery Day"
        elif self.prov == 'YU' and year >= 1912:
            self[date(year, AUG, 1) + rd(weekday=MO(+3))] = "Discovery Day"

        # Canada Day / Memorial Day (NL)
        if self.prov != 'NL' and year >= 1867:
            if year >= 1983:
                name = "Canada Day"
            else:
                name = "Dominion Day"
            self[date(year, JUL, 1)] = name
            if year >= 1879 and self.observed \
                    and date(year, JUL, 1).weekday() in WEEKEND:
                self[date(year, JUL, 1) + rd(weekday=MO)] = name + \
                    " (Observed)"
        elif year >= 1867:
            if year >= 1983:
                name = "Memorial Day"
            else:
                name = "Dominion Day"
            self[date(year, JUL, 1)] = name
            if year >= 1879 and self.observed \
                    and date(year, JUL, 1).weekday() in WEEKEND:
                self[date(year, JUL, 1) + rd(weekday=MO)] = name + \
                    " (Observed)"

        # Nunavut Day
        if self.prov == 'NU' and year >= 2001:
            self[date(year, JUL, 9)] = "Nunavut Day"
            if self.observed and date(year, JUL, 9).weekday() == SUN:
                self[date(year, JUL, 10)] = "Nunavut Day (Observed)"
        elif self.prov == 'NU' and year == 2000:
            self[date(2000, 4, 1)] = "Nunavut Day"

        # Civic Holiday
        if self.prov in ('ON', 'MB', 'NT') and year >= 1900:
            self[date(year, AUG, 1) + rd(weekday=MO)] = "Civic Holiday"
        elif self.prov == 'AB' and year >= 1974:
            # https://en.wikipedia.org/wiki/Civic_Holiday#Alberta
            self[date(year, AUG, 1) + rd(weekday=MO)] = "Heritage Day"
        elif self.prov == 'BC' and year >= 1974:
            # https://en.wikipedia.org/wiki/Civic_Holiday
            self[date(year, AUG, 1) + rd(weekday=MO)] = \
                "British Columbia Day"
        elif self.prov == 'NB' and year >= 1900:
            # https://en.wikipedia.org/wiki/Civic_Holiday
            self[date(year, AUG, 1) + rd(weekday=MO)] = "New Brunswick Day"
        elif self.prov == 'SK' and year >= 1900:
            # https://en.wikipedia.org/wiki/Civic_Holiday
            self[date(year, AUG, 1) + rd(weekday=MO)] = "Saskatchewan Day"

        # Labour Day
        if year >= 1894:
            self[date(year, SEP, 1) + rd(weekday=MO)] = "Labour Day"

        # Thanksgiving
        if self.prov not in ('NB', 'NS', 'PE', 'NL') and year >= 1931:
            if year == 1935:
                # in 1935, Canadian Thanksgiving was moved due to the General
                # Election falling on the second Monday of October
                # https://books.google.ca/books?id=KcwlQsmheG4C&pg=RA1-PA1940&lpg=RA1-PA1940&dq=canada+thanksgiving+1935&source=bl&ots=j4qYrcfGuY&sig=gxXeAQfXVsOF9fOwjSMswPHJPpM&hl=en&sa=X&ved=0ahUKEwjO0f3J2PjOAhVS4mMKHRzKBLAQ6AEIRDAG#v=onepage&q=canada%20thanksgiving%201935&f=false
                self[date(1935, 10, 25)] = "Thanksgiving"
            else:
                self[date(year, OCT, 1) + rd(weekday=MO(+2))] = \
                    "Thanksgiving"

        # Remembrance Day
        name = "Remembrance Day"
        provinces = ('ON', 'QC', 'NS', 'NL', 'NT', 'PE', 'SK')
        if self.prov not in provinces and year >= 1931:
            self[date(year, NOV, 11)] = name
        elif self.prov in ('NS', 'NL', 'NT', 'PE', 'SK') and year >= 1931:
            self[date(year, NOV, 11)] = name
            if self.observed and date(year, NOV, 11).weekday() == SUN:
                name = name + " (Observed)"
                self[date(year, NOV, 11) + rd(weekday=MO)] = name

        # Christmas Day
        if year >= 1867:
            self[date(year, DEC, 25)] = "Christmas Day"
            if self.observed \
                    and date(year, DEC, 25).weekday() == SAT:
                self[date(year, DEC, 24)] = "Christmas Day (Observed)"
            elif self.observed \
                    and date(year, DEC, 25).weekday() == SUN:
                self[date(year, DEC, 26)] = "Christmas Day (Observed)"

        # Boxing Day
        if year >= 1867:
            name = "Boxing Day"
            name_observed = name + " (Observed)"
            if self.observed and date(year, DEC, 26).weekday() in WEEKEND:
                self[date(year, DEC, 26) + rd(weekday=MO)] = name_observed
            elif self.observed and date(year, DEC, 26).weekday() == 0:
                self[date(year, DEC, 27)] = name_observed
            else:
                self[date(year, DEC, 26)] = name


class CA(Canada):
    pass


class Chile(HolidayBase):
    # https://www.feriados.cl
    # https://es.wikipedia.org/wiki/Anexo:D%C3%ADas_feriados_en_Chile

    def __init__(self, **kwargs):
        self.country = 'CL'
        HolidayBase.__init__(self, **kwargs)

    def _populate(self, year):
        # New Year's Day
        self[date(year, JAN, 1)] = "Año Nuevo [New Year's Day]"

        # Holy Week
        name_fri = "Semana Santa (Viernes Santo)  [Holy day (Holy Friday)]"
        name_easter = 'Día de Pascuas [Easter Day]'

        self[easter(year) + rd(weekday=FR(-1))] = name_fri
        self[easter(year)] = name_easter

        # Labor Day
        name = "Día del Trabajo [Labour Day]"
        self[date(year, MAY, 1)] = name

        # Naval Glories Day
        name = "Día de las Glorias Navales [Naval Glories Day]"
        self[date(year, MAY, 21)] = name

        # Saint Peter and Saint Paul.
        name = "San Pedro y San Pablo [Saint Peter and Saint Paul]"
        self[date(year, JUN, 29)] = name

        # Day of Virgin of Carmen.
        name = "Virgen del Carmen [Virgin of Carmen]"
        self[date(year, JUL, 16)] = name

        # Day of Assumption of the Virgin
        name = "Asunsión de la Virgen [Assumption of the Virgin]"
        self[date(year, AUG, 15)] = name

        # Independence Day
        name = "Día de la Independencia [Independence Day]"
        self[date(year, SEP, 18)] = name

        # Day of Glories of the Army of Chile
        name = "Día de las Glorias del Ejército de Chile [Day of " \
               "Glories of the Army of Chile]"
        self[date(year, SEP, 19)] = name
        # National Holidays Ley 20.215
        name = "Fiestas Patrias [National Holidays]"
        if year > 2014 and date(year, SEP, 19).weekday() in [WED, THU]:
            self[date(year, SEP, 20)] = name

        # Day of the Meeting of Two Worlds
        if year < 2010:
            self[date(year, OCT, 12)] = "Día de la Raza [Columbus day]"
        else:
            self[date(year, OCT, 12)] = "Día del Respeto a la Diversidad" \
                                            " [Day of the Meeting " \
                                            " of Two Worlds]"

        # National Day of the Evangelical and Protestant Churches
        name = "Día Nacional de las Iglesias Evangélicas y Protestantes " \
               " [National Day of the " \
               " Evangelical and " \
               " Protestant Churches]"
        self[date(year, OCT, 31)] = name

        # All Saints Day
        name = "Día de Todos los Santos [All Saints Day]"
        self[date(year, NOV, 1)] = name

        # Immaculate Conception
        self[date(year, DEC, 8)] = "La Inmaculada Concepción" \
                                   " [Immaculate Conception]"

        # Christmas
        self[date(year, DEC, 25)] = "Navidad [Christmas]"


class CL(Chile):
    pass


class Colombia(HolidayBase):
    # https://es.wikipedia.org/wiki/Anexo:D%C3%ADas_festivos_en_Colombia

    def __init__(self, **kwargs):
        self.country = 'CO'
        HolidayBase.__init__(self, **kwargs)

    def _populate(self, year):

        # Fixed date holidays!
        # If observed=True and they fall on a weekend they are not observed.
        # If observed=False there are 18 holidays

        # New Year's Day
        if self.observed and date(year, JAN, 1).weekday() in WEEKEND:
            pass
        else:
            self[date(year, JAN, 1)] = "Año Nuevo [New Year's Day]"

        # Labor Day
        self[date(year, MAY, 1)] = "Día del Trabajo [Labour Day]"

        # Independence Day
        name = "Día de la Independencia [Independence Day]"
        if self.observed and date(year, JUL, 20).weekday() in WEEKEND:
            pass
        else:
            self[date(year, JUL, 20)] = name

        # Battle of Boyaca
        self[date(year, AUG, 7)] = "Batalla de Boyacá [Battle of Boyacá]"

        # Immaculate Conception
        if self.observed and date(year, DEC, 8).weekday() in WEEKEND:
            pass
        else:
            self[date(year, DEC, 8)] = "La Inmaculada Concepción" \
                " [Immaculate Conception]"

        # Christmas
        self[date(year, DEC, 25)] = "Navidad [Christmas]"

        # Emiliani Law holidays!
        # Unless they fall on a Monday they are observed the following monday

        #  Epiphany
        name = "Día de los Reyes Magos [Epiphany]"
        if date(year, JAN, 6).weekday() == MON or not self.observed:
            self[date(year, JAN, 6)] = name
        else:
            self[date(year, JAN, 6) + rd(weekday=MO)] = name + "(Observed)"

        # Saint Joseph's Day
        name = "Día de San José [Saint Joseph's Day]"
        if date(year, MAR, 19).weekday() == MON or not self.observed:
            self[date(year, MAR, 19)] = name
        else:
            self[date(year, MAR, 19) + rd(weekday=MO)] = name + "(Observed)"

        # Saint Peter and Saint Paul's Day
        name = "San Pedro y San Pablo [Saint Peter and Saint Paul]"
        if date(year, JUN, 29).weekday() == MON or not self.observed:
            self[date(year, JUN, 29)] = name
        else:
            self[date(year, JUN, 29) + rd(weekday=MO)] = name + "(Observed)"

        # Assumption of Mary
        name = "La Asunción [Assumption of Mary]"
        if date(year, AUG, 15).weekday() == MON or not self.observed:
            self[date(year, AUG, 15)] = name
        else:
            self[date(year, AUG, 15) + rd(weekday=MO)] = name + "(Observed)"

        # Discovery of America
        name = "Descubrimiento de América [Discovery of America]"
        if date(year, OCT, 12).weekday() == MON or not self.observed:
            self[date(year, OCT, 12)] = name
        else:
            self[date(year, OCT, 12) + rd(weekday=MO)] = name + \
                "(Observed)"

        # All Saints’ Day
        name = "Dia de Todos los Santos [All Saint's Day]"
        if date(year, NOV, 1).weekday() == MON or not self.observed:
            self[date(year, NOV, 1)] = name
        else:
            self[date(year, NOV, 1) + rd(weekday=MO)] = name + \
                "(Observed)"

        # Independence of Cartagena
        name = "Independencia de Cartagena [Independence of Cartagena]"
        if date(year, NOV, 11).weekday() == MON or not self.observed:
            self[date(year, NOV, 11)] = name
        else:
            self[date(year, NOV, 11) + rd(weekday=MO)] = name + \
                "(Observed)"

        # Holidays based on Easter

        # Maundy Thursday
        self[easter(year) + rd(weekday=TH(-1))
             ] = "Jueves Santo [Maundy Thursday]"

        # Good Friday
        self[easter(year) + rd(weekday=FR(-1))
             ] = "Viernes Santo [Good Friday]"

        # Holidays based on Easter but are observed the following monday
        # (unless they occur on a monday)

        # Ascension of Jesus
        name = "Ascensión del señor [Ascension of Jesus]"
        hdate = easter(year) + rd(days=+39)
        if hdate.weekday() == MON or not self.observed:
            self[hdate] = name
        else:
            self[hdate + rd(weekday=MO)] = name + "(Observed)"

        # Corpus Christi
        name = "Corpus Christi [Corpus Christi]"
        hdate = easter(year) + rd(days=+60)
        if hdate.weekday() == MON or not self.observed:
            self[hdate] = name
        else:
            self[hdate + rd(weekday=MO)] = name + "(Observed)"

        # Sacred Heart
        name = "Sagrado Corazón [Sacred Heart]"
        hdate = easter(year) + rd(days=+68)
        if hdate.weekday() == MON or not self.observed:
            self[hdate] = name
        else:
            self[hdate + rd(weekday=MO)] = name + "(Observed)"


class CO(Colombia):
    pass


class Mexico(HolidayBase):

    def __init__(self, **kwargs):
        self.country = 'MX'
        HolidayBase.__init__(self, **kwargs)

    def _populate(self, year):
        # New Year's Day
        name = "Año Nuevo [New Year's Day]"
        self[date(year, JAN, 1)] = name
        if self.observed and date(year, JAN, 1).weekday() == SUN:
            self[date(year, JAN, 1) + rd(days=+1)] = name + " (Observed)"
        elif self.observed and date(year, JAN, 1).weekday() == SAT:
            # Add Dec 31st from the previous year without triggering
            # the entire year to be added
            expand = self.expand
            self.expand = False
            self[date(year, JAN, 1) + rd(days=-1)] = name + " (Observed)"
            self.expand = expand
        # The next year's observed New Year's Day can be in this year
        # when it falls on a Friday (Jan 1st is a Saturday)
        if self.observed and date(year, DEC, 31).weekday() == FRI:
            self[date(year, DEC, 31)] = name + " (Observed)"

        # Constitution Day
        name = "Día de la Constitución [Constitution Day]"
        if 2006 >= year >= 1917:
            self[date(year, FEB, 5)] = name
        elif year >= 2007:
            self[date(year, FEB, 1) + rd(weekday=MO(+1))] = name

        # Benito Juárez's birthday
        name = "Natalicio de Benito Juárez [Benito Juárez's birthday]"
        if 2006 >= year >= 1917:
            self[date(year, MAR, 21)] = name
        elif year >= 2007:
            self[date(year, MAR, 1) + rd(weekday=MO(+3))] = name

        # Labor Day
        if year >= 1923:
            self[date(year, MAY, 1)] = "Día del Trabajo [Labour Day]"
            if self.observed and date(year, MAY, 1).weekday() == SAT:
                self[date(year, MAY, 1) + rd(days=-1)] = name + " (Observed)"
            elif self.observed and date(year, MAY, 1).weekday() == SUN:
                self[date(year, MAY, 1) + rd(days=+1)] = name + " (Observed)"

        # Independence Day
        name = "Día de la Independencia [Independence Day]"
        self[date(year, SEP, 16)] = name
        if self.observed and date(year, SEP, 16).weekday() == SAT:
            self[date(year, SEP, 16) + rd(days=-1)] = name + \
                " (Observed)"
        elif self.observed and date(year, SEP, 16).weekday() == SUN:
            self[date(year, SEP, 16) + rd(days=+1)] = name + \
                " (Observed)"

        # Revolution Day
        name = "Día de la Revolución [Revolution Day]"
        if 2006 >= year >= 1917:
            self[date(year, NOV, 20)] = name
        elif year >= 2007:
            self[date(year, NOV, 1) + rd(weekday=MO(+3))] = name

        # Change of Federal Government
        # Every six years--next observance 2018
        name = "Transmisión del Poder Ejecutivo Federal"
        name += " [Change of Federal Government]"
        if (2018 - year) % 6 == 0:
            self[date(year, DEC, 1)] = name
            if self.observed \
                    and date(year, DEC, 1).weekday() == SAT:
                self[date(year, DEC, 1) + rd(days=-1)] = name + \
                    " (Observed)"
            elif self.observed \
                    and date(year, DEC, 1).weekday() == SUN:
                self[date(year, DEC, 1) + rd(days=+1)] = name + \
                    " (Observed)"

        # Christmas
        self[date(year, DEC, 25)] = "Navidad [Christmas]"
        if self.observed and date(year, DEC, 25).weekday() == SAT:
            self[date(year, DEC, 25) + rd(days=-1)] = name + " (Observed)"
        elif self.observed and date(year, DEC, 25).weekday() == SUN:
            self[date(year, DEC, 25) + rd(days=+1)] = name + " (Observed)"


class MX(Mexico):
    pass


class Ukraine(HolidayBase):
    """
    http://zakon1.rada.gov.ua/laws/show/322-08/paran454#n454
    """

    def __init__(self, **kwargs):
        self.country = "UA"
        HolidayBase.__init__(self, **kwargs)

    def _populate(self, year):
        # The current set of holidays came into force in 1991
        # But most holiday days was inplemented in 1981
        if year < 1918:
            return

        # New Year's Day
        if year >= 1898:
            self[date(year, JAN, 1)] = "Новий рік"

        # Christmas Day (Orthodox)
        if year >= 1991:
            self[date(year, JAN, 7)] = "Різдво Христове" \
                " (православне)"

        # Women's Day
        if year > 1965:
            self[date(year, MAR, 8)] = "Міжнародний жіночий день"

        # Easter
        if year >= 1991:
            self[easter(year, method=EASTER_ORTHODOX)] = "Пасха" \
                                                         " (Великдень)"

        # Holy trinity
        if year >= 1991:
            self[easter(year, method=EASTER_ORTHODOX) + rd(days=49)] = "Трійця"

        # Labour Day
        if year > 2017:
            name = "День праці"
        elif 1917 < year <= 2017:
            name = "День міжнародної солідарності трудящих"
        self[date(year, MAY, 1)] = name

        # Labour Day in past
        if 1928 < year < 2018:
            self[date(year, MAY, 2)] = "День міжнародної солідарності трудящих"

        # Victory Day
        name = "День перемоги"
        if year >= 1965:
            self[date(year, MAY, 9)] = name
        if 1945 <= year < 1947:
            self[date(year, MAY, 9)] = name
            self[date(year, SEP, 3)] = "День перемоги над Японією"

        # Constitution Day
        if year >= 1997:
            self[date(year, JUN, 28)] = "День Конституції України"

        # Independence Day
        name = "День незалежності України"
        if year > 1991:
            self[date(year, AUG, 24)] = name
        elif year == 1991:
            self[date(year, JUL, 16)] = name

        # Day of the defender of Ukraine
        if year >= 2015:
            self[date(year, OCT, 14)] = "День захисника України"

        # USSR Constitution day
        name = "День Конституції СРСР"
        if 1981 <= year < 1991:
            self[date(year, OCT, 7)] = name
        elif 1937 <= year < 1981:
            self[date(year, DEC, 5)] = name

        # October Revolution
        if 1917 < year < 2000:
            if year <= 1991:
                name = "Річниця Великої Жовтневої" \
                       " соціалістичної революції"
            else:
                name = "Річниця жовтневого перевороту"
            self[date(year, NOV, 7)] = name
            self[date(year, NOV, 8)] = name

        # Christmas Day (Catholic)
        if year >= 2017:
            self[date(year, DEC, 25)] = "Різдво Христове" \
                " (католицьке)"
        # USSR holidays
        # Bloody_Sunday_(1905)
        if 1917 <= year < 1951:
            self[date(year, JAN, 22)] = "День пам'яті 9 січня 1905 року"

        # Paris_Commune
        if 1917 < year < 1929:
            self[date(year, MAR, 18)] = "День паризької комуни"


class UA(Ukraine):
    pass


class UnitedStates(HolidayBase):
    # https://en.wikipedia.org/wiki/Public_holidays_in_the_United_States

    STATES = ['AL', 'AK', 'AS', 'AZ', 'AR', 'CA', 'CO', 'CT', 'DE', 'DC', 'FL',
              'GA', 'GU', 'HI', 'ID', 'IL', 'IN', 'IA', 'KS', 'KY', 'LA', 'ME',
              'MD', 'MH', 'MA', 'MI', 'FM', 'MN', 'MS', 'MO', 'MT', 'NE', 'NV',
              'NH', 'NJ', 'NM', 'NY', 'NC', 'ND', 'MP', 'OH', 'OK', 'OR', 'PW',
              'PA', 'PR', 'RI', 'SC', 'SD', 'TN', 'TX', 'UT', 'VT', 'VA', 'VI',
              'WA', 'WV', 'WI', 'WY']

    def __init__(self, **kwargs):
        self.country = 'US'
        HolidayBase.__init__(self, **kwargs)

    def _populate(self, year):
        # New Year's Day
        if year > 1870:
            name = "New Year's Day"
            self[date(year, JAN, 1)] = name
            if self.observed and date(year, JAN, 1).weekday() == SUN:
                self[date(year, JAN, 1) + rd(days=+1)] = name + \
                    " (Observed)"
            elif self.observed \
                    and date(year, JAN, 1).weekday() == SAT:
                # Add Dec 31st from the previous year without triggering
                # the entire year to be added
                expand = self.expand
                self.expand = False
                self[date(year, JAN, 1) + rd(days=-1)] = name + \
                    " (Observed)"
                self.expand = expand
            # The next year's observed New Year's Day can be in this year
            # when it falls on a Friday (Jan 1st is a Saturday)
            if self.observed and date(year, DEC, 31).weekday() == FRI:
                self[date(year, DEC, 31)] = name + " (Observed)"

        # Epiphany
        if self.state == 'PR':
            self[date(year, JAN, 6)] = "Epiphany"

        # Three King's Day
        if self.state == 'VI':
            self[date(year, JAN, 6)] = "Three King's Day"

        # Lee Jackson Day
        name = "Lee Jackson Day"
        if self.state == 'VA' and year >= 2000:
            dt = date(year, JAN, 1) + rd(weekday=MO(+3)) + rd(
                weekday=FR(-1))
            self[dt] = name
        elif self.state == 'VA' and year >= 1983:
            self[date(year, JAN, 1) + rd(weekday=MO(+3))] = name
        elif self.state == 'VA' and year >= 1889:
            self[date(year, JAN, 19)] = name

        # Inauguration Day
        if self.state in ('DC', 'LA', 'MD', 'VA') and year >= 1789:
            name = "Inauguration Day"
            if (year - 1789) % 4 == 0 and year >= 1937:
                self[date(year, JAN, 20)] = name
                if date(year, JAN, 20).weekday() == SUN:
                    self[date(year, JAN, 21)] = name + " (Observed)"
            elif (year - 1789) % 4 == 0:
                self[date(year, MAR, 4)] = name
                if date(year, MAR, 4).weekday() == SUN:
                    self[date(year, MAR, 5)] = name + " (Observed)"

        # Martin Luther King, Jr. Day
        if year >= 1986:
            name = "Martin Luther King, Jr. Day"
            if self.state == 'AL':
                name = "Robert E. Lee/Martin Luther King Birthday"
            elif self.state in ('AS', 'MS'):
                name = ("Dr. Martin Luther King Jr. "
                        "and Robert E. Lee's Birthdays")
            elif self.state in ('AZ', 'NH'):
                name = "Dr. Martin Luther King Jr./Civil Rights Day"
            elif self.state == 'GA' and year < 2012:
                name = "Robert E. Lee's Birthday"
            elif self.state == 'ID' and year >= 2006:
                name = "Martin Luther King, Jr. - Idaho Human Rights Day"
            self[date(year, JAN, 1) + rd(weekday=MO(+3))] = name

        # Lincoln's Birthday
        name = "Lincoln's Birthday"
        if (self.state in ('CT', 'IL', 'IA', 'NJ', 'NY') and year >= 1971) \
                or (self.state == 'CA' and 1971 <= year <= 2009):
            self[date(year, FEB, 12)] = name
            if self.observed \
                    and date(year, FEB, 12).weekday() == SAT:
                self[date(year, FEB, 11)] = name + " (Observed)"
            elif self.observed \
                    and date(year, FEB, 12).weekday() == SUN:
                self[date(year, FEB, 13)] = name + " (Observed)"

        # Susan B. Anthony Day
        if (self.state == 'CA' and year >= 2014) \
                or (self.state == 'FL' and year >= 2011) \
                or (self.state == 'NY' and year >= 2004) \
                or (self.state == 'WI' and year >= 1976):
            self[date(year, FEB, 15)] = "Susan B. Anthony Day"

        # Washington's Birthday
        name = "Washington's Birthday"
        if self.state == 'AL':
            name = "George Washington/Thomas Jefferson Birthday"
        elif self.state == 'AS':
            name = "George Washington's Birthday and Daisy Gatson Bates Day"
        elif self.state in ('PR', 'VI'):
            name = "Presidents' Day"
        if self.state not in ('DE', 'FL', 'GA', 'NM', 'PR'):
            if year > 1970:
                self[date(year, FEB, 1) + rd(weekday=MO(+3))] = name
            elif year >= 1879:
                self[date(year, FEB, 22)] = name
        elif self.state == 'GA':
            if date(year, DEC, 24).weekday() != WED:
                self[date(year, DEC, 24)] = name
            else:
                self[date(year, DEC, 26)] = name
        elif self.state in ('PR', 'VI'):
            self[date(year, FEB, 1) + rd(weekday=MO(+3))] = name

        # Mardi Gras
        if self.state == 'LA' and year >= 1857:
            self[easter(year) + rd(days=-47)] = "Mardi Gras"

        # Guam Discovery Day
        if self.state == 'GU' and year >= 1970:
            self[date(year, MAR, 1) + rd(weekday=MO)] = "Guam Discovery Day"

        # Casimir Pulaski Day
        if self.state == 'IL' and year >= 1978:
            self[date(year, MAR, 1) + rd(weekday=MO)] = "Casimir Pulaski Day"

        # Texas Independence Day
        if self.state == 'TX' and year >= 1874:
            self[date(year, MAR, 2)] = "Texas Independence Day"

        # Town Meeting Day
        if self.state == 'VT' and year >= 1800:
            self[date(year, MAR, 1) + rd(weekday=TU)] = "Town Meeting Day"

        # Evacuation Day
        if self.state == 'MA' and year >= 1901:
            name = "Evacuation Day"
            self[date(year, MAR, 17)] = name
            if date(year, MAR, 17).weekday() in WEEKEND:
                self[date(year, MAR, 17) + rd(weekday=MO)] = name + \
                    " (Observed)"

        # Emancipation Day
        if self.state == 'PR':
            self[date(year, MAR, 22)] = "Emancipation Day"
            if self.observed and date(year, MAR, 22).weekday() == SUN:
                self[date(year, MAR, 23)] = "Emancipation Day (Observed)"

        # Prince Jonah Kuhio Kalanianaole Day
        if self.state == 'HI' and year >= 1949:
            name = "Prince Jonah Kuhio Kalanianaole Day"
            self[date(year, MAR, 26)] = name
            if self.observed and date(year, MAR, 26).weekday() == SAT:
                self[date(year, MAR, 25)] = name + " (Observed)"
            elif self.observed and date(year, MAR, 26).weekday() == SUN:
                self[date(year, MAR, 27)] = name + " (Observed)"

        # Steward's Day
        name = "Steward's Day"
        if self.state == 'AK' and year >= 1955:
            self[date(year, APR, 1) + rd(days=-1, weekday=MO(-1))] = name
        elif self.state == 'AK' and year >= 1918:
            self[date(year, MAR, 30)] = name

        # César Chávez Day
        name = "César Chávez Day"
        if self.state == 'CA' and year >= 1995:
            self[date(year, MAR, 31)] = name
            if self.observed and date(year, MAR, 31).weekday() == SUN:
                self[date(year, APR, 1)] = name + " (Observed)"
        elif self.state == 'TX' and year >= 2000:
            self[date(year, MAR, 31)] = name

        # Transfer Day
        if self.state == 'VI':
            self[date(year, MAR, 31)] = "Transfer Day"

        # Emancipation Day
        if self.state == 'DC' and year >= 2005:
            name = "Emancipation Day"
            self[date(year, APR, 16)] = name
            if self.observed and date(year, APR, 16).weekday() == SAT:
                self[date(year, APR, 15)] = name + " (Observed)"
            elif self.observed and date(year, APR, 16).weekday() == SUN:
                self[date(year, APR, 17)] = name + " (Observed)"

        # Patriots' Day
        if self.state in ('ME', 'MA') and year >= 1969:
            self[date(year, APR, 1) + rd(weekday=MO(+3))] = "Patriots' Day"
        elif self.state in ('ME', 'MA') and year >= 1894:
            self[date(year, APR, 19)] = "Patriots' Day"

        # Holy Thursday
        if self.state == 'VI':
            self[easter(year) + rd(weekday=TH(-1))] = "Holy Thursday"

        # Good Friday
        if self.state in ('CT', 'DE', 'GU', 'IN', 'KY', 'LA',
                          'NJ', 'NC', 'PR', 'TN', 'TX', 'VI'):
            self[easter(year) + rd(weekday=FR(-1))] = "Good Friday"

        # Easter Monday
        if self.state == 'VI':
            self[easter(year) + rd(weekday=MO)] = "Easter Monday"

        # Confederate Memorial Day
        name = "Confederate Memorial Day"
        if self.state in ('AL', 'GA', 'MS', 'SC') and year >= 1866:
            if self.state == 'GA' and year >= 2016:
                name = "State Holiday"
            self[date(year, APR, 1) + rd(weekday=MO(+4))] = name
        elif self.state == 'TX' and year >= 1931:
            self[date(year, JAN, 19)] = name

        # San Jacinto Day
        if self.state == 'TX' and year >= 1875:
            self[date(year, APR, 21)] = "San Jacinto Day"

        # Arbor Day
        if self.state == 'NE' and year >= 1989:
            self[date(year, APR, 30) + rd(weekday=FR(-1))] = "Arbor Day"
        elif self.state == 'NE' and year >= 1875:
            self[date(year, APR, 22)] = "Arbor Day"

        # Primary Election Day
        if self.state == 'IN' and \
                ((year >= 2006 and year % 2 == 0) or year >= 2015):
            dt = date(year, MAY, 1) + rd(weekday=MO)
            self[dt + rd(days=+1)] = "Primary Election Day"

        # Truman Day
        if self.state == 'MO' and year >= 1949:
            name = "Truman Day"
            self[date(year, MAY, 8)] = name
            if self.observed and date(year, MAY, 8).weekday() == SAT:
                self[date(year, MAY, 7)] = name + " (Observed)"
            elif self.observed and date(year, MAY, 8).weekday() == SUN:
                self[date(year, MAY, 10)] = name + " (Observed)"

        # Memorial Day
        if year > 1970:
            self[date(year, MAY, 31) + rd(weekday=MO(-1))] = "Memorial Day"
        elif year >= 1888:
            self[date(year, MAY, 30)] = "Memorial Day"

        # Jefferson Davis Birthday
        name = "Jefferson Davis Birthday"
        if self.state == 'AL' and year >= 1890:
            self[date(year, JUN, 1) + rd(weekday=MO)] = name

        # Kamehameha Day
        if self.state == 'HI' and year >= 1872:
            self[date(year, JUN, 11)] = "Kamehameha Day"
            if self.observed and year >= 2011:
                if date(year, JUN, 11).weekday() == SAT:
                    self[date(year, JUN, 10)] = "Kamehameha Day (Observed)"
                elif date(year, JUN, 11).weekday() == SUN:
                    self[date(year, JUN, 12)] = "Kamehameha Day (Observed)"

        # Emancipation Day In Texas
        if self.state == 'TX' and year >= 1980:
            self[date(year, JUN, 19)] = "Emancipation Day In Texas"

        # West Virginia Day
        name = "West Virginia Day"
        if self.state == 'WV' and year >= 1927:
            self[date(year, JUN, 20)] = name
            if self.observed and date(year, JUN, 20).weekday() == SAT:
                self[date(year, JUN, 19)] = name + " (Observed)"
            elif self.observed and date(year, JUN, 20).weekday() == SUN:
                self[date(year, JUN, 21)] = name + " (Observed)"

        # Emancipation Day in US Virgin Islands
        if self.state == 'VI':
            self[date(year, JUL, 3)] = "Emancipation Day"

        # Independence Day
        if year > 1870:
            name = "Independence Day"
            self[date(year, JUL, 4)] = name
            if self.observed and date(year, JUL, 4).weekday() == SAT:
                self[date(year, JUL, 4) + rd(days=-1)] = name + " (Observed)"
            elif self.observed and date(year, JUL, 4).weekday() == SUN:
                self[date(year, JUL, 4) + rd(days=+1)] = name + " (Observed)"

        # Liberation Day (Guam)
        if self.state == 'GU' and year >= 1945:
            self[date(year, JUL, 21)] = "Liberation Day (Guam)"

        # Pioneer Day
        if self.state == 'UT' and year >= 1849:
            name = "Pioneer Day"
            self[date(year, JUL, 24)] = name
            if self.observed and date(year, JUL, 24).weekday() == SAT:
                self[date(year, JUL, 24) + rd(days=-1)] = name + " (Observed)"
            elif self.observed and date(year, JUL, 24).weekday() == SUN:
                self[date(year, JUL, 24) + rd(days=+1)] = name + " (Observed)"

        # Constitution Day
        if self.state == 'PR':
            self[date(year, JUL, 25)] = "Constitution Day"
            if self.observed and date(year, JUL, 25).weekday() == SUN:
                self[date(year, JUL, 26)] = "Constitution Day (Observed)"

        # Victory Day
        if self.state == 'RI' and year >= 1948:
            self[date(year, AUG, 1) + rd(weekday=MO(+2))] = "Victory Day"

        # Statehood Day (Hawaii)
        if self.state == 'HI' and year >= 1959:
            self[date(year, AUG, 1) + rd(weekday=FR(+3))] = "Statehood Day"

        # Bennington Battle Day
        if self.state == 'VT' and year >= 1778:
            name = "Bennington Battle Day"
            self[date(year, AUG, 16)] = name
            if self.observed and date(year, AUG, 16).weekday() == SAT:
                self[date(year, AUG, 15)] = name + " (Observed)"
            elif self.observed and date(year, AUG, 16).weekday() == SUN:
                self[date(year, AUG, 17)] = name + " (Observed)"

        # Lyndon Baines Johnson Day
        if self.state == 'TX' and year >= 1973:
            self[date(year, AUG, 27)] = "Lyndon Baines Johnson Day"

        # Labor Day
        if year >= 1894:
            self[date(year, SEP, 1) + rd(weekday=MO)] = "Labor Day"

        # Columbus Day
        if self.state not in ('AK', 'AR', 'DE', 'FL', 'HI', 'NV'):
            if self.state == 'SD':
                name = "Native American Day"
            elif self.state == 'VI':
                name = "Columbus Day and Puerto Rico Friendship Day"
            else:
                name = "Columbus Day"
            if year >= 1970:
                self[date(year, OCT, 1) + rd(weekday=MO(+2))] = name
            elif year >= 1937:
                self[date(year, OCT, 12)] = name

        # Alaska Day
        if self.state == 'AK' and year >= 1867:
            self[date(year, OCT, 18)] = "Alaska Day"
            if self.observed \
                    and date(year, OCT, 18).weekday() == SAT:
                self[date(year, OCT, 18) + rd(days=-1)] = name + \
                    " (Observed)"
            elif self.observed \
                    and date(year, OCT, 18).weekday() == SUN:
                self[date(year, OCT, 18) + rd(days=+1)] = name + \
                    " (Observed)"

        # Nevada Day
        if self.state == 'NV' and year >= 1933:
            dt = date(year, OCT, 31)
            if year >= 2000:
                dt += rd(weekday=FR(-1))
            self[dt] = "Nevada Day"
            if self.observed and dt.weekday() == SAT:
                self[dt + rd(days=-1)] = "Nevada Day (Observed)"
            elif self.observed and dt.weekday() == SUN:
                self[dt + rd(days=+1)] = "Nevada Day (Observed)"

        # Liberty Day
        if self.state == 'VI':
            self[date(year, NOV, 1)] = "Liberty Day"

        # Election Day
        if (self.state in ('DE', 'HI', 'IL', 'IN', 'LA',
                           'MT', 'NH', 'NJ', 'NY', 'WV') and
            year >= 2008 and year % 2 == 0) \
                or (self.state in ('IN', 'NY') and year >= 2015):
            dt = date(year, NOV, 1) + rd(weekday=MO)
            self[dt + rd(days=+1)] = "Election Day"

        # All Souls' Day
        if self.state == 'GU':
            self[date(year, NOV, 2)] = "All Souls' Day"

        # Veterans Day
        if year > 1953:
            name = "Veterans Day"
        else:
            name = "Armistice Day"
        if 1978 > year > 1970:
            self[date(year, OCT, 1) + rd(weekday=MO(+4))] = name
        elif year >= 1938:
            self[date(year, NOV, 11)] = name
            if self.observed \
                    and date(year, NOV, 11).weekday() == SAT:
                self[date(year, NOV, 11) + rd(days=-1)] = name + \
                    " (Observed)"
            elif self.observed \
                    and date(year, NOV, 11).weekday() == SUN:
                self[date(year, NOV, 11) + rd(days=+1)] = name + \
                    " (Observed)"

        # Discovery Day
        if self.state == 'PR':
            self[date(year, NOV, 19)] = "Discovery Day"
            if self.observed and date(year, NOV, 19).weekday() == SUN:
                self[date(year, NOV, 20)] = "Discovery Day (Observed)"

        # Thanksgiving
        if year > 1870:
            self[date(year, NOV, 1) + rd(weekday=TH(+4))] = "Thanksgiving"

        # Day After Thanksgiving
        # Friday After Thanksgiving
        # Lincoln's Birthday
        # American Indian Heritage Day
        # Family Day
        # New Mexico Presidents' Day
        if (self.state in ('DE', 'FL', 'NH', 'NC', 'OK', 'TX', 'WV') and
            year >= 1975) \
                or (self.state == 'IN' and year >= 2010) \
                or (self.state == 'MD' and year >= 2008) \
                or self.state in ('NV', 'NM'):
            if self.state in ('DE', 'NH', 'NC', 'OK', 'WV'):
                name = "Day After Thanksgiving"
            elif self.state in ('FL', 'TX'):
                name = "Friday After Thanksgiving"
            elif self.state == 'IN':
                name = "Lincoln's Birthday"
            elif self.state == 'MD' and year >= 2008:
                name = "American Indian Heritage Day"
            elif self.state == 'NV':
                name = "Family Day"
            elif self.state == 'NM':
                name = "Presidents' Day"
            dt = date(year, NOV, 1) + rd(weekday=TH(+4))
            self[dt + rd(days=+1)] = name

        # Robert E. Lee's Birthday
        if self.state == 'GA' and year >= 1986:
            if year >= 2016:
                name = "State Holiday"
            else:
                name = "Robert E. Lee's Birthday"
            self[date(year, NOV, 29) + rd(weekday=FR(-1))] = name

        # Lady of Camarin Day
        if self.state == 'GU':
            self[date(year, DEC, 8)] = "Lady of Camarin Day"

        # Christmas Eve
        if self.state == 'AS' or \
                (self.state in ('KS', 'MI', 'NC') and year >= 2013) or \
                (self.state == 'TX' and year >= 1981) or \
                (self.state == 'WI' and year >= 2012):
            name = "Christmas Eve"
            self[date(year, DEC, 24)] = name
            name = name + " (Observed)"
            # If on Friday, observed on Thursday
            if self.observed and date(year, DEC, 24).weekday() == FRI:
                self[date(year, DEC, 24) + rd(days=-1)] = name
            # If on Saturday or Sunday, observed on Friday
            elif self.observed \
                    and date(year, DEC, 24).weekday() in WEEKEND:
                self[date(year, DEC, 24) + rd(weekday=FR(-1))] = name

        # Christmas Day
        if year > 1870:
            name = "Christmas Day"
            self[date(year, DEC, 25)] = "Christmas Day"
            if self.observed \
                    and date(year, DEC, 25).weekday() == SAT:
                self[date(year, DEC, 25) + rd(days=-1)] = name + \
                    " (Observed)"
            elif self.observed \
                    and date(year, DEC, 25).weekday() == SUN:
                self[date(year, DEC, 25) + rd(days=+1)] = name + \
                    " (Observed)"

        # Day After Christmas
        if self.state == 'NC' and year >= 2013:
            name = "Day After Christmas"
            self[date(year, DEC, 26)] = name
            name = name + " (Observed)"
            # If on Saturday or Sunday, observed on Monday
            if self.observed and date(year, DEC, 26).weekday() in WEEKEND:
                self[date(year, DEC, 26) + rd(weekday=MO)] = name
            # If on Monday, observed on Tuesday
            elif self.observed \
                    and date(year, DEC, 26).weekday() == MON:
                self[date(year, DEC, 26) + rd(days=+1)] = name
        elif self.state == 'TX' and year >= 1981:
            self[date(year, DEC, 26)] = "Day After Christmas"
        elif self.state == 'VI':
            self[date(year, DEC, 26)] = "Christmas Second Day"

        # New Year's Eve
        if (self.state in ('KY', 'MI') and year >= 2013) or \
                (self.state == 'WI' and year >= 2012):
            name = "New Year's Eve"
            self[date(year, DEC, 31)] = name
            if self.observed \
                    and date(year, DEC, 31).weekday() == SAT:
                self[date(year, DEC, 30)] = name + " (Observed)"


class US(UnitedStates):
    pass


class NewZealand(HolidayBase):
    PROVINCES = ['NTL', 'AUK', 'TKI', 'HKB', 'WGN', 'MBH', 'NSN', 'CAN',
                 'STC', 'WTL', 'OTA', 'STL', 'CIT']

    def __init__(self, **kwargs):
        self.country = 'NZ'
        HolidayBase.__init__(self, **kwargs)

    def _populate(self, year):
        # Bank Holidays Act 1873
        # The Employment of Females Act 1873
        # Factories Act 1894
        # Industrial Conciliation and Arbitration Act 1894
        # Labour Day Act 1899
        # Anzac Day Act 1920, 1949, 1956
        # New Zealand Day Act 1973
        # Waitangi Day Act 1960, 1976
        # Sovereign's Birthday Observance Act 1937, 1952
        # Holidays Act 1981, 2003
        if year < 1894:
            return

        # New Year's Day
        name = "New Year's Day"
        jan1 = date(year, JAN, 1)
        self[jan1] = name
        if self.observed and jan1.weekday() in WEEKEND:
            self[date(year, JAN, 3)] = name + " (Observed)"

        name = "Day after New Year's Day"
        jan2 = date(year, JAN, 2)
        self[jan2] = name
        if self.observed and jan2.weekday() in WEEKEND:
            self[date(year, JAN, 4)] = name + " (Observed)"

        # Waitangi Day
        if year > 1973:
            name = "New Zealand Day"
            if year > 1976:
                name = "Waitangi Day"
            feb6 = date(year, FEB, 6)
            self[feb6] = name
            if self.observed and year >= 2014 and feb6.weekday() in WEEKEND:
                self[feb6 + rd(weekday=MO)] = name + " (Observed)"

        # Easter
        self[easter(year) + rd(weekday=FR(-1))] = "Good Friday"
        self[easter(year) + rd(weekday=MO)] = "Easter Monday"

        # Anzac Day
        if year > 1920:
            name = "Anzac Day"
            apr25 = date(year, APR, 25)
            self[apr25] = name
            if self.observed and year >= 2014 and apr25.weekday() in WEEKEND:
                self[apr25 + rd(weekday=MO)] = name + " (Observed)"

        # Sovereign's Birthday
        if year >= 1952:
            name = "Queen's Birthday"
        elif year > 1901:
            name = "King's Birthday"
        if year == 1952:
            self[date(year, JUN, 2)] = name  # Elizabeth II
        elif year > 1937:
            self[date(year, JUN, 1) + rd(weekday=MO(+1))] = name  # EII & GVI
        elif year == 1937:
            self[date(year, JUN, 9)] = name  # George VI
        elif year == 1936:
            self[date(year, JUN, 23)] = name  # Edward VIII
        elif year > 1911:
            self[date(year, JUN, 3)] = name  # George V
        elif year > 1901:
            # http://paperspast.natlib.govt.nz/cgi-bin/paperspast?a=d&d=NZH19091110.2.67
            self[date(year, NOV, 9)] = name  # Edward VII

        # Labour Day
        name = "Labour Day"
        if year >= 1910:
            self[date(year, OCT, 1) + rd(weekday=MO(+4))] = name
        elif year > 1899:
            self[date(year, OCT, 1) + rd(weekday=WE(+2))] = name

        # Christmas Day
        name = "Christmas Day"
        dec25 = date(year, DEC, 25)
        self[dec25] = name
        if self.observed and dec25.weekday() in WEEKEND:
            self[date(year, DEC, 27)] = name + " (Observed)"

        # Boxing Day
        name = "Boxing Day"
        dec26 = date(year, DEC, 26)
        self[dec26] = name
        if self.observed and dec26.weekday() in WEEKEND:
            self[date(year, DEC, 28)] = name + " (Observed)"

        # Province Anniversary Day
        if self.prov in ('NTL', 'Northland', 'AUK', 'Auckland'):
            if 1963 < year <= 1973 and self.prov in ('NTL', 'Northland'):
                name = "Waitangi Day"
                dt = date(year, FEB, 6)
            else:
                name = "Auckland Anniversary Day"
                dt = date(year, JAN, 29)
            if dt.weekday() in (TUE, WED, THU):
                self[dt + rd(weekday=MO(-1))] = name
            else:
                self[dt + rd(weekday=MO)] = name

        elif self.prov in ('TKI', 'Taranaki', 'New Plymouth'):
            name = "Taranaki Anniversary Day"
            self[date(year, MAR, 1) + rd(weekday=MO(+2))] = name

        elif self.prov in ('HKB', "Hawke's Bay"):
            name = "Hawke's Bay Anniversary Day"
            labour_day = date(year, OCT, 1) + rd(weekday=MO(+4))
            self[labour_day + rd(weekday=FR(-1))] = name

        elif self.prov in ('WGN', 'Wellington'):
            name = "Wellington Anniversary Day"
            jan22 = date(year, JAN, 22)
            if jan22.weekday() in (TUE, WED, THU):
                self[jan22 + rd(weekday=MO(-1))] = name
            else:
                self[jan22 + rd(weekday=MO)] = name

        elif self.prov in ('MBH', 'Marlborough'):
            name = "Marlborough Anniversary Day"
            labour_day = date(year, OCT, 1) + rd(weekday=MO(+4))
            self[labour_day + rd(weeks=1)] = name

        elif self.prov in ('NSN', 'Nelson'):
            name = "Nelson Anniversary Day"
            feb1 = date(year, FEB, 1)
            if feb1.weekday() in (TUE, WED, THU):
                self[feb1 + rd(weekday=MO(-1))] = name
            else:
                self[feb1 + rd(weekday=MO)] = name

        elif self.prov in ('CAN', 'Canterbury'):
            name = "Canterbury Anniversary Day"
            showday = date(year, NOV, 1) + rd(weekday=TU) + \
                rd(weekday=FR(+2))
            self[showday] = name

        elif self.prov in ('STC', 'South Canterbury'):
            name = "South Canterbury Anniversary Day"
            dominion_day = date(year, SEP, 1) + rd(weekday=MO(4))
            self[dominion_day] = name

        elif self.prov in ('WTL', 'Westland'):
            name = "Westland Anniversary Day"
            dec1 = date(year, DEC, 1)
            # Observance varies?!?!
            if year == 2005:  # special case?!?!
                self[date(year, DEC, 5)] = name
            elif dec1.weekday() in (TUE, WED, THU):
                self[dec1 + rd(weekday=MO(-1))] = name
            else:
                self[dec1 + rd(weekday=MO)] = name

        elif self.prov in ('OTA', 'Otago'):
            name = "Otago Anniversary Day"
            mar23 = date(year, MAR, 23)
            # there is no easily determined single day of local observance?!?!
            if mar23.weekday() in (TUE, WED, THU):
                dt = mar23 + rd(weekday=MO(-1))
            else:
                dt = mar23 + rd(weekday=MO)
            if dt == easter(year) + rd(weekday=MO):  # Avoid Easter Monday
                dt += rd(days=1)
            self[dt] = name

        elif self.prov in ('STL', 'Southland'):
            name = "Southland Anniversary Day"
            jan17 = date(year, JAN, 17)
            if year > 2011:
                self[easter(year) + rd(weekday=TU)] = name
            else:
                if jan17.weekday() in (TUE, WED, THU):
                    self[jan17 + rd(weekday=MO(-1))] = name
                else:
                    self[jan17 + rd(weekday=MO)] = name

        elif self.prov in ('CIT', 'Chatham Islands'):
            name = "Chatham Islands Anniversary Day"
            nov30 = date(year, NOV, 30)
            if nov30.weekday() in (TUE, WED, THU):
                self[nov30 + rd(weekday=MO(-1))] = name
            else:
                self[nov30 + rd(weekday=MO)] = name


class NZ(NewZealand):
    pass


class Australia(HolidayBase):
    PROVINCES = ['ACT', 'NSW', 'NT', 'QLD', 'SA', 'TAS', 'VIC', 'WA']

    def __init__(self, **kwargs):
        self.country = 'AU'
        self.prov = kwargs.pop('prov', None)
        HolidayBase.__init__(self, **kwargs)

    def _populate(self, year):
        # ACT:  Holidays Act 1958
        # NSW:  Public Holidays Act 2010
        # NT:   Public Holidays Act 2013
        # QLD:  Holidays Act 1983
        # SA:   Holidays Act 1910
        # TAS:  Statutory Holidays Act 2000
        # VIC:  Public Holidays Act 1993
        # WA:   Public and Bank Holidays Act 1972

        # TODO do more research on history of Aus holidays

        # New Year's Day
        name = "New Year's Day"
        jan1 = date(year, JAN, 1)
        self[jan1] = name
        if self.observed and jan1.weekday() in WEEKEND:
            self[jan1 + rd(weekday=MO)] = name + " (Observed)"

        # Australia Day
        jan26 = date(year, JAN, 26)
        if year >= 1935:
            if self.prov == 'NSW' and year < 1946:
                name = "Anniversary Day"
            else:
                name = "Australia Day"
            self[jan26] = name
            if self.observed and year >= 1946 and jan26.weekday() in WEEKEND:
                self[jan26 + rd(weekday=MO)] = name + " (Observed)"
        elif year >= 1888 and self.prov != 'SA':
            name = "Anniversary Day"
            self[jan26] = name

        # Adelaide Cup
        if self.prov == 'SA':
            name = "Adelaide Cup"
            if year >= 2006:
                # subject to proclamation ?!?!
                self[date(year, MAR, 1) + rd(weekday=MO(+2))] = name
            else:
                self[date(year, MAR, 1) + rd(weekday=MO(+3))] = name

        # Canberra Day
        # Info from https://www.timeanddate.com/holidays/australia/canberra-day
        # and https://en.wikipedia.org/wiki/Canberra_Day
        if self.prov == 'ACT' and year >= 1913:
            name = "Canberra Day"
            if year >= 1913 and year <= 1957:
                self[date(year, MAR, 12)] = name
            elif year >= 1958 and year <= 2007:
                self[date(year, MAR, 1) + rd(weekday=MO(+3))] = name
            elif year >= 2008 and year != 2012:
                self[date(year, MAR, 1) + rd(weekday=MO(+2))] = name
            elif year == 2012:
                self[date(year, MAR, 12)] = name

        # Easter
        self[easter(year) + rd(weekday=FR(-1))] = "Good Friday"
        if self.prov in ('ACT', 'NSW', 'NT', 'QLD', 'SA', 'VIC'):
            self[easter(year) + rd(weekday=SA(-1))] = "Easter Saturday"
        if self.prov in ('ACT', 'NSW', 'QLD', 'VIC'):
            self[easter(year)] = "Easter Sunday"
        self[easter(year) + rd(weekday=MO)] = "Easter Monday"

        # Anzac Day
        if year > 1920:
            name = "Anzac Day"
            apr25 = date(year, APR, 25)
            self[apr25] = name
            if self.observed:
                if apr25.weekday() == SAT and self.prov in ('WA', 'NT'):
                    self[apr25 + rd(weekday=MO)] = name + " (Observed)"
                elif (apr25.weekday() == SUN and
                      self.prov in ('ACT', 'QLD', 'SA', 'WA', 'NT')):
                    self[apr25 + rd(weekday=MO)] = name + " (Observed)"

        # Western Australia Day
        if self.prov == 'WA' and year > 1832:
            if year >= 2015:
                name = "Western Australia Day"
            else:
                name = "Foundation Day"
            self[date(year, JUN, 1) + rd(weekday=MO(+1))] = name

        # Sovereign's Birthday
        if year >= 1952:
            name = "Queen's Birthday"
        elif year > 1901:
            name = "King's Birthday"
        if year >= 1936:
            name = "Queen's Birthday"
            if self.prov == 'QLD':
                if year == 2012:
                    self[date(year, JUN, 11)] = "Queen's Diamond Jubilee"
                if year < 2016 and year != 2012:
                    dt = date(year, JUN, 1) + rd(weekday=MO(+2))
                    self[dt] = name
                else:
                    dt = date(year, OCT, 1) + rd(weekday=MO)
                    self[dt] = name
            elif self.prov == 'WA':
                # by proclamation ?!?!
                self[date(year, OCT, 1) + rd(weekday=MO(-1))] = name
            elif self.prov in ('NSW', 'VIC', 'ACT', 'SA', 'NT', 'TAS'):
                dt = date(year, JUN, 1) + rd(weekday=MO(+2))
                self[dt] = name
        elif year > 1911:
            self[date(year, JUN, 3)] = name  # George V
        elif year > 1901:
            self[date(year, NOV, 9)] = name  # Edward VII

        # Picnic Day
        if self.prov == 'NT':
            name = "Picnic Day"
            self[date(year, AUG, 1) + rd(weekday=MO)] = name

        # Bank Holiday
        if self.prov == 'NSW':
            if year >= 1912:
                name = "Bank Holiday"
                self[date(year, 8, 1) + rd(weekday=MO)] = name

        # Labour Day
        name = "Labour Day"
        if self.prov in ('NSW', 'ACT', 'SA'):
            self[date(year, OCT, 1) + rd(weekday=MO)] = name
        elif self.prov == 'WA':
            self[date(year, MAR, 1) + rd(weekday=MO)] = name
        elif self.prov == 'VIC':
            self[date(year, MAR, 1) + rd(weekday=MO(+2))] = name
        elif self.prov == 'QLD':
            if 2013 <= year <= 2015:
                self[date(year, OCT, 1) + rd(weekday=MO)] = name
            else:
                self[date(year, MAY, 1) + rd(weekday=MO)] = name
        elif self.prov == 'NT':
            name = "May Day"
            self[date(year, MAY, 1) + rd(weekday=MO)] = name
        elif self.prov == 'TAS':
            name = "Eight Hours Day"
            self[date(year, MAR, 1) + rd(weekday=MO(+2))] = name

        # Family & Community Day
        if self.prov == 'ACT':
            name = "Family & Community Day"
            if 2007 <= year <= 2009:
                self[date(year, NOV, 1) + rd(weekday=TU)] = name
            elif year == 2010:
                # first Monday of the September/October school holidays
                # moved to the second Monday if this falls on Labour day
                # TODO need a formula for the ACT school holidays then
                # http://www.cmd.act.gov.au/communication/holidays
                self[date(year, SEP, 26)] = name
            elif year == 2011:
                self[date(year, OCT, 10)] = name
            elif year == 2012:
                self[date(year, OCT, 8)] = name
            elif year == 2013:
                self[date(year, SEP, 30)] = name
            elif year == 2014:
                self[date(year, SEP, 29)] = name
            elif year == 2015:
                self[date(year, SEP, 28)] = name
            elif year == 2016:
                self[date(year, SEP, 26)] = name
            elif year == 2017:
                self[date(year, SEP, 25)] = name

        # Reconciliation Day
        if self.prov == 'ACT':
            name = "Reconciliation Day"
            if year >= 2018:
                self[date(year, 5, 27) + rd(weekday=MO)] = name

        if self.prov == 'VIC':
            # Grand Final Day
            if year >= 2015:
                self[date(year, SEP, 24) + rd(weekday=FR)] = "Grand Final Day"

            # Melbourne Cup
            self[date(year, NOV, 1) + rd(weekday=TU)] = "Melbourne Cup"

        # The Royal Queensland Show (Ekka)
        # The Show starts on the first Friday of August - providing this is
        # not prior to the 5th - in which case it will begin on the second
        # Friday. The Wednesday during the show is a public holiday.
        if self.prov == 'QLD':
            name = "The Royal Queensland Show"
            self[date(year, AUG, 5) + rd(weekday=FR) + rd(weekday=WE)] = \
                name

        # Christmas Day
        name = "Christmas Day"
        dec25 = date(year, DEC, 25)
        self[dec25] = name
        if self.observed and dec25.weekday() in WEEKEND:
            self[date(year, DEC, 27)] = name + " (Observed)"

        # Boxing Day
        if self.prov == 'SA':
            name = "Proclamation Day"
        else:
            name = "Boxing Day"
        dec26 = date(year, DEC, 26)
        self[dec26] = name
        if self.observed and dec26.weekday() in WEEKEND:
            self[date(year, DEC, 28)] = name + " (Observed)"


class AU(Australia):
    pass


class Germany(HolidayBase):
    """Official holidays for Germany in its current form.

    This class doesn't return any holidays before 1990-10-03.

    Before that date the current Germany was separated into the "German
    Democratic Republic" and the "Federal Republic of Germany" which both had
    somewhat different holidays. Since this class is called "Germany" it
    doesn't really make sense to include the days from the two former
    countries.

    Note that Germany doesn't have rules for holidays that happen on a
    Sunday. Those holidays are still holiday days but there is no additional
    day to make up for the "lost" day.

    Also note that German holidays are partly declared by each province there
    are some weired edge cases:

        - "Mariä Himmelfahrt" is only a holiday in Bavaria (BY) if your
          municipality is mostly catholic which in term depends on census data.
          Since we don't have this data but most municipalities in Bavaria
          *are* mostly catholic, we count that as holiday for whole Bavaria.
        - There is an "Augsburger Friedensfest" which only exists in the town
          Augsburg. This is excluded for Bavaria.
        - "Gründonnerstag" (Thursday before easter) is not a holiday but pupil
           don't have to go to school (but only in Baden Württemberg) which is
           solved by adjusting school holidays to include this day. It is
           excluded from our list.
        - "Fronleichnam" is a holiday in certain, explicitly defined
          municipalities in Saxony (SN) and Thuringia (TH). We exclude it from
          both provinces.
    """

    PROVINCES = ['BW', 'BY', 'BE', 'BB', 'HB', 'HH', 'HE', 'MV', 'NI', 'NW',
                 'RP', 'SL', 'SN', 'ST', 'SH', 'TH']

    def __init__(self, **kwargs):
        self.country = 'DE'
        self.prov = kwargs.pop('prov', None)
        HolidayBase.__init__(self, **kwargs)

    def _populate(self, year):
        if year <= 1989:
            return

        if year > 1990:

            self[date(year, JAN, 1)] = 'Neujahr'

            if self.prov in ('BW', 'BY', 'ST'):
                self[date(year, JAN, 6)] = 'Heilige Drei Könige'

            self[easter(year) - rd(days=2)] = 'Karfreitag'

            if self.prov == "BB":
                # will always be a Sunday and we have no "observed" rule so
                # this is pretty pointless but it's nonetheless an official
                # holiday by law
                self[easter(year)] = "Ostersonntag"

            self[easter(year) + rd(days=1)] = 'Ostermontag'

            self[date(year, MAY, 1)] = 'Erster Mai'

            if self.prov == "BE" and year == 2020:
                self[date(year, MAY, 8)] = \
                    "75. Jahrestag der Befreiung vom Nationalsozialismus " \
                    "und der Beendigung des Zweiten Weltkriegs in Europa"

            self[easter(year) + rd(days=39)] = 'Christi Himmelfahrt'

            if self.prov == "BB":
                # will always be a Sunday and we have no "observed" rule so
                # this is pretty pointless but it's nonetheless an official
                # holiday by law
                self[easter(year) + rd(days=49)] = "Pfingstsonntag"

            self[easter(year) + rd(days=50)] = 'Pfingstmontag'

            if self.prov in ('BW', 'BY', 'HE', 'NW', 'RP', 'SL'):
                self[easter(year) + rd(days=60)] = 'Fronleichnam'

            if self.prov in ('BY', 'SL'):
                self[date(year, AUG, 15)] = 'Mariä Himmelfahrt'

        self[date(year, OCT, 3)] = 'Tag der Deutschen Einheit'

        if self.prov in ('BB', 'MV', 'SN', 'ST', 'TH'):
            self[date(year, OCT, 31)] = 'Reformationstag'

        if self.prov in ('HB', 'SH', 'NI', 'HH') and year >= 2018:
            self[date(year, OCT, 31)] = 'Reformationstag'

        # in 2017 all states got the Reformationstag (500th anniversary of
        # Luther's thesis)
        if year == 2017:
            self[date(year, OCT, 31)] = 'Reformationstag'

        if self.prov in ('BW', 'BY', 'NW', 'RP', 'SL'):
            self[date(year, NOV, 1)] = 'Allerheiligen'

        if year <= 1994 or self.prov == 'SN':
            # can be calculated as "last wednesday before year-11-23" which is
            # why we need to go back two wednesdays if year-11-23 happens to be
            # a wednesday
            base_data = date(year, NOV, 23)
            weekday_delta = WE(-2) if base_data.weekday() == 2 else WE(-1)
            self[base_data + rd(weekday=weekday_delta)] = 'Buß- und Bettag'

        if year >= 2019:
            if self.prov == 'TH':
                self[date(year, SEP, 20)] = 'Weltkindertag'

            if self.prov == 'BE':
                self[date(year, MAR, 8)] = 'Internationaler Frauentag'

        self[date(year, DEC, 25)] = 'Erster Weihnachtstag'
        self[date(year, DEC, 26)] = 'Zweiter Weihnachtstag'


class DE(Germany):
    pass


class Austria(HolidayBase):
    PROVINCES = ['B', 'K', 'N', 'O', 'S', 'ST', 'T', 'V', 'W']

    def __init__(self, **kwargs):
        self.country = 'AT'
        self.prov = kwargs.pop('prov', kwargs.pop('state', 'W'))
        HolidayBase.__init__(self, **kwargs)

    def _populate(self, year):
        # public holidays
        self[date(year, JAN, 1)] = "Neujahr"
        self[date(year, JAN, 6)] = "Heilige Drei Könige"
        self[easter(year) + rd(weekday=MO)] = "Ostermontag"
        self[date(year, MAY, 1)] = "Staatsfeiertag"
        self[easter(year) + rd(days=39)] = "Christi Himmelfahrt"
        self[easter(year) + rd(days=50)] = "Pfingstmontag"
        self[easter(year) + rd(days=60)] = "Fronleichnam"
        self[date(year, AUG, 15)] = "Mariä Himmelfahrt"
        if 1919 <= year <= 1934:
            self[date(year, NOV, 12)] = "Nationalfeiertag"
        if year >= 1967:
            self[date(year, OCT, 26)] = "Nationalfeiertag"
        self[date(year, NOV, 1)] = "Allerheiligen"
        self[date(year, DEC, 8)] = "Mariä Empfängnis"
        self[date(year, DEC, 25)] = "Christtag"
        self[date(year, DEC, 26)] = "Stefanitag"


class AT(Austria):
    pass


class Denmark(HolidayBase):
    # https://en.wikipedia.org/wiki/Public_holidays_in_Denmark

    def __init__(self, **kwargs):
        self.country = 'DK'
        HolidayBase.__init__(self, **kwargs)

    def _populate(self, year):
        # Public holidays
        self[date(year, JAN, 1)] = "Nytårsdag"
        self[easter(year) + rd(weekday=SU(-2))] = "Palmesøndag"
        self[easter(year) + rd(weekday=TH(-1))] = "Skærtorsdag"
        self[easter(year) + rd(weekday=FR(-1))] = "Langfredag"
        self[easter(year)] = "Påskedag"
        self[easter(year) + rd(weekday=MO)] = "Anden påskedag"
        self[easter(year) + rd(weekday=FR(+4))] = "Store bededag"
        self[easter(year) + rd(days=39)] = "Kristi himmelfartsdag"
        self[easter(year) + rd(days=49)] = "Pinsedag"
        self[easter(year) + rd(days=50)] = "Anden pinsedag"
        self[date(year, DEC, 25)] = "Juledag"
        self[date(year, DEC, 26)] = "Anden juledag"


class DK(Denmark):
    pass


class UnitedKingdom(HolidayBase):
    # https://en.wikipedia.org/wiki/Public_holidays_in_the_United_Kingdom

    def __init__(self, **kwargs):
        self.country = 'UK'
        HolidayBase.__init__(self, **kwargs)

    def _populate(self, year):

        # New Year's Day
        if year >= 1974:
            name = "New Year's Day"
            self[date(year, JAN, 1)] = name
            if self.observed and date(year, JAN, 1).weekday() == SUN:
                self[date(year, JAN, 1) + rd(days=+1)] = name + \
                    " (Observed)"
            elif self.observed \
                    and date(year, JAN, 1).weekday() == SAT:
                self[date(year, JAN, 1) + rd(days=+2)] = name + \
                    " (Observed)"

        # New Year Holiday
        if self.country in ('UK', 'Scotland'):
            name = "New Year Holiday"
            if self.country == 'UK':
                name += " [Scotland]"
            self[date(year, JAN, 2)] = name
            if self.observed and date(year, JAN, 2).weekday() in WEEKEND:
                self[date(year, JAN, 2) + rd(days=+2)] = name + \
                    " (Observed)"
            elif self.observed and date(year, JAN, 2).weekday() == MON:
                self[date(year, JAN, 2) + rd(days=+1)] = name + \
                    " (Observed)"

        # St. Patrick's Day
        if self.country in ('UK', 'Northern Ireland', 'Ireland'):
            name = "St. Patrick's Day"
            if self.country == 'UK':
                name += " [Northern Ireland]"
            self[date(year, MAR, 17)] = name
            if self.observed and date(year, MAR, 17).weekday() in WEEKEND:
                self[date(year, MAR, 17) + rd(weekday=MO)] = name + \
                    " (Observed)"

        # Good Friday
        if self.country != 'Ireland':
            self[easter(year) + rd(weekday=FR(-1))] = "Good Friday"

        # Easter Monday
        if self.country != 'Scotland':
            name = "Easter Monday"
            if self.country == 'UK':
                name += " [England, Wales, Northern Ireland]"
            self[easter(year) + rd(weekday=MO)] = name

        # May Day bank holiday (first Monday in May)
        if year >= 1978:
            name = "May Day"
            if year == 2020 and self.country != 'Ireland':
                # Moved to Friday to mark 75th anniversary of VE Day.
                self[date(year, MAY, 8)] = name
            else:
                if year == 1995:
                    dt = date(year, MAY, 8)
                else:
                    dt = date(year, MAY, 1)
                if dt.weekday() == MON:
                    self[dt] = name
                elif dt.weekday() == TUE:
                    self[dt + rd(days=+6)] = name
                elif dt.weekday() == WED:
                    self[dt + rd(days=+5)] = name
                elif dt.weekday() == THU:
                    self[dt + rd(days=+4)] = name
                elif dt.weekday() == FRI:
                    self[dt + rd(days=+3)] = name
                elif dt.weekday() == SAT:
                    self[dt + rd(days=+2)] = name
                elif dt.weekday() == SUN:
                    self[dt + rd(days=+1)] = name

        # Spring bank holiday (last Monday in May)
        if self.country != 'Ireland':
            name = "Spring Bank Holiday"
            if year == 2012:
                self[date(year, JUN, 4)] = name
            elif year >= 1971:
                self[date(year, MAY, 31) + rd(weekday=MO(-1))] = name

        # June bank holiday (first Monday in June)
        if self.country == 'Ireland':
            self[date(year, JUN, 1) + rd(weekday=MO)] = "June Bank Holiday"

        # TT bank holiday (first Friday in June)
        if self.country == 'Isle of Man':
            self[date(year, JUN, 1) + rd(weekday=FR)] = "TT Bank Holiday"

        # Tynwald Day
        if self.country == 'Isle of Man':
            self[date(year, JUL, 5)] = "Tynwald Day"

        # Battle of the Boyne
        if self.country in ('UK', 'Northern Ireland'):
            name = "Battle of the Boyne"
            if self.country == 'UK':
                name += " [Northern Ireland]"
            self[date(year, JUL, 12)] = name

        # Summer bank holiday (first Monday in August)
        if self.country in ('UK', 'Scotland', 'Ireland'):
            name = "Summer Bank Holiday"
            if self.country == 'UK':
                name += " [Scotland]"
            self[date(year, AUG, 1) + rd(weekday=MO)] = name

        # Late Summer bank holiday (last Monday in August)
        if self.country not in ('Scotland', 'Ireland') and year >= 1971:
            name = "Late Summer Bank Holiday"
            if self.country == 'UK':
                name += " [England, Wales, Northern Ireland]"
            self[date(year, AUG, 31) + rd(weekday=MO(-1))] = name

        # October Bank Holiday (last Monday in October)
        if self.country == 'Ireland':
            name = "October Bank Holiday"
            self[date(year, OCT, 31) + rd(weekday=MO(-1))] = name

        # St. Andrew's Day
        if self.country in ('UK', 'Scotland'):
            name = "St. Andrew's Day"
            if self.country == 'UK':
                name += " [Scotland]"
            self[date(year, NOV, 30)] = name

        # Christmas Day
        name = "Christmas Day"
        self[date(year, DEC, 25)] = name
        if self.observed and date(year, DEC, 25).weekday() == SAT:
            self[date(year, DEC, 27)] = name + " (Observed)"
        elif self.observed and date(year, DEC, 25).weekday() == SUN:
            self[date(year, DEC, 27)] = name + " (Observed)"

        # Boxing Day
        name = "Boxing Day"
        self[date(year, DEC, 26)] = name
        if self.observed and date(year, DEC, 26).weekday() == SAT:
            self[date(year, DEC, 28)] = name + " (Observed)"
        elif self.observed and date(year, DEC, 26).weekday() == SUN:
            self[date(year, DEC, 28)] = name + " (Observed)"

        # Special holidays
        if self.country != 'Ireland':
            if year == 1977:
                self[date(year, JUN, 7)] = "Silver Jubilee of Elizabeth II"
            elif year == 1981:
                self[date(year, JUL, 29)] = "Wedding of Charles and Diana"
            elif year == 1999:
                self[date(year, DEC, 31)] = "Millennium Celebrations"
            elif year == 2002:
                self[date(year, JUN, 3)] = "Golden Jubilee of Elizabeth II"
            elif year == 2011:
                self[date(year, APR, 29)] = "Wedding of William and" \
                    " Catherine"
            elif year == 2012:
                self[date(year, JUN, 5)] = "Diamond Jubilee of Elizabeth II"


class UK(UnitedKingdom):
    pass


class GB(UnitedKingdom):
    pass


class England(UnitedKingdom):

    def __init__(self, **kwargs):
        self.country = 'England'
        HolidayBase.__init__(self, **kwargs)


class Wales(UnitedKingdom):

    def __init__(self, **kwargs):
        self.country = 'Wales'
        HolidayBase.__init__(self, **kwargs)


class Scotland(UnitedKingdom):

    def __init__(self, **kwargs):
        self.country = 'Scotland'
        HolidayBase.__init__(self, **kwargs)


class IsleOfMan(UnitedKingdom):

    def __init__(self, **kwargs):
        self.country = 'Isle of Man'
        HolidayBase.__init__(self, **kwargs)


class NorthernIreland(UnitedKingdom):

    def __init__(self, **kwargs):
        self.country = 'Northern Ireland'
        HolidayBase.__init__(self, **kwargs)


class Ireland(UnitedKingdom):

    def __init__(self, **kwargs):
        self.country = 'Ireland'
        HolidayBase.__init__(self, **kwargs)


class IE(Ireland):
    pass


class Spain(HolidayBase):
    PROVINCES = ['AND', 'ARG', 'AST', 'CAN', 'CAM', 'CAL', 'CAT', 'CVA',
                 'EXT', 'GAL', 'IBA', 'ICA', 'MAD', 'MUR', 'NAV', 'PVA', 'RIO']

    def __init__(self, **kwargs):
        self.country = 'ES'
        self.prov = kwargs.pop('prov', kwargs.pop('state', ''))
        HolidayBase.__init__(self, **kwargs)

    def _populate(self, year):
        self[date(year, JAN, 1)] = "Año nuevo"
        self[date(year, JAN, 6)] = "Epifanía del Señor"
        if self.prov and self.prov in ['CVA', 'MUR', 'MAD', 'NAV', 'PVA']:
            self[date(year, MAR, 19)] = "San José"
        if self.prov and self.prov != 'CAT':
            self[easter(year) + rd(weeks=-1, weekday=TH)] = "Jueves Santo"
        self[easter(year) + rd(weeks=-1, weekday=FR)] = "Viernes Santo"
        if self.prov and self.prov in ['CAT', 'PVA', 'NAV', 'CVA', 'IBA']:
            self[easter(year) + rd(weekday=MO)] = "Lunes de Pascua"
        self[date(year, MAY, 1)] = "Día del Trabajador"
        if self.prov and self.prov in ['CAT', 'GAL']:
            self[date(year, JUN, 24)] = "San Juan"
        self[date(year, AUG, 15)] = "Asunción de la Virgen"
        self[date(year, OCT, 12)] = "Día de la Hispanidad"
        self[date(year, NOV, 1)] = "Todos los Santos"
        self[date(year, DEC, 6)] = "Día de la constitución Española"
        self[date(year, DEC, 8)] = "La Inmaculada Concepción"
        self[date(year, DEC, 25)] = "Navidad"
        if self.prov and self.prov in ['CAT', 'IBA']:
            self[date(year, DEC, 26)] = "San Esteban"
        # Provinces festive day
        if self.prov:
            if self.prov == 'AND':
                self[date(year, FEB, 28)] = "Día de Andalucia"
            elif self.prov == 'ARG':
                self[date(year, APR, 23)] = "Día de San Jorge"
            elif self.prov == 'AST':
                self[date(year, MAR, 8)] = "Día de Asturias"
            elif self.prov == 'CAN':
                self[date(year, FEB, 28)] = "Día de la Montaña"
            elif self.prov == 'CAM':
                self[date(year, FEB, 28)] = "Día de Castilla - La Mancha"
            elif self.prov == 'CAL':
                self[date(year, APR, 23)] = "Día de Castilla y Leon"
            elif self.prov == 'CAT':
                self[date(year, SEP, 11)] = "Día Nacional de Catalunya"
            elif self.prov == 'CVA':
                self[date(year, OCT, 9)] = "Día de la Comunidad Valenciana"
            elif self.prov == 'EXT':
                self[date(year, SEP, 8)] = "Día de Extremadura"
            elif self.prov == 'GAL':
                self[date(year, JUL, 25)] = "Día Nacional de Galicia"
            elif self.prov == 'IBA':
                self[date(year, MAR, 1)] = "Día de las Islas Baleares"
            elif self.prov == 'ICA':
                self[date(year, MAY, 30)] = "Día de Canarias"
            elif self.prov == 'MAD':
                self[date(year, MAY, 2)] = "Día de Comunidad De Madrid"
            elif self.prov == 'MUR':
                self[date(year, JUN, 9)] = "Día de la Región de Murcia"
            elif self.prov == 'NAV':
                self[date(year, SEP, 27)] = "Día de Navarra"
            elif self.prov == 'PVA':
                self[date(year, OCT, 25)] = "Día del Páis Vasco"
            elif self.prov == 'RIO':
                self[date(year, JUN, 9)] = "Día de La Rioja"


class ES(Spain):
    pass


class EuropeanCentralBank(HolidayBase):
    # https://en.wikipedia.org/wiki/TARGET2
    # http://www.ecb.europa.eu/press/pr/date/2000/html/pr001214_4.en.html

    def __init__(self, **kwargs):
        self.country = 'EU'
        HolidayBase.__init__(self, **kwargs)

    def _populate(self, year):
        self[date(year, JAN, 1)] = "New Year's Day"
        e = easter(year)
        self[e - rd(days=2)] = "Good Friday"
        self[e + rd(days=1)] = "Easter Monday"
        self[date(year, MAY, 1)] = "1 May (Labour Day)"
        self[date(year, DEC, 25)] = "Christmas Day"
        self[date(year, DEC, 26)] = "26 December"


class ECB(EuropeanCentralBank):
    pass


class TAR(EuropeanCentralBank):
    pass


class Czechia(HolidayBase):
    # https://en.wikipedia.org/wiki/Public_holidays_in_the_Czech_Republic

    def __init__(self, **kwargs):
        self.country = 'CZ'
        HolidayBase.__init__(self, **kwargs)

    def _populate(self, year):
        self[date(year, JAN, 1)] = "Den obnovy samostatného českého" \
                                   " státu" \
            if year >= 2000 else \
            "Nový rok"

        e = easter(year)
        if year <= 1951 or year >= 2016:
            self[e - rd(days=2)] = "Velký pátek"
        self[e + rd(days=1)] = "Velikonoční pondělí"

        if year >= 1951:
            self[date(year, MAY, 1)] = "Svátek práce"
        if year >= 1992:
            self[date(year, MAY, 8)] = "Den vítězství"
        elif year >= 1947:
            self[date(year, MAY, 9)] = "Den vítězství nad hitlerovským" \
                                       " fašismem"
        if year >= 1951:
            self[date(year, JUL, 5)] = "Den slovanských věrozvěstů " \
                "Cyrila a Metoděje"
            self[date(year, JUL, 6)] = "Den upálení mistra Jana Husa"
        if year >= 2000:
            self[date(year, SEP, 28)] = "Den české státnosti"
        if year >= 1951:
            self[date(year, OCT, 28)] = "Den vzniku samostatného " \
                "československého státu"
        if year >= 1990:
            self[date(year, NOV, 17)] = "Den boje za svobodu a demokracii"

        if year >= 1990:
            self[date(year, DEC, 24)] = "Štědrý den"
        if year >= 1951:
            self[date(year, DEC, 25)] = "1. svátek vánoční"
            self[date(year, DEC, 26)] = "2. svátek vánoční"


class CZ(Czechia):
    pass


class Czech(Czechia):
    def __init__(self, **kwargs):
        warnings.warn("Czech is deprecated, use Czechia instead.",
                      DeprecationWarning)
        super(Czech, self).__init__(**kwargs)


class Slovakia(HolidayBase):
    # https://sk.wikipedia.org/wiki/Sviatok
    # https://www.slov-lex.sk/pravne-predpisy/SK/ZZ/1993/241/20181011.html

    def __init__(self, **kwargs):
        self.country = 'SK'
        HolidayBase.__init__(self, **kwargs)

    def _populate(self, year):
        self[date(year, JAN, 1)] = "Deň vzniku Slovenskej republiky"
        self[date(year, JAN, 6)] = "Zjavenie Pána (Traja králi a" \
                                   " vianočnýsviatok pravoslávnych" \
                                   " kresťanov)"

        e = easter(year)
        self[e - rd(days=2)] = "Veľký piatok"
        self[e + rd(days=1)] = "Veľkonočný pondelok"

        self[date(year, MAY, 1)] = "Sviatok práce"

        if year >= 1997:
            self[date(year, MAY, 8)] = "Deň víťazstva nad fašizmom"

        self[date(year, JUL, 5)] = "Sviatok svätého Cyrila a svätého Metoda"

        self[date(year, AUG, 29)] = "Výročie Slovenského národného" \
                                    " povstania"

        self[date(year, SEP, 1)] = "Deň Ústavy Slovenskej republiky"

        self[date(year, SEP, 15)] = "Sedembolestná Panna Mária"
        if year == 2018:
            self[date(year, OCT, 30)] = "100. výročie prijatia" \
                " Deklarácie slovenského národa"
        self[date(year, NOV, 1)] = "Sviatok Všetkých svätých"

        if year >= 2001:
            self[date(year, NOV, 17)] = "Deň boja za slobodu a demokraciu"

        self[date(year, DEC, 24)] = "Štedrý deň"

        self[date(year, DEC, 25)] = "Prvý sviatok vianočný"

        self[date(year, DEC, 26)] = "Druhý sviatok vianočný"


class SK(Slovakia):
    pass


class Slovak(Slovakia):
    def __init__(self, **kwargs):
        warnings.warn("Slovak is deprecated, use Slovakia instead.",
                      DeprecationWarning)
        super(Slovak, self).__init__(**kwargs)


class Poland(HolidayBase):
    # https://pl.wikipedia.org/wiki/Dni_wolne_od_pracy_w_Polsce

    def __init__(self, **kwargs):
        self.country = 'PL'
        HolidayBase.__init__(self, **kwargs)

    def _populate(self, year):
        self[date(year, JAN, 1)] = 'Nowy Rok'
        if year >= 2011:
            self[date(year, JAN, 6)] = 'Święto Trzech Króli'

        e = easter(year)
        self[e] = 'Niedziela Wielkanocna'
        self[e + rd(days=1)] = 'Poniedziałek Wielkanocny'

        if year >= 1950:
            self[date(year, MAY, 1)] = 'Święto Państwowe'
        if year >= 1919:
            self[date(year, MAY, 3)] = 'Święto Narodowe Trzeciego Maja'

        self[e + rd(days=49)] = 'Zielone Świątki'
        self[e + rd(days=60)] = 'Dzień Bożego Ciała'

        self[date(year, AUG, 15)] = 'Wniebowzięcie Najświętszej Marii Panny'

        self[date(year, NOV, 1)] = 'Uroczystość Wszystkich świętych'
        if (1937 <= year <= 1945) or year >= 1989:
            self[date(year, NOV, 11)] = 'Narodowe Święto Niepodległości'

        self[date(year, DEC, 25)] = 'Boże Narodzenie (pierwszy dzień)'
        self[date(year, DEC, 26)] = 'Boże Narodzenie (drugi dzień)'


class Polish(Poland):
    def __init__(self, **kwargs):
        warnings.warn("Polish is deprecated, use Poland instead.",
                      DeprecationWarning)
        super(Polish, self).__init__(**kwargs)


class PL(Poland):
    pass


class Portugal(HolidayBase):
    # https://en.wikipedia.org/wiki/Public_holidays_in_Portugal

    def __init__(self, **kwargs):
        self.country = 'PT'
        HolidayBase.__init__(self, **kwargs)

    def _populate(self, year):
        self[date(year, JAN, 1)] = "Ano Novo"

        e = easter(year)

        # carnival is no longer a holiday, but some companies let workers off.
        # @todo recollect the years in which it was a public holiday
        # self[e - rd(days=47)] = "Carnaval"
        self[e - rd(days=2)] = "Sexta-feira Santa"
        self[e] = "Páscoa"

        # Revoked holidays in 2013–2015
        if year < 2013 or year > 2015:
            self[e + rd(days=60)] = "Corpo de Deus"
            self[date(year, OCT, 5)] = "Implantação da República"
            self[date(year, NOV, 1)] = "Dia de Todos os Santos"
            self[date(year, DEC, 1)] = "Restauração da Independência"

        self[date(year, 4, 25)] = "Dia da Liberdade"
        self[date(year, 5, 1)] = "Dia do Trabalhador"
        self[date(year, 6, 10)] = "Dia de Portugal"
        self[date(year, 8, 15)] = "Assunção de Nossa Senhora"
        self[date(year, DEC, 8)] = "Imaculada Conceição"
        self[date(year, DEC, 25)] = "Christmas Day"


class PT(Portugal):
    pass


class PortugalExt(Portugal):
    """
    Adds extended days that most people have as a bonus from their companies:
    - Carnival
    - the day before and after xmas
    - the day before the new year
    - Lisbon's city holiday
    """

    def _populate(self, year):
        super(PortugalExt, self)._populate(year)

        e = easter(year)
        self[e - rd(days=47)] = "Carnaval"
        self[date(year, DEC, 24)] = "Vespera de Natal"
        self[date(year, DEC, 26)] = "26 de Dezembro"
        self[date(year, DEC, 31)] = "Vespera de Ano novo"
        self[date(year, 6, 13)] = "Dia de Santo António"

        # TODO add bridging days
        # - get Holidays that occur on Tuesday  and add Monday (-1 day)
        # - get Holidays that occur on Thursday and add Friday (+1 day)


class PTE(PortugalExt):
    pass


class Netherlands(HolidayBase):
    SUN = 6

    def __init__(self, **kwargs):
        # http://www.iamsterdam.com/en/plan-your-trip/practical-info/public-holidays
        self.country = "NL"
        HolidayBase.__init__(self, **kwargs)

    def _populate(self, year):
        # New years
        self[date(year, JAN, 1)] = "Nieuwjaarsdag"

        easter_date = easter(year)

        # Easter
        self[easter_date] = "Eerste paasdag"

        # Second easter day
        self[easter_date + rd(days=1)] = "Tweede paasdag"

        # Ascension day
        self[easter_date + rd(days=39)] = "Hemelvaart"

        # Pentecost
        self[easter_date + rd(days=49)] = "Eerste Pinksterdag"

        # Pentecost monday
        self[easter_date + rd(days=50)] = "Tweede Pinksterdag"

        # First christmas
        self[date(year, DEC, 25)] = "Eerste Kerstdag"

        # Second christmas
        self[date(year, DEC, 26)] = "Tweede Kerstdag"

        # Liberation day
        if year >= 1945 and year % 5 == 0:
            self[date(year, MAY, 5)] = "Bevrijdingsdag"

        # Kingsday
        if year >= 2014:
            kings_day = date(year, APR, 27)
            if kings_day.weekday() == self.SUN:
                kings_day = kings_day - rd(days=1)

            self[kings_day] = "Koningsdag"

        # Queen's day
        if 1891 <= year <= 2013:
            queens_day = date(year, APR, 30)
            if year <= 1948:
                queens_day = date(year, AUG, 31)

            if queens_day.weekday() == self.SUN:
                if year < 1980:
                    queens_day = queens_day + rd(days=1)
                else:
                    queens_day = queens_day - rd(days=1)

            self[queens_day] = "Koninginnedag"


class NL(Netherlands):
    pass


class Norway(HolidayBase):
    """
    Norwegian holidays.
    Note that holidays falling on a sunday is "lost",
    it will not be moved to another day to make up for the collision.

    In Norway, ALL sundays are considered a holiday (https://snl.no/helligdag).
    Initialize this class with include_sundays=False
    to not include sundays as a holiday.

    Primary sources:
    https://lovdata.no/dokument/NL/lov/1947-04-26-1
    https://no.wikipedia.org/wiki/Helligdager_i_Norge
    https://www.timeanddate.no/merkedag/norge/
    """

    def __init__(self, include_sundays=True, **kwargs):
        """

        :param include_sundays: Whether to consider sundays as a holiday
        (which they are in Norway)
        :param kwargs:
        """
        self.country = "NO"
        self.include_sundays = include_sundays
        HolidayBase.__init__(self, **kwargs)

    def _populate(self, year):
        # Add all the sundays of the year before adding the "real" holidays
        if self.include_sundays:
            first_day_of_year = date(year, JAN, 1)
            first_sunday_of_year = \
                first_day_of_year + \
                rd(days=SUN - first_day_of_year.weekday())
            cur_date = first_sunday_of_year

            while cur_date < date(year + 1, 1, 1):
                assert cur_date.weekday() == SUN

                self[cur_date] = "Søndag"
                cur_date += rd(days=7)

        # ========= Static holidays =========
        self[date(year, JAN, 1)] = "Første nyttårsdag"

        # Source: https://lovdata.no/dokument/NL/lov/1947-04-26-1
        if year >= 1947:
            self[date(year, MAY, 1)] = "Arbeidernes dag"
            self[date(year, MAY, 17)] = "Grunnlovsdag"

        # According to https://no.wikipedia.org/wiki/F%C3%B8rste_juledag,
        # these dates are only valid from year > 1700
        # Wikipedia has no source for the statement, so leaving this be for now
        self[date(year, DEC, 25)] = "Første juledag"
        self[date(year, DEC, 26)] = "Andre juledag"

        # ========= Moving holidays =========
        # NOTE: These are probably subject to the same > 1700
        # restriction as the above dates. The only source I could find for how
        # long Easter has been celebrated in Norway was
        # https://www.hf.uio.no/ikos/tjenester/kunnskap/samlinger/norsk-folkeminnesamling/livs-og-arshoytider/paske.html
        # which says
        # "(...) has been celebrated for over 1000 years (...)" (in Norway)
        e = easter(year)
        maundy_thursday = e - rd(days=3)
        good_friday = e - rd(days=2)
        resurrection_sunday = e
        easter_monday = e + rd(days=1)
        ascension_thursday = e + rd(days=39)
        pentecost = e + rd(days=49)
        pentecost_day_two = e + rd(days=50)

        assert maundy_thursday.weekday() == THU
        assert good_friday.weekday() == FRI
        assert resurrection_sunday.weekday() == SUN
        assert easter_monday.weekday() == MON
        assert ascension_thursday.weekday() == THU
        assert pentecost.weekday() == SUN
        assert pentecost_day_two.weekday() == MON

        self[maundy_thursday] = "Skjærtorsdag"
        self[good_friday] = "Langfredag"
        self[resurrection_sunday] = "Første påskedag"
        self[easter_monday] = "Andre påskedag"
        self[ascension_thursday] = "Kristi himmelfartsdag"
        self[pentecost] = "Første pinsedag"
        self[pentecost_day_two] = "Andre pinsedag"


class NO(Norway):
    pass


class Italy(HolidayBase):
    PROVINCES = ['AN', 'AO', 'BA', 'BL', 'BO',
                 'BZ', 'BS', 'CB', 'CT', 'Cesena',
                 'CH', 'CS', 'KR', 'EN', 'FE', 'FI',
                 'FC', 'Forli', 'FR', 'GE', 'GO', 'IS',
                 'SP', 'LT', 'MN', 'MS', 'MI',
                 'MO', 'MB', 'NA', 'PD', 'PA',
                 'PR', 'PG', 'PE', 'PC', 'PI',
                 'PD', 'PT', 'RA', 'RE',
                 'RI', 'RN', 'RM', 'RO', 'SA',
                 'SR', 'TE', 'TO', 'TS', 'Pesaro', 'PU',
                 'Urbino', 'VE', 'VC', 'VI']

    def __init__(self, **kwargs):
        self.country = 'IT'
        self.prov = kwargs.pop('prov', kwargs.pop('state', ''))
        HolidayBase.__init__(self, **kwargs)

    def _populate(self, year):
        self[date(year, JAN, 1)] = "Capodanno"
        self[date(year, JAN, 6)] = "Epifania del Signore"
        self[easter(year)] = "Pasqua di Resurrezione"
        self[easter(year) + rd(weekday=MO)] = "Lunedì dell'Angelo"
        if year >= 1946:
            self[date(year, APR, 25)] = "Festa della Liberazione"
        self[date(year, MAY, 1)] = "Festa dei Lavoratori"
        if year >= 1948:
            self[date(year, JUN, 2)] = "Festa della Repubblica"
        self[date(year, AUG, 15)] = "Assunzione della Vergine"
        self[date(year, NOV, 1)] = "Tutti i Santi"
        self[date(year, DEC, 8)] = "Immacolata Concezione"
        self[date(year, DEC, 25)] = "Natale"
        self[date(year, DEC, 26)] = "Santo Stefano"

        # Provinces holidays
        if self.prov:
            if self.prov == 'AN':
                self[date(year, MAY, 4)] = "San Ciriaco"
            elif self.prov == 'AO':
                self[date(year, SEP, 7)] = "San Grato"
            elif self.prov in ('BA'):
                self[date(year, DEC, 6)] = "San Nicola"
            elif self.prov == 'BL':
                self[date(year, NOV, 11)] = "San Martino"
            elif self.prov in ('BO'):
                self[date(year, OCT, 4)] = "San Petronio"
            elif self.prov == 'BZ':
                self[date(year, AUG, 15)] = "Maria Santissima Assunta"
            elif self.prov == 'BS':
                self[date(year, FEB, 15)] = "Santi Faustino e Giovita"
            elif self.prov == 'CB':
                self[date(year, APR, 23)] = "San Giorgio"
            elif self.prov == 'CT':
                self[date(year, FEB, 5)] = "Sant'Agata"
            elif self.prov in ('FC', 'Cesena'):
                self[date(year, JUN, 24)] = "San Giovanni Battista"
            if self.prov in ('FC', 'Forlì'):
                self[date(year, FEB, 4)] = "Madonna del Fuoco"
            elif self.prov == 'CH':
                self[date(year, MAY, 11)] = "San Giustino di Chieti"
            elif self.prov == 'CS':
                self[date(year, FEB, 12)] = "Madonna del Pilerio"
            elif self.prov == 'KR':
                self[date(year, OCT, 9)] = "San Dionigi"
            elif self.prov == 'EN':
                self[date(year, JUL, 2)] = "Madonna della Visitazione"
            elif self.prov == 'FE':
                self[date(year, APR, 23)] = "San Giorgio"
            elif self.prov == 'FI':
                self[date(year, JUN, 24)] = "San Giovanni Battista"
            elif self.prov == 'FR':
                self[date(year, JUN, 20)] = "San Silverio"
            elif self.prov == 'GE':
                self[date(year, JUN, 24)] = "San Giovanni Battista"
            elif self.prov == 'GO':
                self[date(year, MAR, 16)] = "Santi Ilario e Taziano"
            elif self.prov == 'IS':
                self[date(year, MAY, 19)] = "San Pietro Celestino"
            elif self.prov == 'SP':
                self[date(year, MAR, 19)] = "San Giuseppe"
            elif self.prov == 'LT':
                self[date(year, APR, 25)] = "San Marco evangelista"
            elif self.prov == 'ME':
                self[date(year, JUN, 3)] = "Madonna della Lettera"
            elif self.prov == 'MI':
                self[date(year, DEC, 7)] = "Sant'Ambrogio"
            elif self.prov == 'MN':
                self[date(year, MAR, 18)] = "Sant'Anselmo da Baggio"
            elif self.prov == 'MS':
                self[date(year, OCT, 4)] = "San Francesco d'Assisi"
            elif self.prov == 'MO':
                self[date(year, JAN, 31)] = "San Geminiano"
            elif self.prov == 'MB':
                self[date(year, JUN, 24)] = "San Giovanni Battista"
            elif self.prov == 'NA':
                self[date(year, SEP, 19)] = "San Gennaro"
            elif self.prov == 'PD':
                self[date(year, JUN, 13)] = "Sant'Antonio di Padova"
            elif self.prov == 'PA':
                self[date(year, JUL, 15)] = "San Giovanni"
            elif self.prov == 'PR':
                self[date(year, JAN, 13)] = "Sant'Ilario di Poitiers"
            elif self.prov == 'PG':
                self[date(year, JAN, 29)] = "Sant'Ercolano e San Lorenzo"
            elif self.prov == 'PC':
                self[date(year, JUL, 4)] = "Sant'Antonino di Piacenza"
            elif self.prov == 'RM':
                self[date(year, JUN, 29)] = "Santi Pietro e Paolo"
            elif self.prov == 'TO':
                self[date(year, JUN, 24)] = "San Giovanni Battista"
            elif self.prov == 'TS':
                self[date(year, NOV, 3)] = "San Giusto"
            elif self.prov == 'VI':
                self[date(year, APR, 25)] = "San Marco"

        # TODO: add missing provinces' holidays:
        # 'Pisa', 'Pordenone', 'Potenza', 'Ravenna',
        # 'Reggio Emilia', 'Rieti', 'Rimini', 'Rovigo',
        # 'Salerno', 'Siracusa', 'Teramo', 'Torino', 'Urbino',
        # 'Venezia'


class IT(Italy):
    pass


class Sweden(HolidayBase):
    """
    Swedish holidays.
    Note that holidays falling on a sunday are "lost",
    it will not be moved to another day to make up for the collision.
    In Sweden, ALL sundays are considered a holiday
    (https://sv.wikipedia.org/wiki/Helgdagar_i_Sverige).
    Initialize this class with include_sundays=False
    to not include sundays as a holiday.
    Primary sources:
    https://sv.wikipedia.org/wiki/Helgdagar_i_Sverige and
    http://www.riksdagen.se/sv/dokument-lagar/dokument/svensk-forfattningssamling/lag-1989253-om-allmanna-helgdagar_sfs-1989-253
    """

    def __init__(self, include_sundays=True, **kwargs):
        """
        :param include_sundays: Whether to consider sundays as a holiday
        (which they are in Sweden)
        :param kwargs:
        """
        self.country = "SE"
        self.include_sundays = include_sundays
        HolidayBase.__init__(self, **kwargs)

    def _populate(self, year):
        # Add all the sundays of the year before adding the "real" holidays
        if self.include_sundays:
            first_day_of_year = date(year, JAN, 1)
            first_sunday_of_year = \
                first_day_of_year + \
                rd(days=SUN - first_day_of_year.weekday())
            cur_date = first_sunday_of_year

            while cur_date < date(year + 1, 1, 1):
                assert cur_date.weekday() == SUN

                self[cur_date] = "Söndag"
                cur_date += rd(days=7)

        # ========= Static holidays =========
        self[date(year, JAN, 1)] = "Nyårsdagen"

        self[date(year, JAN, 6)] = "Trettondedag jul"

        # Source: https://sv.wikipedia.org/wiki/F%C3%B6rsta_maj
        if year >= 1939:
            self[date(year, MAY, 1)] = "Första maj"

        # Source: https://sv.wikipedia.org/wiki/Sveriges_nationaldag
        if year >= 2005:
            self[date(year, JUN, 6)] = "Sveriges nationaldag"

        self[date(year, DEC, 24)] = "Julafton"
        self[date(year, DEC, 25)] = "Juldagen"
        self[date(year, DEC, 26)] = "Annandag jul"
        self[date(year, DEC, 31)] = "Nyårsafton"

        # ========= Moving holidays =========
        e = easter(year)
        maundy_thursday = e - rd(days=3)
        good_friday = e - rd(days=2)
        easter_saturday = e - rd(days=1)
        resurrection_sunday = e
        easter_monday = e + rd(days=1)
        ascension_thursday = e + rd(days=39)
        pentecost = e + rd(days=49)
        pentecost_day_two = e + rd(days=50)

        assert maundy_thursday.weekday() == THU
        assert good_friday.weekday() == FRI
        assert easter_saturday.weekday() == SAT
        assert resurrection_sunday.weekday() == SUN
        assert easter_monday.weekday() == MON
        assert ascension_thursday.weekday() == THU
        assert pentecost.weekday() == SUN
        assert pentecost_day_two.weekday() == MON

        self[good_friday] = "Långfredagen"
        self[resurrection_sunday] = "Påskdagen"
        self[easter_monday] = "Annandag påsk"
        self[ascension_thursday] = "Kristi himmelsfärdsdag"
        self[pentecost] = "Pingstdagen"
        if year <= 2004:
            self[pentecost_day_two] = "Annandag pingst"

        # Midsummer evening. Friday between June 19th and June 25th
        self[date(year, JUN, 19) + rd(weekday=FR)] = "Midsommarafton"

        # Midsummer day. Saturday between June 20th and June 26th
        if year >= 1953:
            self[date(year, JUN, 20) + rd(weekday=SA)] = "Midsommardagen"
        else:
            self[date(year, JUN, 24)] = "Midsommardagen"
            # All saints day. Friday between October 31th and November 6th
        self[date(year, OCT, 31) + rd(weekday=SA)] = "Alla helgons dag"

        if year <= 1953:
            self[date(year, MAR, 25)] = "Jungfru Marie bebådelsedag"


class SE(Sweden):
    pass


class Japan(HolidayBase):
    # https://en.wikipedia.org/wiki/Public_holidays_in_Japan

    def __init__(self, **kwargs):
        self.country = 'JP'
        HolidayBase.__init__(self, **kwargs)

    def _populate(self, year):
        if year < 1949 or year > 2099:
            raise NotImplementedError

        # New Year's Day
        self[date(year, JAN, 1)] = "元日"

        # Coming of Age Day
        if year <= 1999:
            self[date(year, JAN, 15)] = "成人の日"
        else:
            self[date(year, JAN, 1) + rd(weekday=MO(+2))] = "成人の日"

        # Foundation Day
        self[date(year, FEB, 11)] = "建国記念の日"

        # Reiwa Emperor's Birthday
        if year >= 2020:
            self[date(year, FEB, 23)] = '天皇誕生日'

        # Vernal Equinox Day
        self[self._vernal_equinox_day(year)] = "春分の日"

        # Showa Emperor's Birthday, Greenery Day or Showa Day
        if year <= 1988:
            self[date(year, APR, 29)] = "天皇誕生日"
        elif year <= 2006:
            self[date(year, APR, 29)] = "みどりの日"
        else:
            self[date(year, APR, 29)] = "昭和の日"

        # Constitution Memorial Day
        self[date(year, MAY, 3)] = "憲法記念日"

        # Greenery Day
        if year >= 2007:
            self[date(year, MAY, 4)] = "みどりの日"

        # Children's Day
        self[date(year, MAY, 5)] = "こどもの日"

        # Marine Day
        if 1996 <= year <= 2002:
            self[date(year, JUL, 20)] = "海の日"
        elif year >= 2003:
            self[date(year, JUL, 1) + rd(weekday=MO(+3))] = "海の日"

        # Mountain Day
        if year >= 2016:
            self[date(year, AUG, 11)] = "山の日"

        # Respect for the Aged Day
        if 1966 <= year <= 2002:
            self[date(year, SEP, 15)] = "敬老の日"
        elif year >= 2003:
            self[date(year, SEP, 1) + rd(weekday=MO(+3))] = "敬老の日"

        # Autumnal Equinox Day
        self[self._autumnal_equinox_day(year)] = "秋分の日"

        # Health and Sports Day
        if 1966 <= year <= 1999:
            self[date(year, OCT, 10)] = "体育の日"
        elif year >= 2000:
            self[date(year, OCT, 1) + rd(weekday=MO(+2))] = "体育の日"

        # Culture Day
        self[date(year, NOV, 3)] = "文化の日"

        # Labour Thanksgiving Day
        self[date(year, NOV, 23)] = "勤労感謝の日"

        # Heisei Emperor's Birthday
        if 1989 <= year <= 2018:
            self[date(year, DEC, 23)] = "天皇誕生日"

        # Regarding the Emperor of Reiwa
        if year == 2019:
            # Enthronement Day
            self[date(year, MAY, 1)] = '天皇の即位の日'
            # Enthronement ceremony
            self[date(year, OCT, 22)] = '即位礼正殿の儀が行われる日'

        # A weekday between national holidays becomes a holiday too (国民の休日)
        self._add_national_holidays(year)

        # Substitute holidays
        self._add_substitute_holidays(year)

    def _vernal_equinox_day(self, year):
        day = 20
        if year % 4 == 0:
            if year <= 1956:
                day = 21
            elif year >= 2092:
                day = 19
        elif year % 4 == 1:
            if year <= 1989:
                day = 21
        elif year % 4 == 2:
            if year <= 2022:
                day = 21
        elif year % 4 == 3:
            if year <= 2055:
                day = 21
        return date(year, MAR, day)

    def _autumnal_equinox_day(self, year):
        day = 22
        if year % 4 == 0:
            if year <= 2008:
                day = 23
        elif year % 4 == 1:
            if year <= 2041:
                day = 23
        elif year % 4 == 2:
            if year <= 2074:
                day = 23
        elif year % 4 == 3:
            if year <= 1979:
                day = 24
            else:
                day = 23
        return date(year, SEP, day)

    def _add_national_holidays(self, year):
        if year in (1993, 1999, 2004, 1988, 1994, 2005, 1989, 1995, 2000, 2006,
                    1990, 2001, 1991, 1996, 2002):
            self[date(year, MAY, 4)] = "国民の休日"

        if year in (2032, 2049, 2060, 2077, 2088, 2094):
            self[date(year, SEP, 21)] = "国民の休日"

        if year in (2009, 2015, 2026, 2037, 2043, 2054, 2065, 2071, 2099):
            self[date(year, SEP, 22)] = "国民の休日"

        if year == 2019:
            self[date(year, APR, 30)] = '国民の休日'
            self[date(year, MAY, 2)] = '国民の休日'

    def _add_substitute_holidays(self, year):
        table = (
            (1, 2, (1978, 1984, 1989, 1995, 2006, 2012, 2017, 2023, 2034, 2040,
                    2045)),
            (1, 16, (1978, 1984, 1989, 1995)),
            (2, 12, (1979, 1990, 1996, 2001, 2007, 2018, 2024, 2029, 2035,
                     2046)),
            (2, 24, (2020,)),
            (3, 21, (1988, 2005, 2016, 2033, 2044, 2050)),
            (3, 22, (1982, 1999, 2010, 2027)),
            (4, 30, (1973, 1979, 1984, 1990, 2001, 2007, 2012, 2018, 2029,
                     2035, 2040, 2046)),
            (5, 4, (1981, 1987, 1992, 1998)),
            (5, 6, (1985, 1991, 1996, 2002, 2013, 2019, 2024, 2030, 2041, 2047,
                    2008, 2014, 2025, 2031, 2036, 2042, 2009, 2015, 2020, 2026,
                    2037, 2043, 2048)),
            (7, 21, (1997,)),
            (8, 12, (2019, 2024, 2030, 2041, 2047)),
            (9, 16, (1974, 1985, 1991, 1996, 2002)),
            (9, 23, (2024,)),
            (9, 24, (1973, 1984, 1990, 2001, 2007, 2018, 2029, 2035, 2046)),
            (10, 11, (1976, 1982, 1993, 1999)),
            (11, 4, (1974, 1985, 1991, 1996, 2002, 2013, 2019, 2024, 2030,
                     2041, 2047)),
            (11, 24, (1975, 1980, 1986, 1997, 2003, 2008, 2014, 2025, 2031,
                      2036, 2042)),
            (12, 24, (1990, 2001, 2007, 2012, 2018)),
        )
        for holiday in table:
            month = holiday[0]
            day = holiday[1]
            years = holiday[2]
            if year in years:
                self[date(year, month, day)] = "振替休日"


class JP(Japan):
    pass


class France(HolidayBase):
    """Official French holidays.

    Some provinces have specific holidays, only those are included in the
    PROVINCES, because these provinces have different administrative status,
    which makes it difficult to enumerate.

    For religious holidays usually happening on Sundays (Easter, Pentecost),
    only the following Monday is considered a holiday.

    Primary sources:
        https://fr.wikipedia.org/wiki/Fêtes_et_jours_fériés_en_France
        https://www.service-public.fr/particuliers/vosdroits/F2405
    """

    PROVINCES = ['Métropole', 'Alsace-Moselle', 'Guadeloupe', 'Guyane',
                 'Martinique', 'Mayotte', 'Nouvelle-Calédonie', 'La Réunion',
                 'Polynésie Française', 'Saint-Barthélémy', 'Saint-Martin',
                 'Wallis-et-Futuna']

    def __init__(self, **kwargs):
        self.country = 'FR'
        self.prov = kwargs.pop('prov', 'Métropole')
        HolidayBase.__init__(self, **kwargs)

    def _populate(self, year):
        # Civil holidays
        if year > 1810:
            self[date(year, JAN, 1)] = "Jour de l'an"

        if year > 1919:
            name = 'Fête du Travail'
            if year <= 1948:
                name += ' et de la Concorde sociale'
            self[date(year, MAY, 1)] = name

        if (1953 <= year <= 1959) or year > 1981:
            self[date(year, MAY, 8)] = 'Armistice 1945'

        if year >= 1880:
            self[date(year, JUL, 14)] = 'Fête nationale'

        if year >= 1918:
            self[date(year, NOV, 11)] = 'Armistice 1918'

        # Religious holidays
        if self.prov in ['Alsace-Moselle', 'Guadeloupe', 'Guyane',
                         'Martinique', 'Polynésie Française']:
            self[easter(year) - rd(days=2)] = 'Vendredi saint'

        if self.prov == 'Alsace-Moselle':
            self[date(year, DEC, 26)] = 'Deuxième jour de Noël'

        if year >= 1886:
            self[easter(year) + rd(days=1)] = 'Lundi de Pâques'
            self[easter(year) + rd(days=50)] = 'Lundi de Pentecôte'

        if year >= 1802:
            self[easter(year) + rd(days=39)] = 'Ascension'
            self[date(year, AUG, 15)] = 'Assomption'
            self[date(year, NOV, 1)] = 'Toussaint'

            name = 'Noël'
            if self.prov == 'Alsace-Moselle':
                name = 'Premier jour de ' + name
            self[date(year, DEC, 25)] = name

        # Non-metropolitan holidays (starting dates missing)
        if self.prov == 'Mayotte':
            self[date(year, APR, 27)] = "Abolition de l'esclavage"

        if self.prov == 'Wallis-et-Futuna':
            self[date(year, APR, 28)] = 'Saint Pierre Chanel'

        if self.prov == 'Martinique':
            self[date(year, MAY, 22)] = "Abolition de l'esclavage"

        if self.prov in ['Guadeloupe', 'Saint-Martin']:
            self[date(year, MAY, 27)] = "Abolition de l'esclavage"

        if self.prov == 'Guyane':
            self[date(year, JUN, 10)] = "Abolition de l'esclavage"

        if self.prov == 'Polynésie Française':
            self[date(year, JUN, 29)] = "Fête de l'autonomie"

        if self.prov in ['Guadeloupe', 'Martinique']:
            self[date(year, JUL, 21)] = 'Fête Victor Schoelcher'

        if self.prov == 'Wallis-et-Futuna':
            self[date(year, JUL, 29)] = 'Fête du Territoire'

        if self.prov == 'Nouvelle-Calédonie':
            self[date(year, SEP, 24)] = 'Fête de la Citoyenneté'

        if self.prov == 'Saint-Barthélémy':
            self[date(year, OCT, 9)] = "Abolition de l'esclavage"

        if self.prov == 'La Réunion' and year >= 1981:
            self[date(year, DEC, 20)] = "Abolition de l'esclavage"


# FR already exists (Friday), we don't want to mess it up
class FRA(France):
    pass


class Belgium(HolidayBase):
    """
    https://www.belgium.be/nl/over_belgie/land/belgie_in_een_notendop/feestdagen
    https://nl.wikipedia.org/wiki/Feestdagen_in_Belgi%C3%AB
    """

    def __init__(self, **kwargs):
        self.country = "BE"
        HolidayBase.__init__(self, **kwargs)

    def _populate(self, year):
        # New years
        self[date(year, JAN, 1)] = "Nieuwjaarsdag"

        easter_date = easter(year)

        # Easter
        self[easter_date] = "Pasen"

        # Second easter day
        self[easter_date + rd(days=1)] = "Paasmaandag"

        # Ascension day
        self[easter_date + rd(days=39)] = "O.L.H. Hemelvaart"

        # Pentecost
        self[easter_date + rd(days=49)] = "Pinksteren"

        # Pentecost monday
        self[easter_date + rd(days=50)] = "Pinkstermaandag"

        # International Workers' Day
        self[date(year, MAY, 1)] = "Dag van de Arbeid"

        # Belgian National Day
        self[date(year, JUL, 21)] = "Nationale feestdag"

        # Assumption of Mary
        self[date(year, AUG, 15)] = "O.L.V. Hemelvaart"

        # All Saints' Day
        self[date(year, NOV, 1)] = "Allerheiligen"

        # Armistice Day
        self[date(year, NOV, 11)] = "Wapenstilstand"

        # First christmas
        self[date(year, DEC, 25)] = "Kerstmis"


class BE(Belgium):
    pass


class SouthAfrica(HolidayBase):
    def __init__(self, **kwargs):
        # http://www.gov.za/about-sa/public-holidays
        # https://en.wikipedia.org/wiki/Public_holidays_in_South_Africa
        self.country = "ZA"
        HolidayBase.__init__(self, **kwargs)

    def _populate(self, year):
        # Observed since 1910, with a few name changes
        if year > 1909:
            self[date(year, 1, 1)] = "New Year's Day"

            e = easter(year)
            good_friday = e - rd(days=2)
            easter_monday = e + rd(days=1)
            self[good_friday] = "Good Friday"
            if year > 1979:
                self[easter_monday] = "Family Day"
            else:
                self[easter_monday] = "Easter Monday"

            if 1909 < year < 1952:
                dec_16_name = "Dingaan's Day"
            elif 1951 < year < 1980:
                dec_16_name = "Day of the Covenant"
            elif 1979 < year < 1995:
                dec_16_name = "Day of the Vow"
            else:
                dec_16_name = "Day of Reconciliation"
            self[date(year, DEC, 16)] = dec_16_name

            self[date(year, DEC, 25)] = "Christmas Day"

            if year > 1979:
                dec_26_name = "Day of Goodwill"
            else:
                dec_26_name = "Boxing Day"
            self[date(year, 12, 26)] = dec_26_name

        # Observed since 1995/1/1
        if year > 1994:
            self[date(year, MAR, 21)] = "Human Rights Day"
            self[date(year, APR, 27)] = "Freedom Day"
            self[date(year, MAY, 1)] = "Workers' Day"
            self[date(year, JUN, 16)] = "Youth Day"
            self[date(year, AUG, 9)] = "National Women's Day"
            self[date(year, SEP, 24)] = "Heritage Day"

        # Once-off public holidays
        national_election = "National and provincial government elections"
        y2k = "Y2K changeover"
        local_election = "Local government elections"
        presidential = "By presidential decree"
        if year == 1999:
            self[date(1999, JUN, 2)] = national_election
            self[date(1999, DEC, 31)] = y2k
        if year == 2000:
            self[date(2000, JAN, 2)] = y2k
        if year == 2004:
            self[date(2004, APR, 14)] = national_election
        if year == 2006:
            self[date(2006, MAR, 1)] = local_election
        if year == 2008:
            self[date(2008, MAY, 2)] = presidential
        if year == 2009:
            self[date(2009, APR, 22)] = national_election
        if year == 2011:
            self[date(2011, MAY, 18)] = local_election
            self[date(2011, DEC, 27)] = presidential
        if year == 2014:
            self[date(2014, MAY, 7)] = national_election
        if year == 2016:
            self[date(2016, AUG, 3)] = local_election
        if year == 2019:
            self[date(2019, MAY, 8)] = national_election

        # As of 1995/1/1, whenever a public holiday falls on a Sunday,
        # it rolls over to the following Monday
        for k, v in list(self.items()):
            if self.observed and year > 1994 and k.weekday() == SUN:
                self[k + rd(days=1)] = v + " (Observed)"

        # Historic public holidays no longer observed
        if 1951 < year < 1974:
            self[date(year, APR, 6)] = "Van Riebeeck's Day"
        elif 1979 < year < 1995:
            self[date(year, APR, 6)] = "Founder's Day"

        if 1986 < year < 1990:
            historic_workers_day = datetime(year, MAY, 1)
            # observed on first Friday in May
            while historic_workers_day.weekday() != FRI:
                historic_workers_day += rd(days=1)

            self[historic_workers_day] = "Workers' Day"

        if 1909 < year < 1994:
            ascension_day = e + rd(days=40)
            self[ascension_day] = "Ascension Day"

        if 1909 < year < 1952:
            self[date(year, MAY, 24)] = "Empire Day"

        if 1909 < year < 1961:
            self[date(year, MAY, 31)] = "Union Day"
        elif 1960 < year < 1994:
            self[date(year, MAY, 31)] = "Republic Day"

        if 1951 < year < 1961:
            queens_birthday = datetime(year, JUN, 7)
            # observed on second Monday in June
            while queens_birthday.weekday() != 0:
                queens_birthday += rd(days=1)

            self[queens_birthday] = "Queen's Birthday"

        if 1960 < year < 1974:
            self[date(year, JUL, 10)] = "Family Day"

        if 1909 < year < 1952:
            kings_birthday = datetime(year, AUG, 1)
            # observed on first Monday in August
            while kings_birthday.weekday() != 0:
                kings_birthday += rd(days=1)

            self[kings_birthday] = "King's Birthday"

        if 1951 < year < 1980:
            settlers_day = datetime(year, SEP, 1)
            while settlers_day.weekday() != 0:
                settlers_day += rd(days=1)

            self[settlers_day] = "Settlers' Day"

        if 1951 < year < 1994:
            self[date(year, OCT, 10)] = "Kruger Day"


class ZA(SouthAfrica):
    pass


class Slovenia(HolidayBase):
    """
    Contains all work-free public holidays in Slovenia.
    No holidays are returned before year 1991 when Slovenia became independent
    country. Before that Slovenia was part of Socialist federal republic of
    Yugoslavia.

    List of holidays (including those that are not work-free:
    https://en.wikipedia.org/wiki/Public_holidays_in_Slovenia
    """

    def __init__(self, **kwargs):
        self.country = 'SI'
        HolidayBase.__init__(self, **kwargs)

    def _populate(self, year):
        if year <= 1990:
            return

        if year > 1991:
            self[date(year, JAN, 1)] = "novo leto"

            # Between 2012 and 2017 2nd January was not public holiday,
            # or at least not work-free day
            if year < 2013 or year > 2016:
                self[date(year, JAN, 2)] = "novo leto"

            # Prešeren's day, slovenian cultural holiday
            self[date(year, FEB, 8)] = "Prešernov dan"

            # Easter monday is the only easter related work-free day
            easter_day = easter(year)
            self[easter_day + rd(days=1)] = "Velikonočni ponedeljek"

            # Day of uprising against occupation
            self[date(year, APR, 27)] = "dan upora proti okupatorju"

            # Labour day, two days of it!
            self[date(year, MAY, 1)] = "praznik dela"
            self[date(year, MAY, 2)] = "praznik dela"

            # Statehood day
            self[date(year, JUN, 25)] = "dan državnosti"

            # Assumption day
            self[date(year, AUG, 15)] = "Marijino vnebovzetje"

            # Reformation day
            self[date(year, OCT, 31)] = "dan reformacije"

            # Remembrance day
            self[date(year, NOV, 1)] = "dan spomina na mrtve"

            # Christmas
            self[date(year, DEC, 25)] = "Božič"

            # Day of independence and unity
            self[date(year, DEC, 26)] = "dan samostojnosti in enotnosti"


class SI(Slovenia):
    pass


class Finland(HolidayBase):
    # https://en.wikipedia.org/wiki/Public_holidays_in_Finland

    def __init__(self, **kwargs):
        self.country = "FI"
        HolidayBase.__init__(self, **kwargs)

    def _populate(self, year):
        e = easter(year)

        self[date(year, JAN, 1)] = "Uudenvuodenpäivä"
        self[date(year, JAN, 6)] = "Loppiainen"
        self[e - rd(days=2)] = "Pitkäperjantai"
        self[e] = "Pääsiäispäivä"
        self[e + rd(days=1)] = "2. pääsiäispäivä"
        self[date(year, MAY, 1)] = "Vappu"
        self[e + rd(days=39)] = "Helatorstai"
        self[e + rd(days=49)] = "Helluntaipäivä"
        self[date(year, JUN, 20) + rd(weekday=SA)] = "Juhannuspäivä"
        self[date(year, OCT, 31) + rd(weekday=SA)] = "Pyhäinpäivä"
        self[date(year, DEC, 6)] = "Itsenäisyyspäivä"
        self[date(year, DEC, 25)] = "Joulupäivä"
        self[date(year, DEC, 26)] = "Tapaninpäivä"

        # Juhannusaatto (Midsummer Eve) and Jouluaatto (Christmas Eve) are not
        # official holidays, but are de facto.
        self[date(year, JUN, 19) + rd(weekday=FR)] = "Juhannusaatto"
        self[date(year, DEC, 24)] = "Jouluaatto"


class FI(Finland):
    pass


class Switzerland(HolidayBase):
    PROVINCES = ['AG', 'AR', 'AI', 'BL', 'BS', 'BE', 'FR', 'GE', 'GL',
                 'GR', 'JU', 'LU', 'NE', 'NW', 'OW', 'SG', 'SH', 'SZ',
                 'SO', 'TG', 'TI', 'UR', 'VD', 'VS', 'ZG', 'ZH']

    def __init__(self, **kwargs):
        self.country = 'CH'
        HolidayBase.__init__(self, **kwargs)

    def _populate(self, year):
        # public holidays
        self[date(year, JAN, 1)] = 'Neujahrestag'

        if self.prov in ('AG', 'BE', 'FR', 'GE', 'GL', 'GR', 'JU', 'LU',
                         'NE', 'OW', 'SH', 'SO', 'TG', 'VD', 'ZG', 'ZH'):
            self[date(year, JAN, 2)] = 'Berchtoldstag'

        if self.prov in ('SZ', 'TI', 'UR'):
            self[date(year, JAN, 6)] = 'Heilige Drei Könige'

        if self.prov == 'NE':
            self[date(year, MAR, 1)] = 'Jahrestag der Ausrufung der Republik'

        if self.prov in ('NW', 'SZ', 'TI', 'UR', 'VS'):
            self[date(year, MAR, 19)] = 'Josefstag'

        # Näfelser Fahrt (first Thursday in April but not in Holy Week)
        if self.prov == 'GL' and year >= 1835:
            if ((date(year, APR, 1) + rd(weekday=FR)) !=
                    (easter(year) - rd(days=2))):
                self[date(year, APR, 1) + rd(weekday=TH)] = 'Näfelser Fahrt'
            else:
                self[date(year, APR, 8) + rd(weekday=TH)] = 'Näfelser Fahrt'

        # it's a Holiday on a Sunday
        self[easter(year)] = 'Ostern'

        # VS don't have easter
        if self.prov != 'VS':
            self[easter(year) - rd(days=2)] = 'Karfreitag'
            self[easter(year) + rd(weekday=MO)] = 'Ostermontag'

        if self.prov in ('BL', 'BS', 'JU', 'NE', 'SH', 'SO', 'TG', 'TI',
                         'ZH'):
            self[date(year, MAY, 1)] = 'Tag der Arbeit'

        self[easter(year) + rd(days=39)] = 'Auffahrt'

        # it's a Holiday on a Sunday
        self[easter(year) + rd(days=49)] = 'Pfingsten'

        self[easter(year) + rd(days=50)] = 'Pfingstmontag'

        if self.prov in ('AI', 'JU', 'LU', 'NW', 'OW', 'SZ', 'TI', 'UR',
                         'VS', 'ZG'):
            self[easter(year) + rd(days=60)] = 'Fronleichnam'

        if self.prov == 'JU':
            self[date(year, JUN, 23)] = 'Fest der Unabhängigkeit'

        if self.prov == 'TI':
            self[date(year, JUN, 29)] = 'Peter und Paul'

        if year >= 1291:
            self[date(year, AUG, 1)] = 'Nationalfeiertag'

        if self.prov in ('AI', 'JU', 'LU', 'NW', 'OW', 'SZ', 'TI', 'UR',
                         'VS', 'ZG'):
            self[date(year, AUG, 15)] = 'Mariä Himmelfahrt'

        if self.prov == 'VD':
            # Monday after the third Sunday of September
            dt = date(year, SEP, 1) + rd(weekday=SU(+3)) + rd(weekday=MO)
            self[dt] = 'Lundi du Jeûne'

        if self.prov == 'OW':
            self[date(year, SEP, 25)] = 'Bruder Klaus'

        if self.prov in ('AI', 'GL', 'JU', 'LU', 'NW', 'OW', 'SG', 'SZ',
                         'TI', 'UR', 'VS', 'ZG'):
            self[date(year, NOV, 1)] = 'Allerheiligen'

        if self.prov in ('AI', 'LU', 'NW', 'OW', 'SZ', 'TI', 'UR', 'VS',
                         'ZG'):
            self[date(year, DEC, 8)] = 'Mariä Empfängnis'

        if self.prov == 'GE':
            self[date(year, DEC, 12)] = 'Escalade de Genève'

        self[date(year, DEC, 25)] = 'Weihnachten'

        if self.prov in ('AG', 'AR', 'AI', 'BL', 'BS', 'BE', 'FR', 'GL',
                         'GR', 'LU', 'NE', 'NW', 'OW', 'SG', 'SH', 'SZ',
                         'SO', 'TG', 'TI', 'UR', 'ZG', 'ZH'):
            self[date(year, DEC, 26)] = 'Stephanstag'

        if self.prov == 'GE':
            self[date(year, DEC, 31)] = 'Wiederherstellung der Republik'


class CH(Switzerland):
    pass


class Honduras(HolidayBase):
    # https://www.timeanddate.com/holidays/honduras/

    def __init__(self, **kwargs):
        self.country = "HND"
        HolidayBase.__init__(self, **kwargs)

    def _populate(self, year):
        # New Year's Day
        if self.observed and date(year, JAN, 1):
            self[date(year, JAN, 1)] = "Año Nuevo [New Year's Day]"

        # The Three Wise Men Day
        if self.observed and date(year, JAN, 6):
            name = "Día de los Reyes Magos [The Three Wise Men Day] (Observed)"
            self[date(year, JAN, 6)] = name

        # The Three Wise Men Day
        if self.observed and date(year, FEB, 3):
            name = "Día de la virgen de Suyapa [Our Lady of Suyapa] (Observed)"
            self[date(year, FEB, 3)] = name

        # The Father's Day
        if self.observed and date(year, MAR, 19):
            name = "Día del Padre [Father's Day] (Observed)"
            self[date(year, MAR, 19)] = name

        # Maundy Thursday
        self[easter(year) + rd(weekday=TH(-1))
             ] = "Jueves Santo [Maundy Thursday]"

        # Good Friday
        self[easter(year) + rd(weekday=FR(-1))
             ] = "Viernes Santo [Good Friday]"

        # Holy Saturday
        self[easter(year) + rd(weekday=SA(-1))
             ] = "Sábado de Gloria [Holy Saturday]"

        # Easter Sunday
        self[easter(year) + rd(weekday=SU(-1))
             ] = "Domingo de Resurrección [Easter Sunday]"

        # America Day
        if self.observed and date(year, APR, 14):
            self[date(year, APR, 14)] = "Día de las Américas [America Day]"

        # Labor Day
        if self.observed and date(year, MAY, 1):
            self[date(year, MAY, 1)] = "Día del Trabajo [Labour Day]"

        # Mother's Day
        may_first = date(int(year), 5, 1)
        weekday_seq = may_first.weekday()
        mom_day = (14 - weekday_seq)
        if self.observed and date(year, MAY, mom_day):
            str_day = "Día de la madre [Mother's Day] (Observed)"
            self[date(year, MAY, mom_day)] = str_day

        # Children's Day
        if self.observed and date(year, SEP, 10):
            name = "Día del niño [Children day] (Observed)"
            self[date(year, SEP, 10)] = name

        # Independence Day
        if self.observed and date(year, SEP, 15):
            name = "Día de la Independencia [Independence Day]"
            self[date(year, SEP, 15)] = name

        # Teacher's Day
        if self.observed and date(year, SEP, 17):
            name = "Día del Maestro [Teacher's day] (Observed)"
            self[date(year, SEP, 17)] = name

        # October Holidays are joined on 3 days starting at October 3 to 6.
        # Some companies work medium day and take the rest on saturday.
        # This holiday is variant and some companies work normally.
        # If start day is weekend is ignored.
        # The main objective of this is to increase the tourism.

        # https://www.hondurastips.hn/2017/09/20/de-donde-nace-el-feriado-morazanico/

        if year <= 2014:
            # Morazan's Day
            if self.observed and date(year, OCT, 3):
                self[date(year, OCT, 3)] = "Día de Morazán [Morazan's Day]"

            # Columbus Day
            if self.observed and date(year, OCT, 12):
                self[date(year, OCT, 12)] = "Día de la Raza [Columbus Day]"

            # Amy Day
            if self.observed and date(year, OCT, 21):
                str_day = "Día de las Fuerzas Armadas [Army Day]"
                self[date(year, OCT, 21)] = str_day
        else:
            # Morazan Weekend
            if self.observed and date(year, OCT, 3):
                name = "Semana Morazánica [Morazan Weekend]"
                self[date(year, OCT, 3)] = name

            # Morazan Weekend
            if self.observed and date(year, OCT, 4):
                name = "Semana Morazánica [Morazan Weekend]"
                self[date(year, OCT, 4)] = name

            # Morazan Weekend
            if self.observed and date(year, OCT, 5):
                name = "Semana Morazánica [Morazan Weekend]"
                self[date(year, OCT, 5)] = name

        # Christmas
        self[date(year, DEC, 25)] = "Navidad [Christmas]"


class HND(Honduras):
    pass


class Hungary(HolidayBase):
    # https://en.wikipedia.org/wiki/Public_holidays_in_Hungary
    # observed days off work around national holidays in the last 10 years:
    # https://www.munkaugyiforum.hu/munkaugyi-segedanyagok/
    #     2018-evi-munkaszuneti-napok-koruli-munkarend-9-2017-ngm-rendelet
    # codification dates:
    # - https://hvg.hu/gazdasag/
    #      20170307_Megszavaztak_munkaszuneti_nap_lett_a_nagypentek
    # - https://www.tankonyvtar.hu/hu/tartalom/historia/
    #      92-10/ch01.html#id496839

    def __init__(self, **kwargs):
        self.country = "HU"
        HolidayBase.__init__(self, **kwargs)

    def _populate(self, year):
        # New years
        self._add_with_observed_day_off(date(year, JAN, 1), "Újév", since=2014)

        # National Day
        if 1945 <= year <= 1950 or 1989 <= year:
            self._add_with_observed_day_off(
                date(year, MAR, 15), "Nemzeti ünnep")

        # Soviet era
        if 1950 <= year <= 1989:
            # Proclamation of Soviet socialist governing system
            self[date(year, MAR, 21)] = \
                "A Tanácsköztársaság kikiáltásának ünnepe"
            # Liberation Day
            self[date(year, APR, 4)] = "A felszabadulás ünnepe"
            # Memorial day of The Great October Soviet Socialist Revolution
            if year not in (1956, 1989):
                self[date(year, NOV, 7)] = \
                    "A nagy októberi szocialista forradalom ünnepe"

        easter_date = easter(year)

        # Good Friday
        if 2017 <= year:
            self[easter_date + rd(weekday=FR(-1))] = "Nagypéntek"

        # Easter
        self[easter_date] = "Húsvét"

        # Second easter day
        if 1955 != year:
            self[easter_date + rd(days=1)] = "Húsvét Hétfő"

        # Pentecost
        self[easter_date + rd(days=49)] = "Pünkösd"

        # Pentecost monday
        if year <= 1952 or 1992 <= year:
            self[easter_date + rd(days=50)] = "Pünkösdhétfő"

        # International Workers' Day
        if 1946 <= year:
            self._add_with_observed_day_off(
                date(year, MAY, 1), "A Munka ünnepe")
        if 1950 <= year <= 1953:
            self[date(year, MAY, 2)] = "A Munka ünnepe"

        # State Foundation Day (1771-????, 1891-)
        if 1950 <= year < 1990:
            self[date(year, AUG, 20)] = "A kenyér ünnepe"
        else:
            self._add_with_observed_day_off(
                date(year, AUG, 20), "Az államalapítás ünnepe")

        # National Day
        if 1991 <= year:
            self._add_with_observed_day_off(
                date(year, OCT, 23), "Nemzeti ünnep")

        # All Saints' Day
        if 1999 <= year:
            self._add_with_observed_day_off(
                date(year, NOV, 1), "Mindenszentek")

        # Christmas Eve is not endorsed officially
        # but nowadays it is usually a day off work
        if self.observed and 2010 <= year \
                and date(year, DEC, 24).weekday() not in WEEKEND:
            self[date(year, DEC, 24)] = "Szenteste"

        # First christmas
        self[date(year, DEC, 25)] = "Karácsony"

        # Second christmas
        if 1955 != year:
            self._add_with_observed_day_off(
                date(year, DEC, 26), "Karácsony másnapja", since=2013,
                before=False, after=True)

        # New Year's Eve
        if self.observed and 2014 <= year \
                and date(year, DEC, 31).weekday() == MON:
            self[date(year, DEC, 31)] = "Szilveszter"

    def _add_with_observed_day_off(self, day, desc, since=2010,
                                   before=True, after=True):
        # Swapped days off were in place earlier but
        # I haven't found official record yet.
        self[day] = desc
        # TODO: should it be a separate flag?
        if self.observed and since <= day.year:
            if day.weekday() == TUE and before:
                self[day - rd(days=1)] = desc + " előtti pihenőnap"
            elif day.weekday() == THU and after:
                self[day + rd(days=1)] = desc + " utáni pihenőnap"


class HU(Hungary):
    pass


class India(HolidayBase):
    # https://en.wikipedia.org/wiki/Public_holidays_in_India
    # https://www.calendarlabs.com/holidays/india/
    # https://slusi.dacnet.nic.in/watershedatlas/list_of_state_abbreviation.htm

    PROVINCES = ['AS', 'CG', 'SK', 'KA', 'GJ', 'BR', 'RJ', 'OD',
                 'TN', 'AP', 'WB', 'KL', 'HR', 'MH', 'MP', 'UP', 'UK', 'TS']

    def __init__(self, **kwargs):
        self.country = "IND"
        HolidayBase.__init__(self, **kwargs)

    def _populate(self, year):
        # Pongal/ Makar Sankranti
        self[date(year, JAN, 14)] = "Makar Sankranti / Pongal"

        if year >= 1950:
            # Republic Day
            self[date(year, JAN, 26)] = "Republic Day"

        if year >= 1947:
            # Independence Day
            self[date(year, AUG, 15)] = "Independence Day"

        # Gandhi Jayanti
        self[date(year, OCT, 2)] = "Gandhi Jayanti"

        # Labour Day
        self[date(year, MAY, 1)] = "Labour Day"

        # Christmas
        self[date(year, DEC, 25)] = "Christmas"

        # GJ: Gujarat
        if self.prov == "GJ":
            self[date(year, JAN, 14)] = "Uttarayan"
            self[date(year, MAY, 1)] = "Gujarat Day"
            self[date(year, OCT, 31)] = "Sardar Patel Jayanti"

        if self.prov == 'BR':
            self[date(year, MAR, 22)] = "Bihar Day"

        if self.prov == 'RJ':
            self[date(year, MAR, 30)] = "Rajasthan Day"
            self[date(year, JUN, 15)] = "Maharana Pratap Jayanti"

        if self.prov == 'OD':
            self[date(year, APR, 1)] = "Odisha Day (Utkala Dibasa)"
            self[date(year, APR, 15)] = "Maha Vishuva Sankranti / Pana" \
                                        " Sankranti"

        if self.prov in ('OD', 'AP', 'BR', 'WB', 'KL',
                         'HR', 'MH', 'UP', 'UK', 'TN'):
            self[date(year, APR, 14)] = "Dr. B. R. Ambedkar's Jayanti"

        if self.prov == 'TN':
            self[date(year, APR, 14)] = "Puthandu (Tamil New Year)"
            self[date(year, APR, 15)] = "Puthandu (Tamil New Year)"

        if self.prov == 'WB':
            self[date(year, APR, 14)] = "Pohela Boishakh"
            self[date(year, APR, 15)] = "Pohela Boishakh"
            self[date(year, MAY, 9)] = "Rabindra Jayanti"

        if self.prov == 'AS':
            self[date(year, APR, 15)] = "Bihu (Assamese New Year)"

        if self.prov == 'MH':
            self[date(year, MAY, 1)] = "Maharashtra Day"

        if self.prov == 'SK':
            self[date(year, MAY, 16)] = "Annexation Day"

        if self.prov == 'KA':
            self[date(year, NOV, 1)] = "Karnataka Rajyotsava"

        if self.prov == 'AP':
            self[date(year, NOV, 1)] = "Andhra Pradesh Foundation Day"

        if self.prov == 'HR':
            self[date(year, NOV, 1)] = "Haryana Foundation Day"

        if self.prov == 'MP':
            self[date(year, NOV, 1)] = "Madhya Pradesh Foundation Day"

        if self.prov == 'KL':
            self[date(year, NOV, 1)] = "Kerala Foundation Day"

        if self.prov == 'CG':
            self[date(year, NOV, 1)] = "Chhattisgarh Foundation Day"

        # TS is Telangana State which was bifurcated in 2014 from AP
        # (AndhraPradesh)
        if self.prov == 'TS':
            self[date(year, OCT, 6)] = "Bathukamma Festival"
            self[date(year, APR, 6)] = "Eid al-Fitr"


class IND(India):
    pass


class Croatia(HolidayBase):

    # https://en.wikipedia.org/wiki/Public_holidays_in_Croatia

    def __init__(self, **kwargs):
        self.country = "HR"
        HolidayBase.__init__(self, **kwargs)

    def _populate(self, year):
        # New years
        self[date(year, JAN, 1)] = "Nova Godina"
        # Epiphany
        self[date(year, JAN, 6)] = "Sveta tri kralja"
        easter_date = easter(year)

        # Easter
        self[easter_date] = "Uskrs"
        # Easter Monday
        self[easter_date + rd(days=1)] = "Uskrsni ponedjeljak"

        # Corpus Christi
        self[easter_date + rd(days=60)] = "Tijelovo"

        # International Workers' Day
        self[date(year, MAY, 1)] = "Međunarodni praznik rada"

        # Anti-fascist struggle day
        self[date(year, JUN, 22)] = "Dan antifašističke borbe"

        # Statehood day
        self[date(year, JUN, 25)] = "Dan državnosti"

        # Victory and Homeland Thanksgiving Day
        self[date(year, AUG, 5)] = "Dan pobjede i domovinske zahvalnosti"

        # Assumption of Mary
        self[date(year, AUG, 15)] = "Velika Gospa"

        # Independence Day
        self[date(year, OCT, 8)] = "Dan neovisnosti"

        # All Saints' Day
        self[date(year, NOV, 1)] = "Svi sveti"

        # Christmas day
        self[date(year, DEC, 25)] = "Božić"

        # St. Stephen's day
        self[date(year, DEC, 26)] = "Sveti Stjepan"


class HR(Croatia):
    pass


class Luxembourg(HolidayBase):

    # https://en.wikipedia.org/wiki/Public_holidays_in_Luxembourg

    def __init__(self, **kwargs):
        self.country = 'LU'
        HolidayBase.__init__(self, **kwargs)

    def _populate(self, year):
        # Public holidays
        self[date(year, JAN, 1)] = "Neijoerschdag"
        self[easter(year) + rd(weekday=MO)] = "Ouschterméindeg"
        self[date(year, MAY, 1)] = "Dag vun der Aarbecht"
        if year >= 2019:
            # Europe Day: not in legislation yet, but introduced starting 2019
            self[date(year, MAY, 9)] = "Europadag"
        self[easter(year) + rd(days=39)] = "Christi Himmelfaart"
        self[easter(year) + rd(days=50)] = "Péngschtméindeg"
        self[date(year, JUN, 23)] = "Nationalfeierdag"
        self[date(year, AUG, 15)] = "Léiffrawëschdag"
        self[date(year, NOV, 1)] = "Allerhellgen"
        self[date(year, DEC, 25)] = "Chrëschtdag"
        self[date(year, DEC, 26)] = "Stiefesdag"


class LU(Luxembourg):
    pass


class Russia(HolidayBase):
    """
    https://en.wikipedia.org/wiki/Public_holidays_in_Russia
    """

    def __init__(self, **kwargs):
        self.country = "RU"
        HolidayBase.__init__(self, **kwargs)

    def _populate(self, year):
        # New Year's Day
        self[date(year, JAN, 1)] = "Новый год"
        # New Year's Day
        self[date(year, JAN, 2)] = "Новый год"
        # New Year's Day
        self[date(year, JAN, 3)] = "Новый год"
        # New Year's Day
        self[date(year, JAN, 4)] = "Новый год"
        # New Year's Day
        self[date(year, JAN, 5)] = "Новый год"
        # New Year's Day
        self[date(year, JAN, 6)] = "Новый год"
        # Christmas Day (Orthodox)
        self[date(year, JAN, 7)] = "Православное Рождество"
        # New Year's Day
        self[date(year, JAN, 8)] = "Новый год"
        # Man Day
        self[date(year, FEB, 23)] = "День защитника отечества"
        # Women's Day
        self[date(year, MAR, 8)] = "День женщин"
        # Labour Day
        self[date(year, MAY, 1)] = "Праздник Весны и Труда"
        # Victory Day
        self[date(year, MAY, 9)] = "День Победы"
        # Russia's Day
        self[date(year, JUN, 12)] = "День России"
        # Unity Day
        self[date(year, NOV, 4)] = "День народного единства"


class RU(Russia):
    pass


class Lithuania(HolidayBase):

    # https://en.wikipedia.org/wiki/Public_holidays_in_Lithuania
    # https://www.kalendorius.today/

    def __init__(self, **kwargs):
        self.country = "LT"
        HolidayBase.__init__(self, **kwargs)

    def _populate(self, year):
        # New Year's Day
        self[date(year, 1, 1)] = "Naujieji metai"

        # Day of Restoration of the State of Lithuania (1918)
        if year >= 1918:
            self[date(year, 2, 16)] = "Lietuvos valstybės " \
                                      "atkūrimo diena"

        # Day of Restoration of Independence of Lithuania
        # (from the Soviet Union, 1990)
        if year >= 1990:
            self[date(year, 3, 11)] = "Lietuvos nepriklausomybės " \
                                      "atkūrimo diena"

        # Easter
        easter_date = easter(year)
        self[easter_date] = "Velykos"

        # Easter 2nd day
        self[easter_date + rd(days=1)] = "Velykų antroji diena"

        # International Workers' Day
        self[date(year, 5, 1)] = "Tarptautinė darbo diena"

        # Mother's day. First Sunday in May
        self[date(year, 5, 1) + rd(weekday=SU)] = "Motinos diena"

        # Fathers's day. First Sunday in June
        self[date(year, 6, 1) + rd(weekday=SU)] = "Tėvo diena"

        # St. John's Day [Christian name],
        # Day of Dew [original pagan name]
        if year >= 2003:
            self[date(year, 6, 24)] = "Joninės, Rasos"

        # Statehood Day
        if year >= 1991:
            self[date(year, 7, 6)] = "Valstybės (Lietuvos " \
                                     "karaliaus Mindaugo " \
                                     "karūnavimo) diena"

        # Assumption Day
        self[date(year, 8, 15)] = "Žolinė (Švč. Mergelės " \
                                  "Marijos ėmimo į dangų diena)"

        # All Saints' Day
        self[date(year, 11, 1)] = "Visų šventųjų diena (Vėlinės)"

        # Christmas Eve
        self[date(year, 12, 24)] = "Šv. Kūčios"

        # Christmas 1st day
        self[date(year, 12, 25)] = "Šv. Kalėdų pirma diena"

        # Christmas 2nd day
        self[date(year, 12, 26)] = "Šv. Kalėdų antra diena"


class LT(Lithuania):
    pass


class Estonia(HolidayBase):
    def __init__(self, **kwargs):
        self.country = "EE"
        HolidayBase.__init__(self, **kwargs)

    def _populate(self, year):
        e = easter(year)

        # New Year's Day
        self[date(year, JAN, 1)] = "uusaasta"

        # Independence Day, anniversary of the Republic of Estonia
        self[date(year, FEB, 24)] = "iseseisvuspäev"

        # Good Friday
        self[e - rd(days=2)] = "suur reede"

        # Easter Sunday
        self[e] = "ülestõusmispühade 1. püha"

        # Spring Day
        self[date(year, MAY, 1)] = "kevadpüha"

        # Pentecost
        self[e + rd(days=49)] = "nelipühade 1. püha"

        # Victory Day
        self[date(year, JUN, 23)] = "võidupüha"

        # Midsummer Day
        self[date(year, JUN, 24)] = "jaanipäev"

        # Day of Restoration of Independence
        self[date(year, AUG, 20)] = "taasiseseisvumispäev"

        # Christmas Eve
        self[date(year, DEC, 24)] = "jõululaupäev"

        # Christmas Day
        self[date(year, DEC, 25)] = "esimene jõulupüha"

        # Boxing Day
        self[date(year, DEC, 26)] = "teine jõulupüha"


class EE(Estonia):
    pass


class Iceland(HolidayBase):
    # https://en.wikipedia.org/wiki/Public_holidays_in_Iceland
    # https://www.officeholidays.com/countries/iceland/index.php
    def __init__(self, **kwargs):
        self.country = "IS"
        HolidayBase.__init__(self, **kwargs)

    def _populate(self, year):
        # Public holidays
        self[date(year, JAN, 1)] = "Nýársdagur"
        self[easter(year) - rd(days=3)] = "Skírdagur"
        self[easter(year) + rd(weekday=FR(-1))] = "Föstudagurinn langi"
        self[easter(year)] = "Páskadagur"
        self[easter(year) + rd(days=1)] = "Annar í páskum"
        self[date(year, APR, 19) + rd(weekday=TH(+1))] = \
            "Sumardagurinn fyrsti"
        self[date(year, MAY, 1)] = "Verkalýðsdagurinn"
        self[easter(year) + rd(days=39)] = "Uppstigningardagur"
        self[easter(year) + rd(days=49)] = "Hvítasunnudagur"
        self[easter(year) + rd(days=50)] = "Annar í hvítasunnu"
        self[date(year, JUN, 17)] = "Þjóðhátíðardagurinn"
        # First Monday of August
        self[date(year, AUG, 1) + rd(weekday=MO(+1))] = \
            "Frídagur verslunarmanna"
        self[date(year, DEC, 24)] = "Aðfangadagur"
        self[date(year, DEC, 25)] = "Jóladagur"
        self[date(year, DEC, 26)] = "Annar í jólum"
        self[date(year, DEC, 31)] = "Gamlársdagur"


class IS(Iceland):
    pass


class Kenya(HolidayBase):
    # https://en.wikipedia.org/wiki/Public_holidays_in_Kenya
    # http://kenyaembassyberlin.de/Public-Holidays-in-Kenya.48.0.html
    def __init__(self, **kwargs):
        self.country = "KE"
        HolidayBase.__init__(self, **kwargs)

    def _populate(self, year):
        # Public holidays
        self[date(year, JAN, 1)] = "New Year's Day"
        self[date(year, MAY, 1)] = "Labour Day"
        self[date(year, JUN, 1)] = "Madaraka Day"
        self[date(year, OCT, 20)] = "Mashujaa Day"
        self[date(year, DEC, 12)] = "Jamhuri (Independence) Day"
        self[date(year, DEC, 25)] = "Christmas Day"
        self[date(year, DEC, 26)] = "Boxing Day"
        for k, v in list(self.items()):
            if self.observed and k.weekday() == SUN:
                self[k + rd(days=1)] = v + " (Observed)"

        self[easter(year) - rd(weekday=FR(-1))] = "Good Friday"
        self[easter(year) + rd(weekday=MO(+1))] = "Easter Monday"


class KE(Kenya):
    pass


class HongKong(HolidayBase):

    # https://www.gov.hk/en/about/abouthk/holiday/2020.htm
    # https://en.wikipedia.org/wiki/Public_holidays_in_Hong_Kong

    def __init__(self, **kwargs):
        self.country = "HK"
        HolidayBase.__init__(self, **kwargs)

    def _populate(self, year):

        day_following = "The day following "

        # The first day of January
        name = "The first day of January"
        first_date = date(year, JAN, 1)
        if self.observed:
            if first_date.weekday() == SUN:
                self[first_date + rd(days=+1)] = day_following + \
                    self.first_lower(name)
                first_date = first_date + rd(days=+1)
            else:
                self[first_date] = name
        else:
            self[first_date] = name

        # Lunar New Year
        name = "Lunar New Year's Day"
        preceding_day_lunar = "The day preceding Lunar New Year's Day"
        second_day_lunar = "The second day of Lunar New Year"
        third_day_lunar = "The third day of Lunar New Year"
        fourth_day_lunar = "The fourth day of Lunar New Year"
        dt = self.get_solar_date(year, 1, 1)
        new_year_date = date(dt.year, dt.month, dt.day)
        if self.observed:
            self[new_year_date] = name
            if new_year_date.weekday() in [MON, TUE, WED, THU]:
                self[new_year_date] = name
                self[new_year_date + rd(days=+1)] = second_day_lunar
                self[new_year_date + rd(days=+2)] = third_day_lunar
            elif new_year_date.weekday() == FRI:
                self[new_year_date] = name
                self[new_year_date + rd(days=+1)] = second_day_lunar
                self[new_year_date + rd(days=+3)] = fourth_day_lunar
            elif new_year_date.weekday() == SAT:
                self[new_year_date] = name
                self[new_year_date + rd(days=+2)] = third_day_lunar
                self[new_year_date + rd(days=+3)] = fourth_day_lunar
            elif new_year_date.weekday() == SUN:
                if year in [2006, 2007, 2010]:
                    self[new_year_date + rd(days=-1)] = preceding_day_lunar
                    self[new_year_date + rd(days=+1)] = second_day_lunar
                    self[new_year_date + rd(days=+2)] = third_day_lunar
                else:
                    self[new_year_date + rd(days=+1)] = second_day_lunar
                    self[new_year_date + rd(days=+2)] = third_day_lunar
                    self[new_year_date + rd(days=+3)] = fourth_day_lunar
        else:
            self[new_year_date] = name
            self[new_year_date + rd(days=+1)] = second_day_lunar
            self[new_year_date + rd(days=+2)] = third_day_lunar

        # Ching Ming Festival
        name = "Ching Ming Festival"
        if self.isLeapYear(year) or (self.isLeapYear(year-1) and year > 2008):
            ching_ming_date = date(year, APR, 4)
        else:
            ching_ming_date = date(year, APR, 5)
        if self.observed:
            if ching_ming_date.weekday() == SUN:
                self[ching_ming_date + rd(days=+1)] = day_following + name
                ching_ming_date = ching_ming_date + rd(days=+1)
            else:
                self[ching_ming_date] = name
        else:
            self[ching_ming_date] = name

        # Easter Holiday
        good_friday = "Good Friday"
        easter_monday = "Easter Monday"
        if self.observed:
            self[easter(year) + rd(weekday=FR(-1))] = good_friday
            self[easter(year) + rd(weekday=SA(-1))] = day_following + \
                good_friday
            if ching_ming_date == easter(year) + rd(weekday=MO):
                self[easter(year) + rd(weekday=MO) + rd(days=+1)] = \
                    day_following + easter_monday
            else:
                self[easter(year) + rd(weekday=MO)] = easter_monday
        else:
            self[easter(year) + rd(weekday=FR(-1))] = good_friday
            self[easter(year) + rd(weekday=SA(-1))] = day_following + \
                good_friday
            self[easter(year) + rd(weekday=MO)] = easter_monday

        # Birthday of the Buddha
        name = "Birthday of the Buddha"
        dt = self.get_solar_date(year, 4, 8)
        buddha_date = date(dt.year, dt.month, dt.day)
        if self.observed:
            if buddha_date.weekday() == SUN:
                self[buddha_date + rd(days=+1)] = day_following + name
            else:
                self[buddha_date] = name
        else:
            self[buddha_date] = name

        # Labour Day
        name = "Labour Day"
        labour_date = date(year, MAY, 1)
        if self.observed:
            if labour_date.weekday() == SUN:
                self[labour_date + rd(days=+1)] = day_following + name
            else:
                self[labour_date] = name
        else:
            self[labour_date] = name

        # Tuen Ng Festival
        name = "Tuen Ng Festival"
        dt = self.get_solar_date(year, 5, 5)
        tuen_ng_date = date(dt.year, dt.month, dt.day)
        if self.observed:
            if tuen_ng_date.weekday() == SUN:
                self[tuen_ng_date + rd(days=+1)] = day_following + name
            else:
                self[tuen_ng_date] = name
        else:
            self[tuen_ng_date] = name

        # Hong Kong Special Administrative Region Establishment Day
        name = "Hong Kong Special Administrative Region Establishment Day"
        hksar_date = date(year, JUL, 1)
        if self.observed:
            if hksar_date.weekday() == SUN:
                self[hksar_date + rd(days=+1)] = day_following + name
            else:
                self[hksar_date] = name
        else:
            self[hksar_date] = name

        # Special holiday on 2015 - The 70th anniversary day of the victory
        # of the Chinese people's war of resistance against Japanese aggression
        name = "The 70th anniversary day of the victory of the Chinese " + \
            "people's war of resistance against Japanese aggression"
        if year == 2015:
            self[date(year, SEP, 3)] = name

        # Chinese Mid-Autumn Festival
        name = "Chinese Mid-Autumn Festival"
        dt = self.get_solar_date(year, 8, 15)
        mid_autumn_date = date(dt.year, dt.month, dt.day)
        if self.observed:
            if mid_autumn_date.weekday() == SAT:
                self[mid_autumn_date] = name
            else:
                self[mid_autumn_date + rd(days=+1)] = day_following + \
                    "the " + name
            mid_autumn_date = mid_autumn_date + rd(days=+1)
        else:
            self[mid_autumn_date] = name

        # National Day
        name = "National Day"
        national_date = date(year, OCT, 1)
        if self.observed:
            if (national_date.weekday() == SUN or
                    national_date == mid_autumn_date):
                self[national_date + rd(days=+1)] = day_following + name
            else:
                self[national_date] = name
        else:
            self[national_date] = name

        # Chung Yeung Festival
        name = "Chung Yeung Festival"
        dt = self.get_solar_date(year, 9, 9)
        chung_yeung_date = date(dt.year, dt.month, dt.day)
        if self.observed:
            if chung_yeung_date.weekday() == SUN:
                self[chung_yeung_date + rd(days=+1)] = day_following + name
            else:
                self[chung_yeung_date] = name
        else:
            self[chung_yeung_date] = name

        # Christmas Day
        name = "Christmas Day"
        first_after_christmas = "The first weekday after " + name
        second_after_christmas = "The second weekday after " + name
        christmas_date = date(year, DEC, 25)
        if self.observed:
            if christmas_date.weekday() == SUN:
                self[christmas_date] = name
                self[christmas_date + rd(days=+1)] = first_after_christmas
                self[christmas_date + rd(days=+2)] = second_after_christmas
            elif christmas_date.weekday() == SAT:
                self[christmas_date] = name
                self[christmas_date + rd(days=+2)] = first_after_christmas
            else:
                self[christmas_date] = name
                self[christmas_date + rd(days=+1)] = first_after_christmas
        else:
            self[christmas_date] = name
            self[christmas_date + rd(days=+1)] = day_following + name

    def isLeapYear(self, year):
        if year % 4 != 0:
            return False
        elif year % 100 != 0:
            return True
        elif year % 400 != 0:
            return False
        else:
            return True

    def first_lower(self, s):
        return s[0].lower() + s[1:]

    # Store the number of days per year from 1901 to 2099, and the number of
    # days from the 1st to the 13th to store the monthly (including the month
    # of the month), 1 means that the month is 30 days. 0 means the month is
    # 29 days. The 12th to 15th digits indicate the month of the next month.
    # If it is 0x0F, it means that there is no leap month.
    g_lunar_month_days = [
        0xF0EA4, 0xF1D4A, 0x52C94, 0xF0C96, 0xF1536,
        0x42AAC, 0xF0AD4, 0xF16B2, 0x22EA4, 0xF0EA4,  # 1901-1910
        0x6364A, 0xF164A, 0xF1496, 0x52956, 0xF055A,
        0xF0AD6, 0x216D2, 0xF1B52, 0x73B24, 0xF1D24,  # 1911-1920
        0xF1A4A, 0x5349A, 0xF14AC, 0xF056C, 0x42B6A,
        0xF0DA8, 0xF1D52, 0x23D24, 0xF1D24, 0x61A4C,  # 1921-1930
        0xF0A56, 0xF14AE, 0x5256C, 0xF16B4, 0xF0DA8,
        0x31D92, 0xF0E92, 0x72D26, 0xF1526, 0xF0A56,  # 1931-1940
        0x614B6, 0xF155A, 0xF0AD4, 0x436AA, 0xF1748,
        0xF1692, 0x23526, 0xF152A, 0x72A5A, 0xF0A6C,  # 1941-1950
        0xF155A, 0x52B54, 0xF0B64, 0xF1B4A, 0x33A94,
        0xF1A94, 0x8152A, 0xF152E, 0xF0AAC, 0x6156A,  # 1951-1960
        0xF15AA, 0xF0DA4, 0x41D4A, 0xF1D4A, 0xF0C94,
        0x3192E, 0xF1536, 0x72AB4, 0xF0AD4, 0xF16D2,  # 1961-1970
        0x52EA4, 0xF16A4, 0xF164A, 0x42C96, 0xF1496,
        0x82956, 0xF055A, 0xF0ADA, 0x616D2, 0xF1B52,  # 1971-1980
        0xF1B24, 0x43A4A, 0xF1A4A, 0xA349A, 0xF14AC,
        0xF056C, 0x60B6A, 0xF0DAA, 0xF1D92, 0x53D24,  # 1981-1990
        0xF1D24, 0xF1A4C, 0x314AC, 0xF14AE, 0x829AC,
        0xF06B4, 0xF0DAA, 0x52D92, 0xF0E92, 0xF0D26,  # 1991-2000
        0x42A56, 0xF0A56, 0xF14B6, 0x22AB4, 0xF0AD4,
        0x736AA, 0xF1748, 0xF1692, 0x53526, 0xF152A,  # 2001-2010
        0xF0A5A, 0x4155A, 0xF156A, 0x92B54, 0xF0BA4,
        0xF1B4A, 0x63A94, 0xF1A94, 0xF192A, 0x42A5C,  # 2011-2020
        0xF0AAC, 0xF156A, 0x22B64, 0xF0DA4, 0x61D52,
        0xF0E4A, 0xF0C96, 0x5192E, 0xF1956, 0xF0AB4,  # 2021-2030
        0x315AC, 0xF16D2, 0xB2EA4, 0xF16A4, 0xF164A,
        0x63496, 0xF1496, 0xF0956, 0x50AB6, 0xF0B5A,  # 2031-2040
        0xF16D4, 0x236A4, 0xF1B24, 0x73A4A, 0xF1A4A,
        0xF14AA, 0x5295A, 0xF096C, 0xF0B6A, 0x31B54,  # 2041-2050
        0xF1D92, 0x83D24, 0xF1D24, 0xF1A4C, 0x614AC,
        0xF14AE, 0xF09AC, 0x40DAA, 0xF0EAA, 0xF0E92,  # 2051-2060
        0x31D26, 0xF0D26, 0x72A56, 0xF0A56, 0xF14B6,
        0x52AB4, 0xF0AD4, 0xF16CA, 0x42E94, 0xF1694,  # 2061-2070
        0x8352A, 0xF152A, 0xF0A5A, 0x6155A, 0xF156A,
        0xF0B54, 0x4174A, 0xF1B4A, 0xF1A94, 0x3392A,  # 2071-2080
        0xF192C, 0x7329C, 0xF0AAC, 0xF156A, 0x52B64,
        0xF0DA4, 0xF1D4A, 0x41C94, 0xF0C96, 0x8192E,  # 2081-2090
        0xF0956, 0xF0AB6, 0x615AC, 0xF16D4, 0xF0EA4,
        0x42E4A, 0xF164A, 0xF1516, 0x22936,           # 2090-2099
    ]
    # Define range of years
    START_YEAR, END_YEAR = 1901, 1900 + len(g_lunar_month_days)
    # 1901 The 1st day of the 1st month of the Gregorian calendar is 1901/2/19
    LUNAR_START_DATE, SOLAR_START_DATE = (1901, 1, 1), datetime(1901, 2, 19)
    # The Gregorian date for December 30, 2099 is 2100/2/8
    LUNAR_END_DATE, SOLAR_END_DATE = (2099, 12, 30), datetime(2100, 2, 18)

    def get_leap_month(self, lunar_year):
        return (self.g_lunar_month_days[lunar_year-self.START_YEAR] >> 16) \
            & 0x0F

    def lunar_month_days(self, lunar_year, lunar_month):
        return 29 + ((self.g_lunar_month_days[lunar_year-self.START_YEAR] >>
                      lunar_month) & 0x01)

    def lunar_year_days(self, year):
        days = 0
        months_day = self.g_lunar_month_days[year - self.START_YEAR]
        for i in range(1, 13 if self.get_leap_month(year) == 0x0F else 14):
            day = 29 + ((months_day >> i) & 0x01)
            days += day
        return days

    # Calculate the Gregorian date according to the lunar calendar
    def get_solar_date(self, year, month, day):
        span_days = 0
        for y in range(self.START_YEAR, year):
            span_days += self.lunar_year_days(y)
        leap_month = self.get_leap_month(year)
        for m in range(1, month + (month > leap_month)):
            span_days += self.lunar_month_days(year, m)
        span_days += day - 1
        return self.SOLAR_START_DATE + timedelta(span_days)


class HK(HongKong):
    pass


class Peru(HolidayBase):
    # https://www.gob.pe/feriados
    # https://es.wikipedia.org/wiki/Anexo:Días_feriados_en_el_Perú
    def __init__(self, **kwargs):
        self.country = "PE"
        HolidayBase.__init__(self, **kwargs)

    def _populate(self, year):
        # New Year's Day
        self[date(year, JAN, 1)] = "Año Nuevo [New Year's Day]"

        # Feast of Saints Peter and Paul
        name = "San Pedro y San Pablo [Feast of Saints Peter and Paul]"
        self[date(year, JUN, 29)] = name

        # Independence Day
        name = "Día de la Independencia [Independence Day]"
        self[date(year, JUL, 28)] = name

        name = "Día de las Fuerzas Armadas y la Policía del Perú"
        self[date(year, JUL, 29)] = name

        # Santa Rosa de Lima
        name = "Día de Santa Rosa de Lima"
        self[date(year, AUG, 30)] = name

        # Battle of Angamos
        name = "Combate Naval de Angamos [Battle of Angamos]"
        self[date(year, OCT, 8)] = name

        # Holy Thursday
        self[easter(year) + rd(weekday=TH(-1))
             ] = "Jueves Santo [Maundy Thursday]"

        # Good Friday
        self[easter(year) + rd(weekday=FR(-1))
             ] = "Viernes Santo [Good Friday]"

        # Holy Saturday
        self[easter(year) + rd(weekday=SA(-1))
             ] = "Sábado de Gloria [Holy Saturday]"

        # Easter Sunday
        self[easter(year) + rd(weekday=SU(-1))
             ] = "Domingo de Resurrección [Easter Sunday]"

        # Labor Day
        self[date(year, MAY, 1)] = "Día del Trabajo [Labour Day]"

        # All Saints Day
        name = "Día de Todos Los Santos [All Saints Day]"
        self[date(year, NOV, 1)] = name

        # Inmaculada Concepción
        name = "Inmaculada Concepción [Immaculate Conception]"
        self[date(year, DEC, 8)] = name

        # Christmas
        self[date(year, DEC, 25)] = "Navidad [Christmas]"


class PE(Peru):
    pass


<<<<<<< HEAD
class DominicanRepublic(HolidayBase):
    # http://ojd.org.do/Normativas/LABORAL/Leyes/Ley%20No.%20%20139-97.pdf
    # https://es.wikipedia.org/wiki/Rep%C3%BAblica_Dominicana#D%C3%ADas_festivos_nacionales

    def __init__(self, **kwargs):
        self.country = 'DO'
        HolidayBase.__init__(self, **kwargs)

    @staticmethod
    def __change_day_by_law(holiday, latest_days=(3, 4)):
        # Law No. 139-97 - Holidays Dominican Republic - Jun 27, 1997
        if holiday >= date(1997, 6, 27):
            if holiday.weekday() in [1, 2]:
                holiday -= rd(weekday=MO(-1))
            elif holiday.weekday() in latest_days:
                holiday += rd(weekday=MO(1))
        return holiday

    def _populate(self, year):
        # New Year's Day
        self[date(year, JAN, 1)] = "Año Nuevo [New Year's Day]"

        # Epiphany
        epiphany_day = self.__change_day_by_law(date(year, JAN, 6))
        self[epiphany_day] = "Día de los Santos Reyes [Epiphany]"

        # Lady of Altagracia
        self[date(year, JAN, 21)] = "Día de la Altagracia [Lady of Altagracia]"

        # Juan Pablo Duarte Day
        duarte_day = self.__change_day_by_law(date(year, JAN, 26))
        self[duarte_day] = "Día de Duarte [Juan Pablo Duarte Day]"

        # Independence Day
        self[date(year, FEB, 27)] = "Día de Independencia [Independence Day]"

        # Good Friday
        self[easter(year) + rd(weekday=FR(-1))] = "Viernes Santo [Good Friday]"

        # Labor Day
        labor_day = self.__change_day_by_law(date(year, MAY, 1), (3, 4, 6))
        self[labor_day] = "Día del Trabajo [Labor Day]"

        # Feast of Corpus Christi
        self[date(year, JUN, 11)] = "Corpus Christi [Feast of Corpus Christi]"

        # Restoration Day
        # Judgment No. 14 of Feb 20, 2008 of the Supreme Court of Justice
        restoration_day = date(year, AUG, 16) if ((year - 2000) % 4 == 0) \
            and year < 2008 else self.__change_day_by_law(date(year, AUG, 16))
        self[restoration_day] = "Día de la Restauración [Restoration Day]"

        # Our Lady of Mercedes Day
        self[date(year, SEP, 24)] = "Día de las Mercedes \
            [Our Lady of Mercedes Day]"

        # Constitution Day
        constitution_day = self.__change_day_by_law(date(year, NOV, 6))
        self[constitution_day] = "Día de la Constitución [Constitution Day]"

        # Christmas Day
        self[date(year, DEC, 25)] = "Día de Navidad [Christmas Day]"


class DO(DominicanRepublic):
=======
class Nigeria(HolidayBase):
    # https://en.wikipedia.org/wiki/Public_holidays_in_Nigeria
    def __init__(self, **kwargs):
        self.country = "NG"
        HolidayBase.__init__(self, **kwargs)

    def _populate(self, year):
        # New Year's Day
        self[date(year, JAN, 1)] = "New Year's day"

        # Worker's day
        self[date(year, MAY, 1)] = "Worker's day"

        # Children's day
        self[date(year, MAY, 27)] = "Children's day"

        # Democracy day
        self[date(year, JUN, 12)] = "Democracy day"

        # Independence Day
        self[date(year, OCT, 1)] = "Independence day"

        # Christmas day
        self[date(year, DEC, 25)] = "Christmas day"

        # Boxing day
        self[date(year, DEC, 26)] = "Boxing day"


class NG(Nigeria):
>>>>>>> 672fe08c
    pass<|MERGE_RESOLUTION|>--- conflicted
+++ resolved
@@ -5132,7 +5132,39 @@
     pass
 
 
-<<<<<<< HEAD
+class Nigeria(HolidayBase):
+    # https://en.wikipedia.org/wiki/Public_holidays_in_Nigeria
+    def __init__(self, **kwargs):
+        self.country = "NG"
+        HolidayBase.__init__(self, **kwargs)
+
+    def _populate(self, year):
+        # New Year's Day
+        self[date(year, JAN, 1)] = "New Year's day"
+
+        # Worker's day
+        self[date(year, MAY, 1)] = "Worker's day"
+
+        # Children's day
+        self[date(year, MAY, 27)] = "Children's day"
+
+        # Democracy day
+        self[date(year, JUN, 12)] = "Democracy day"
+
+        # Independence Day
+        self[date(year, OCT, 1)] = "Independence day"
+
+        # Christmas day
+        self[date(year, DEC, 25)] = "Christmas day"
+
+        # Boxing day
+        self[date(year, DEC, 26)] = "Boxing day"
+
+
+class NG(Nigeria):
+    pass
+
+
 class DominicanRepublic(HolidayBase):
     # http://ojd.org.do/Normativas/LABORAL/Leyes/Ley%20No.%20%20139-97.pdf
     # https://es.wikipedia.org/wiki/Rep%C3%BAblica_Dominicana#D%C3%ADas_festivos_nacionales
@@ -5198,36 +5230,4 @@
 
 
 class DO(DominicanRepublic):
-=======
-class Nigeria(HolidayBase):
-    # https://en.wikipedia.org/wiki/Public_holidays_in_Nigeria
-    def __init__(self, **kwargs):
-        self.country = "NG"
-        HolidayBase.__init__(self, **kwargs)
-
-    def _populate(self, year):
-        # New Year's Day
-        self[date(year, JAN, 1)] = "New Year's day"
-
-        # Worker's day
-        self[date(year, MAY, 1)] = "Worker's day"
-
-        # Children's day
-        self[date(year, MAY, 27)] = "Children's day"
-
-        # Democracy day
-        self[date(year, JUN, 12)] = "Democracy day"
-
-        # Independence Day
-        self[date(year, OCT, 1)] = "Independence day"
-
-        # Christmas day
-        self[date(year, DEC, 25)] = "Christmas day"
-
-        # Boxing day
-        self[date(year, DEC, 26)] = "Boxing day"
-
-
-class NG(Nigeria):
->>>>>>> 672fe08c
     pass