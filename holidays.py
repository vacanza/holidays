# -*- coding: utf-8 -*-

#  python-holidays
#  ---------------
#  A fast, efficient Python library for generating country, province and state
#  specific sets of holidays on the fly. It aims to make determining whether a
#  specific date is a holiday as fast and flexible as possible.
#
#  Author:  ryanss <ryanssdev@icloud.com> (c) 2014-2017
#           dr-prodigy <maurizio.montel@gmail.com> (c) 2018
#  Website: https://github.com/dr-prodigy/python-holidays
#  License: MIT (see LICENSE file)

from datetime import date, datetime
from dateutil.easter import easter, EASTER_ORTHODOX
from dateutil.parser import parse
from dateutil.relativedelta import relativedelta as rd
from dateutil.relativedelta import MO, TU, WE, TH, FR, SA, SU
import six

__version__ = '0.9.9'

MON, TUE, WED, THU, FRI, SAT, SUN = range(7)
WEEKEND = (SAT, SUN)

JAN, FEB, MAR, APR, MAY, JUN, JUL, AUG, SEP, OCT, \
     NOV, DEC = range(1, 13)


class HolidayBase(dict):
    PROVINCES = []

    def __init__(self, years=[], expand=True, observed=True,
                 prov=None, state=None):
        self.observed = observed
        self.expand = expand
        if isinstance(years, int):
            years = [years, ]
        self.years = set(years)
        if not getattr(self, 'prov', False):
            self.prov = prov
        self.state = state
        for year in list(self.years):
            self._populate(year)

    def __setattr__(self, key, value):
        if key == 'observed' and len(self) > 0:
            dict.__setattr__(self, key, value)
            if value is True:
                # Add (Observed) dates
                years = list(self.years)
                self.years = set()
                self.clear()
                for year in years:
                    self._populate(year)
            else:
                # Remove (Observed) dates
                for k, v in list(self.items()):
                    if v.find("Observed") >= 0:
                        del self[k]
        else:
            return dict.__setattr__(self, key, value)

    def __keytransform__(self, key):
        if isinstance(key, datetime):
            key = key.date()
        elif isinstance(key, date):
            key = key
        elif isinstance(key, int) or isinstance(key, float):
            key = datetime.utcfromtimestamp(key).date()
        elif isinstance(key, six.string_types):
            try:
                key = parse(key).date()
            except (ValueError, OverflowError):
                raise ValueError("Cannot parse date from string '%s'" % key)
        else:
            raise TypeError("Cannot convert type '%s' to date." % type(key))

        if self.expand and key.year not in self.years:
            self.years.add(key.year)
            self._populate(key.year)
        return key

    def __contains__(self, key):
        return dict.__contains__(self, self.__keytransform__(key))

    def __getitem__(self, key):
        return dict.__getitem__(self, self.__keytransform__(key))

    def __setitem__(self, key, value):
        if key in self:
            if self.get(key).find(value) < 0 \
                    and value.find(self.get(key)) < 0:
                value = "%s, %s" % (value, self.get(key))
            else:
                value = self.get(key)
        return dict.__setitem__(self, self.__keytransform__(key), value)

    def update(self, *args):
        args = list(args)
        for arg in args:
            if isinstance(arg, dict):
                for key, value in list(arg.items()):
                    self[key] = value
            elif isinstance(arg, list):
                for item in arg:
                    self[item] = "Holiday"
            else:
                self[arg] = "Holiday"

    def append(self, *args):
        return self.update(*args)

    def get(self, key, default=None):
        return dict.get(self, self.__keytransform__(key), default)

    def get_list(self, key):
        return [h for h in self.get(key, "").split(", ") if h]

    def pop(self, key, default=None):
        if default is None:
            return dict.pop(self, self.__keytransform__(key))
        return dict.pop(self, self.__keytransform__(key), default)

    def __eq__(self, other):
        return dict.__eq__(self, other) and self.__dict__ == other.__dict__

    def __ne__(self, other):
        return dict.__ne__(self, other) or self.__dict__ != other.__dict__

    def __add__(self, other):
        if isinstance(other, int) and other == 0:
            # Required to sum() list of holidays
            # sum([h1, h2]) is equivalent to (0 + h1 + h2)
            return self
        elif not isinstance(other, HolidayBase):
            raise TypeError()
        HolidaySum = createHolidaySum(self, other)
        country = (getattr(self, 'country', None) or
                   getattr(other, 'country', None))
        if self.country and other.country and self.country != other.country:
            c1 = self.country
            if not isinstance(c1, list):
                c1 = [c1]
            c2 = other.country
            if not isinstance(c2, list):
                c2 = [c2]
            country = c1 + c2
        prov = getattr(self, 'prov', None) or getattr(other, 'prov', None)
        if self.prov and other.prov and self.prov != other.prov:
            p1 = self.prov if isinstance(self.prov, list) else [self.prov]
            p2 = other.prov if isinstance(other.prov, list) else [other.prov]
            prov = p1 + p2
        return HolidaySum(years=(self.years | other.years),
                          expand=(self.expand or other.expand),
                          observed=(self.observed or other.observed),
                          country=country, prov=prov)

    def __radd__(self, other):
        return self.__add__(other)

    def _populate(self, year):
        pass


def createHolidaySum(h1, h2):
    class HolidaySum(HolidayBase):

        def __init__(self, country, **kwargs):
            self.country = country
            self.holidays = []
            if getattr(h1, 'holidays', False):
                for h in h1.holidays:
                    self.holidays.append(h)
            else:
                self.holidays.append(h1)
            if getattr(h2, 'holidays', False):
                for h in h2.holidays:
                    self.holidays.append(h)
            else:
                self.holidays.append(h2)
            HolidayBase.__init__(self, **kwargs)

        def _populate(self, year):
            for h in self.holidays[::-1]:
                h._populate(year)
                self.update(h)

    return HolidaySum


def CountryHoliday(country, prov=None, state=None):
    try:
        country_holiday = globals()[country](prov=prov, state=state)
    except (KeyError):
        raise KeyError("Country %s not available" % country)
    return country_holiday


class Argentina(HolidayBase):
    # https://www.argentina.gob.ar/interior/feriados
    # https://es.wikipedia.org/wiki/Anexo:D%C3%ADas_feriados_en_Argentina
    # http://servicios.lanacion.com.ar/feriados
    # https://www.clarin.com/feriados/

    def __init__(self, **kwargs):
        self.country = 'AR'
        HolidayBase.__init__(self, **kwargs)

    def _populate(self, year):
        # New Year's Day
        if not self.observed and date(year, JAN, 1).weekday() in WEEKEND:
            pass
        else:
            self[date(year, JAN, 1)] = "Año Nuevo [New Year's Day]"

        # Carnival days
        name = "Día de Carnaval [Carnival's Day]"
        self[easter(year) - rd(days=48)] = name
        self[easter(year) - rd(days=47)] = name

        # Memory's National Day for the Truth and Justice
        name = "Día Nacional de la Memoria por la Verdad y la Justicia " \
               "[Memory's National Day for the Truth and Justice]"

        if not self.observed and date(year, MAR, 24).weekday() in WEEKEND:
            pass
        else:
            self[date(year, MAR, 24)] = name

        # Holy Week
        name_thu = "Semana Santa (Jueves Santo)  [Holy day (Holy Thursday)]"
        name_fri = "Semana Santa (Viernes Santo)  [Holy day (Holy Friday)]"
        name_easter = 'Día de Pascuas [Easter Day]'

        self[easter(year) + rd(weekday=TH(-1))] = name_thu
        self[easter(year) + rd(weekday=FR(-1))] = name_fri

        if not self.observed and easter(year).weekday() in WEEKEND:
            pass
        else:
            self[easter(year)] = name_easter

        # Veterans Day and the Fallen in the Malvinas War
        if not self.observed and date(year, APR, 2).weekday() in WEEKEND:
            pass
        else:
            self[date(year, APR, 2)] = "Día del Veterano y de los Caidos " \
                                         "en la Guerra de Malvinas [Veterans" \
                                         " Day and the Fallen in the" \
                                         " Malvinas War]"

        # Labor Day
        name = "Día del Trabajo [Labour Day]"
        if not self.observed and date(year, MAY, 1).weekday() in WEEKEND:
            pass
        else:
            self[date(year, MAY, 1)] = name

        # May Revolution Day
        name = "Día de la Revolucion de Mayo [May Revolution Day]"
        if not self.observed and date(year, MAY, 25).weekday() in WEEKEND:
            pass
        else:
            self[date(year, MAY, 25)] = name

        # Day Pass to the Immortality of General Martín Miguel de Güemes.
        name = "Día Pase a la Inmortalidad " \
               "del General Martín Miguel de Güemes [Day Pass " \
               "to the Immortality of General Martín Miguel de Güemes]"
        if not self.observed and date(year, JUN, 17).weekday() in WEEKEND:
            pass
        else:
            self[date(year, JUN, 17)] = name

        # Day Pass to the Immortality of General D. Manuel Belgrano.
        name = "Día Pase a la Inmortalidad " \
               "del General D. Manuel Belgrano [Day Pass " \
               "to the Immortality of General D. Manuel Belgrano]"
        if not self.observed and date(year, JUN, 20).weekday() in WEEKEND:
            pass
        else:
            self[date(year, JUN, 20)] = name

        # Independence Day
        name = "Día de la Independencia [Independence Day]"
        if not self.observed and date(year, JUL, 9).weekday() in WEEKEND:
            pass
        else:
            self[date(year, JUL, 9)] = name

        # Day Pass to the Immortality of General D. José de San Martin
        name = "Día Pase a la Inmortalidad " \
               "del General D. José de San Martin [Day Pass " \
               "to the Immortality of General D. José de San Martin]"
        if not self.observed and date(year, AUG, 17).weekday() in WEEKEND:
            pass
        else:
            self[date(year, AUG, 17)] = name

        # Respect for Cultural Diversity Day or Columbus day
        if not self.observed and date(year, OCT, 12).weekday() in WEEKEND:
            pass
        elif year < 2010:
            self[date(year, OCT, 12)] = "Día de la Raza [Columbus day]"
        else:
            self[date(year, OCT, 12)] = "Día del Respeto a la Diversidad" \
                                            " Cultural [Respect for" \
                                            " Cultural Diversity Day]"
        # National Sovereignty Day
        name = "Día Nacional de la Soberanía [National Sovereignty Day]"
        if not self.observed and date(year, NOV, 20).weekday() in WEEKEND:
            pass
        elif year >= 2010:
            self[date(year, NOV, 20)] = name

        # Immaculate Conception
        if not self.observed and date(year, DEC, 8).weekday() in WEEKEND:
            pass
        else:
            self[date(year, DEC, 8)] = "La Inmaculada Concepción" \
                                            " [Immaculate Conception]"

        # Christmas
        self[date(year, DEC, 25)] = "Navidad [Christmas]"


class AR(Argentina):
    pass


class Belarus(HolidayBase):
    """
    http://president.gov.by/en/holidays_en/
    http://www.belarus.by/en/about-belarus/national-holidays
    """

    def __init__(self, **kwargs):
        self.country = "BY"
        HolidayBase.__init__(self, **kwargs)

    def _populate(self, year):
        # The current set of holidays came into force in 1998
        # http://laws.newsby.org/documents/ukazp/pos05/ukaz05806.htm
        if year <= 1998:
            return

        # New Year's Day
        self[date(year, JAN, 1)] = "Новый год"

        # Christmas Day (Orthodox)
        self[date(year, JAN, 7)] = "Рождество Христово " \
                                   "(православное Рождество)"

        # Women's Day
        self[date(year, MAR, 8)] = "День женщин"

        # Radunitsa ("Day of Rejoicing")
        self[easter(year, method=EASTER_ORTHODOX) + rd(days=9)] = "Радуница"

        # Labour Day
        self[date(year, MAY, 1)] = "Праздник труда"

        # Victory Day
        self[date(year, MAY, 9)] = "День Победы"

        # Independence Day
        self[date(year, JUL, 3)] = "День Независимости Республики Беларусь " \
                                   "(День Республики)"

        # October Revolution Day
        self[date(year, NOV, 7)] = "День Октябрьской революции"

        # Christmas Day (Catholic)
        self[date(year, DEC, 25)] = "Рождество Христово " \
                                    "(католическое Рождество)"


class BY(Belarus):
    pass


class Brazil(HolidayBase):
    """
    https://pt.wikipedia.org/wiki/Feriados_no_Brasil
    """

    STATES = ['AC', 'AL', 'AP', 'AM', 'BA', 'CE', 'DF', 'ES', 'GO', 'MA', 'MT',
              'MS', 'MG', 'PA', 'PB', 'PE', 'PI', 'RJ', 'RN', 'RS', 'RO', 'RR',
              'SC', 'SP', 'SE', 'TO']

    def __init__(self, **kwargs):
        self.country = 'BR'
        HolidayBase.__init__(self, **kwargs)

    def _populate(self, year):
        # New Year's Day
        self[date(year, JAN, 1)] = "Ano novo"

        self[date(year, APR, 21)] = "Tiradentes"

        self[date(year, MAY, 1)] = "Dia Mundial do Trabalho"

        self[date(year, SEP, 7)] = "Independência do Brasil"

        self[date(year, OCT, 12)] = "Nossa Senhora Aparecida"

        self[date(year, NOV, 2)] = "Finados"

        self[date(year, NOV, 15)] = "Proclamação da República"

        # Christmas Day
        self[date(year, DEC, 25)] = "Natal"

        self[easter(year) - rd(days=2)] = "Sexta-feira Santa"

        self[easter(year)] = "Páscoa"

        self[easter(year) + rd(days=60)] = "Corpus Christi"

        quaresma = easter(year) - rd(days=46)
        self[quaresma] = "Quarta-feira de cinzas (Início da Quaresma)"

        self[quaresma - rd(weekday=TU(-1))] = "Carnaval"

        if self.state == 'AC':
            self[date(year, JAN, 23)] = "Dia do evangélico"
            self[date(year, JUN, 15)] = "Aniversário do Acre"
            self[date(year, SEP, 5)] = "Dia da Amazônia"
            self[date(year, NOV, 17)] = "Assinatura do Tratado de" \
                                        " Petrópolis"

        if self.state == 'AL':
            self[date(year, JUN, 24)] = "São João"
            self[date(year, JUN, 29)] = "São Pedro"
            self[date(year, SEP, 16)] = "Emancipação política de Alagoas"
            self[date(year, NOV, 20)] = "Consciência Negra"

        if self.state == 'AP':
            self[date(year, MAR, 19)] = "Dia de São José"
            self[date(year, JUL, 25)] = "São Tiago"
            self[date(year, OCT, 5)] = "Criação do estado"
            self[date(year, NOV, 20)] = "Consciência Negra"

        if self.state == 'AM':
            self[date(year, SEP, 5)] = "Elevação do Amazonas" \
                                             " à categoria de província"
            self[date(year, NOV, 20)] = "Consciência Negra"
            self[date(year, DEC, 8)] = "Dia de Nossa Senhora da Conceição"

        if self.state == 'BA':
            self[date(year, JUL, 2)] = "Independência da Bahia"

        if self.state == 'CE':
            self[date(year, MAR, 19)] = "São José"
            self[date(year, MAR, 25)] = "Data Magna do Ceará"

        if self.state == 'DF':
            self[date(year, APR, 21)] = "Fundação de Brasília"
            self[date(year, NOV, 30)] = "Dia do Evangélico"

        if self.state == 'ES':
            self[date(year, OCT, 28)] = "Dia do Servidor Público"

        if self.state == 'GO':
            self[date(year, OCT, 28)] = "Dia do Servidor Público"

        if self.state == 'MA':
            self[date(year, JUL, 28)] = "Adesão do Maranhão" \
                                         " à independência do Brasil"
            self[date(year, DEC, 8)] = "Dia de Nossa Senhora da Conceição"

        if self.state == 'MT':
            self[date(year, NOV, 20)] = "Consciência Negra"

        if self.state == 'MS':
            self[date(year, OCT, 11)] = "Criação do estado"

        if self.state == 'MG':
            self[date(year, APR, 21)] = "Data Magna de MG"

        if self.state == 'PA':
            self[date(year, AUG, 15)] = "Adesão do Grão-Pará" \
                                           " à independência do Brasil"

        if self.state == 'PB':
            self[date(year, AUG, 5)] = "Fundação do Estado"

        if self.state == 'PE':
            self[date(year, MAR, 6)] = "Revolução Pernambucana (Data Magna)"
            self[date(year, JUN, 24)] = "São João"

        if self.state == 'PI':
            self[date(year, MAR, 13)] = "Dia da Batalha do Jenipapo"
            self[date(year, OCT, 19)] = "Dia do Piauí"

        if self.state == 'RJ':
            self[date(year, APR, 23)] = "Dia de São Jorge"
            self[date(year, OCT, 28)] = "Dia do Funcionário Público"
            self[date(year, NOV, 20)] = "Zumbi dos Palmares"

        if self.state == 'RN':
            self[date(year, JUN, 29)] = "Dia de São Pedro"
            self[date(year, OCT, 3)] = "Mártires de Cunhaú e Uruaçuu"

        if self.state == 'RS':
            self[date(year, SEP, 20)] = "Revolução Farroupilha"

        if self.state == 'RO':
            self[date(year, JAN, 4)] = "Criação do estado"
            self[date(year, JUN, 18)] = "Dia do Evangélico"

        if self.state == 'RR':
            self[date(year, OCT, 5)] = "Criação de Roraima"

        if self.state == 'SC':
            self[date(year, AUG, 11)] = "Criação da capitania," \
                                           " separando-se de SP"

        if self.state == 'SP':
            self[date(year, JUL, 9)] = "Revolução Constitucionalista de 1932"

        if self.state == 'SE':
            self[date(year, JUL, 8)] = "Autonomia política de Sergipe"

        if self.state == 'TO':
            self[date(year, JAN, 1)] = "Instalação de Tocantins"
            self[date(year, SEP, 8)] = "Nossa Senhora da Natividade"
            self[date(year, OCT, 5)] = "Criação de Tocantins"


class BR(Brazil):
    pass


class Canada(HolidayBase):
    PROVINCES = ['AB', 'BC', 'MB', 'NB', 'NL', 'NS', 'NT', 'NU', 'ON', 'PE',
                 'QC', 'SK', 'YU']

    def __init__(self, **kwargs):
        self.country = 'CA'
        self.prov = kwargs.pop('prov', 'ON')
        HolidayBase.__init__(self, **kwargs)

    def _populate(self, year):
        # New Year's Day
        if year >= 1867:
            name = "New Year's Day"
            self[date(year, JAN, 1)] = name
            if self.observed and date(year, JAN, 1).weekday() == SUN:
                self[date(year, JAN, 1) + rd(days=+1)] = name + \
                                                             " (Observed)"
            elif self.observed \
                    and date(year, JAN, 1).weekday() == SAT:
                # Add Dec 31st from the previous year without triggering
                # the entire year to be added
                expand = self.expand
                self.expand = False
                self[date(year, JAN, 1) + rd(days=-1)] = name + \
                    " (Observed)"
                self.expand = expand
            # The next year's observed New Year's Day can be in this year
            # when it falls on a Friday (Jan 1st is a Saturday)
            if self.observed and date(year, DEC, 31).weekday() == FRI:
                self[date(year, DEC, 31)] = name + " (Observed)"

        # Family Day / Louis Riel Day (MB) / Islander Day (PE)
        # / Heritage Day (NS, YU)
        if self.prov in ('AB', 'SK', 'ON') and year >= 2008:
            self[date(year, FEB, 1) + rd(weekday=MO(+3))] = "Family Day"
        elif self.prov in ('AB', 'SK') and year >= 2007:
            self[date(year, FEB, 1) + rd(weekday=MO(+3))] = "Family Day"
        elif self.prov == 'AB' and year >= 1990:
            self[date(year, FEB, 1) + rd(weekday=MO(+3))] = "Family Day"
        elif self.prov == 'BC':
            if year >= 2013 and year <= 2018:
                self[date(year, FEB, 1) + rd(weekday=MO(+2))] = \
                    "Family Day"
            elif year > 2018:
                self[date(year, FEB, 1) + rd(weekday=MO(+3))] = \
                    "Family Day"
        elif self.prov == 'MB' and year >= 2008:
            self[date(year, FEB, 1) + rd(weekday=MO(+3))] = \
                "Louis Riel Day"
        elif self.prov == 'PE' and year >= 2010:
            self[date(year, FEB, 1) + rd(weekday=MO(+3))] = "Islander Day"
        elif self.prov == 'PE' and year == 2009:
            self[date(year, FEB, 1) + rd(weekday=MO(+2))] = "Islander Day"
        elif self.prov == 'NS' and year >= 2015:
            # http://novascotia.ca/lae/employmentrights/NovaScotiaHeritageDay.asp
            self[date(year, FEB, 1) + rd(weekday=MO(+3))] = "Heritage Day"
        elif self.prov == 'YU':
            # start date?
            # http://heritageyukon.ca/programs/heritage-day
            # https://en.wikipedia.org/wiki/Family_Day_(Canada)#Yukon_Heritage_Day
            # Friday before the last Sunday in February
            dt = date(year, MAR, 1) + rd(weekday=SU(-1)) + rd(weekday=FR(-1))
            self[dt] = "Heritage Day"

        # St. Patrick's Day
        if self.prov == 'NL' and year >= 1900:
            dt = date(year, MAR, 17)
            # Nearest Monday to March 17
            dt1 = date(year, MAR, 17) + rd(weekday=MO(-1))
            dt2 = date(year, MAR, 17) + rd(weekday=MO(+1))
            if dt2 - dt <= dt - dt1:
                self[dt2] = "St. Patrick's Day"
            else:
                self[dt1] = "St. Patrick's Day"

        # Good Friday
        if self.prov != 'QC' and year >= 1867:
            self[easter(year) + rd(weekday=FR(-1))] = "Good Friday"

        # Easter Monday
        if self.prov == 'QC' and year >= 1867:
            self[easter(year) + rd(weekday=MO)] = "Easter Monday"

        # St. George's Day
        if self.prov == 'NL' and year == 2010:
            # 4/26 is the Monday closer to 4/23 in 2010
            # but the holiday was observed on 4/19? Crazy Newfies!
            self[date(2010, 4, 19)] = "St. George's Day"
        elif self.prov == 'NL' and year >= 1990:
            dt = date(year, APR, 23)
            # Nearest Monday to April 23
            dt1 = dt + rd(weekday=MO(-1))
            dt2 = dt + rd(weekday=MO(+1))
            if dt2 - dt < dt - dt1:
                self[dt2] = "St. George's Day"
            else:
                self[dt1] = "St. George's Day"

        # Victoria Day / National Patriots' Day (QC)
        if self.prov not in ('NB', 'NS', 'PE', 'NL', 'QC') and year >= 1953:
            self[date(year, MAY, 24) + rd(weekday=MO(-1))] = "Victoria Day"
        elif self.prov == 'QC' and year >= 1953:
            name = "National Patriots' Day"
            self[date(year, MAY, 24) + rd(weekday=MO(-1))] = name

        # National Aboriginal Day
        if self.prov == 'NT' and year >= 1996:
            self[date(year, JUN, 21)] = "National Aboriginal Day"

        # St. Jean Baptiste Day
        if self.prov == 'QC' and year >= 1925:
            self[date(year, JUN, 24)] = "St. Jean Baptiste Day"
            if self.observed and date(year, JUN, 24).weekday() == SUN:
                self[date(year, JUN, 25)] = "St. Jean Baptiste Day (Observed)"

        # Discovery Day
        if self.prov == 'NL' and year >= 1997:
            dt = date(year, JUN, 24)
            # Nearest Monday to June 24
            dt1 = dt + rd(weekday=MO(-1))
            dt2 = dt + rd(weekday=MO(+1))
            if dt2 - dt <= dt - dt1:
                self[dt2] = "Discovery Day"
            else:
                self[dt1] = "Discovery Day"
        elif self.prov == 'YU' and year >= 1912:
            self[date(year, AUG, 1) + rd(weekday=MO(+3))] = "Discovery Day"

        # Canada Day / Memorial Day (NL)
        if self.prov != 'NL' and year >= 1867:
            if year >= 1983:
                name = "Canada Day"
            else:
                name = "Dominion Day"
            self[date(year, JUL, 1)] = name
            if year >= 1879 and self.observed \
                    and date(year, JUL, 1).weekday() in WEEKEND:
                self[date(year, JUL, 1) + rd(weekday=MO)] = name + \
                                                             " (Observed)"
        elif year >= 1867:
            if year >= 1983:
                name = "Memorial Day"
            else:
                name = "Dominion Day"
            self[date(year, JUL, 1)] = name
            if year >= 1879 and self.observed \
                    and date(year, JUL, 1).weekday() in WEEKEND:
                self[date(year, JUL, 1) + rd(weekday=MO)] = name + \
                                                             " (Observed)"

        # Nunavut Day
        if self.prov == 'NU' and year >= 2001:
            self[date(year, JUL, 9)] = "Nunavut Day"
            if self.observed and date(year, JUL, 9).weekday() == SUN:
                self[date(year, JUL, 10)] = "Nunavut Day (Observed)"
        elif self.prov == 'NU' and year == 2000:
            self[date(2000, 4, 1)] = "Nunavut Day"

        # Civic Holiday
        if self.prov in ('ON', 'MB', 'NT') and year >= 1900:
            self[date(year, AUG, 1) + rd(weekday=MO)] = "Civic Holiday"
        elif self.prov == 'AB' and year >= 1974:
            # https://en.wikipedia.org/wiki/Civic_Holiday#Alberta
            self[date(year, AUG, 1) + rd(weekday=MO)] = "Heritage Day"
        elif self.prov == 'BC' and year >= 1974:
            # https://en.wikipedia.org/wiki/Civic_Holiday
            self[date(year, AUG, 1) + rd(weekday=MO)] = \
                "British Columbia Day"
        elif self.prov == 'NB' and year >= 1900:
            # https://en.wikipedia.org/wiki/Civic_Holiday
            self[date(year, AUG, 1) + rd(weekday=MO)] = "New Brunswick Day"
        elif self.prov == 'SK' and year >= 1900:
            # https://en.wikipedia.org/wiki/Civic_Holiday
            self[date(year, AUG, 1) + rd(weekday=MO)] = "Saskatchewan Day"

        # Labour Day
        if year >= 1894:
            self[date(year, SEP, 1) + rd(weekday=MO)] = "Labour Day"

        # Thanksgiving
        if self.prov not in ('NB', 'NS', 'PE', 'NL') and year >= 1931:
            if year == 1935:
                # in 1935, Canadian Thanksgiving was moved due to the General
                # Election falling on the second Monday of October
                # https://books.google.ca/books?id=KcwlQsmheG4C&pg=RA1-PA1940&lpg=RA1-PA1940&dq=canada+thanksgiving+1935&source=bl&ots=j4qYrcfGuY&sig=gxXeAQfXVsOF9fOwjSMswPHJPpM&hl=en&sa=X&ved=0ahUKEwjO0f3J2PjOAhVS4mMKHRzKBLAQ6AEIRDAG#v=onepage&q=canada%20thanksgiving%201935&f=false
                self[date(1935, 10, 25)] = "Thanksgiving"
            else:
                self[date(year, OCT, 1) + rd(weekday=MO(+2))] = \
                    "Thanksgiving"

        # Remembrance Day
        name = "Remembrance Day"
        provinces = ('ON', 'QC', 'NS', 'NL', 'NT', 'PE', 'SK')
        if self.prov not in provinces and year >= 1931:
            self[date(year, NOV, 11)] = name
        elif self.prov in ('NS', 'NL', 'NT', 'PE', 'SK') and year >= 1931:
            self[date(year, NOV, 11)] = name
            if self.observed and date(year, NOV, 11).weekday() == SUN:
                name = name + " (Observed)"
                self[date(year, NOV, 11) + rd(weekday=MO)] = name

        # Christmas Day
        if year >= 1867:
            self[date(year, DEC, 25)] = "Christmas Day"
            if self.observed \
                    and date(year, DEC, 25).weekday() == SAT:
                self[date(year, DEC, 24)] = "Christmas Day (Observed)"
            elif self.observed \
                    and date(year, DEC, 25).weekday() == SUN:
                self[date(year, DEC, 26)] = "Christmas Day (Observed)"

        # Boxing Day
        if year >= 1867:
            name = "Boxing Day"
            name_observed = name + " (Observed)"
            if self.observed and date(year, DEC, 26).weekday() in WEEKEND:
                self[date(year, DEC, 26) + rd(weekday=MO)] = name_observed
            elif self.observed and date(year, DEC, 26).weekday() == 0:
                self[date(year, DEC, 27)] = name_observed
            else:
                self[date(year, DEC, 26)] = name


class CA(Canada):
    pass


class Colombia(HolidayBase):
    # https://es.wikipedia.org/wiki/Anexo:D%C3%ADas_festivos_en_Colombia

    def __init__(self, **kwargs):
        self.country = 'CO'
        HolidayBase.__init__(self, **kwargs)

    def _populate(self, year):

        # Fixed date holidays!
        # If observed=True and they fall on a weekend they are not observed.
        # If observed=False there are 18 holidays

        # New Year's Day
        if self.observed and date(year, JAN, 1).weekday() in WEEKEND:
            pass
        else:
            self[date(year, JAN, 1)] = "Año Nuevo [New Year's Day]"

        # Labor Day
        self[date(year, MAY, 1)] = "Día del Trabajo [Labour Day]"

        # Independence Day
        name = "Día de la Independencia [Independence Day]"
        if self.observed and date(year, JUL, 20).weekday() in WEEKEND:
            pass
        else:
            self[date(year, JUL, 20)] = name

        # Battle of Boyaca
        self[date(year, AUG, 7)] = "Batalla de Boyacá [Battle of Boyacá]"

        # Immaculate Conception
        if self.observed and date(year, DEC, 8).weekday() in WEEKEND:
            pass
        else:
            self[date(year, DEC, 8)] = "La Inmaculada Concepción" \
                                            " [Immaculate Conception]"

        # Christmas
        self[date(year, DEC, 25)] = "Navidad [Christmas]"

        # Emiliani Law holidays!
        # Unless they fall on a Monday they are observed the following monday

        #  Epiphany
        name = "Día de los Reyes Magos [Epiphany]"
        if date(year, JAN, 6).weekday() == MON or not self.observed:
            self[date(year, JAN, 6)] = name
        else:
            self[date(year, JAN, 6) + rd(weekday=MO)] = name + "(Observed)"

        # Saint Joseph's Day
        name = "Día de San José [Saint Joseph's Day]"
        if date(year, MAR, 19).weekday() == MON or not self.observed:
            self[date(year, MAR, 19)] = name
        else:
            self[date(year, MAR, 19) + rd(weekday=MO)] = name + "(Observed)"

        # Saint Peter and Saint Paul's Day
        name = "San Pedro y San Pablo [Saint Peter and Saint Paul]"
        if date(year, JUN, 29).weekday() == MON or not self.observed:
            self[date(year, JUN, 29)] = name
        else:
            self[date(year, JUN, 29) + rd(weekday=MO)] = name + "(Observed)"

        # Assumption of Mary
        name = "La Asunción [Assumption of Mary]"
        if date(year, AUG, 15).weekday() == MON or not self.observed:
            self[date(year, AUG, 15)] = name
        else:
            self[date(year, AUG, 15) + rd(weekday=MO)] = name + "(Observed)"

        # Discovery of America
        name = "Descubrimiento de América [Discovery of America]"
        if date(year, OCT, 12).weekday() == MON or not self.observed:
            self[date(year, OCT, 12)] = name
        else:
            self[date(year, OCT, 12) + rd(weekday=MO)] = name + \
                                                             "(Observed)"

        # All Saints’ Day
        name = "Dia de Todos los Santos [All Saint's Day]"
        if date(year, NOV, 1).weekday() == MON or not self.observed:
            self[date(year, NOV, 1)] = name
        else:
            self[date(year, NOV, 1) + rd(weekday=MO)] = name + \
                                                             "(Observed)"

        # Independence of Cartagena
        name = "Independencia de Cartagena [Independence of Cartagena]"
        if date(year, NOV, 11).weekday() == MON or not self.observed:
            self[date(year, NOV, 11)] = name
        else:
            self[date(year, NOV, 11) + rd(weekday=MO)] = name + \
                                                              "(Observed)"

        # Holidays based on Easter

        # Maundy Thursday
        self[easter(year) + rd(weekday=TH(-1))
             ] = "Jueves Santo [Maundy Thursday]"

        # Good Friday
        self[easter(year) + rd(weekday=FR(-1))
             ] = "Viernes Santo [Good Friday]"

        # Holidays based on Easter but are observed the following monday
        # (unless they occur on a monday)

        # Ascension of Jesus
        name = "Ascensión del señor [Ascension of Jesus]"
        hdate = easter(year) + rd(days=+39)
        if hdate.weekday() == MON or not self.observed:
            self[hdate] = name
        else:
            self[hdate + rd(weekday=MO)] = name + "(Observed)"

        # Corpus Christi
        name = "Corpus Christi [Corpus Christi]"
        hdate = easter(year) + rd(days=+60)
        if hdate.weekday() == MON or not self.observed:
            self[hdate] = name
        else:
            self[hdate + rd(weekday=MO)] = name + "(Observed)"

        # Sacred Heart
        name = "Sagrado Corazón [Sacred Heart]"
        hdate = easter(year) + rd(days=+68)
        if hdate.weekday() == MON or not self.observed:
            self[hdate] = name
        else:
            self[hdate + rd(weekday=MO)] = name + "(Observed)"


class CO(Colombia):
    pass


class Mexico(HolidayBase):

    def __init__(self, **kwargs):
        self.country = 'MX'
        HolidayBase.__init__(self, **kwargs)

    def _populate(self, year):
        # New Year's Day
        name = "Año Nuevo [New Year's Day]"
        self[date(year, JAN, 1)] = name
        if self.observed and date(year, JAN, 1).weekday() == SUN:
            self[date(year, JAN, 1) + rd(days=+1)] = name + " (Observed)"
        elif self.observed and date(year, JAN, 1).weekday() == SAT:
            # Add Dec 31st from the previous year without triggering
            # the entire year to be added
            expand = self.expand
            self.expand = False
            self[date(year, JAN, 1) + rd(days=-1)] = name + " (Observed)"
            self.expand = expand
        # The next year's observed New Year's Day can be in this year
        # when it falls on a Friday (Jan 1st is a Saturday)
        if self.observed and date(year, DEC, 31).weekday() == FRI:
            self[date(year, DEC, 31)] = name + " (Observed)"

        # Constitution Day
        name = "Día de la Constitución [Constitution Day]"
        if 2006 >= year >= 1917:
            self[date(year, FEB, 5)] = name
        elif year >= 2007:
            self[date(year, FEB, 1) + rd(weekday=MO(+1))] = name

        # Benito Juárez's birthday
        name = "Natalicio de Benito Juárez [Benito Juárez's birthday]"
        if 2006 >= year >= 1917:
            self[date(year, MAR, 21)] = name
        elif year >= 2007:
            self[date(year, MAR, 1) + rd(weekday=MO(+3))] = name

        # Labor Day
        if year >= 1923:
            self[date(year, MAY, 1)] = "Día del Trabajo [Labour Day]"
            if self.observed and date(year, MAY, 1).weekday() == SAT:
                self[date(year, MAY, 1) + rd(days=-1)] = name + " (Observed)"
            elif self.observed and date(year, MAY, 1).weekday() == SUN:
                self[date(year, MAY, 1) + rd(days=+1)] = name + " (Observed)"

        # Independence Day
        name = "Día de la Independencia [Independence Day]"
        self[date(year, SEP, 16)] = name
        if self.observed and date(year, SEP, 16).weekday() == SAT:
            self[date(year, SEP, 16) + rd(days=-1)] = name + \
                                                            " (Observed)"
        elif self.observed and date(year, SEP, 16).weekday() == SUN:
            self[date(year, SEP, 16) + rd(days=+1)] = name + \
                                                            " (Observed)"

        # Revolution Day
        name = "Día de la Revolución [Revolution Day]"
        if 2006 >= year >= 1917:
            self[date(year, NOV, 20)] = name
        elif year >= 2007:
            self[date(year, NOV, 1) + rd(weekday=MO(+3))] = name

        # Change of Federal Government
        # Every six years--next observance 2018
        name = "Transmisión del Poder Ejecutivo Federal"
        name += " [Change of Federal Government]"
        if (2018 - year) % 6 == 0:
            self[date(year, DEC, 1)] = name
            if self.observed \
                    and date(year, DEC, 1).weekday() == SAT:
                self[date(year, DEC, 1) + rd(days=-1)] = name + \
                                                              " (Observed)"
            elif self.observed \
                    and date(year, DEC, 1).weekday() == SUN:
                self[date(year, DEC, 1) + rd(days=+1)] = name + \
                                                              " (Observed)"

        # Christmas
        self[date(year, DEC, 25)] = "Navidad [Christmas]"
        if self.observed and date(year, DEC, 25).weekday() == SAT:
            self[date(year, DEC, 25) + rd(days=-1)] = name + " (Observed)"
        elif self.observed and date(year, DEC, 25).weekday() == SUN:
            self[date(year, DEC, 25) + rd(days=+1)] = name + " (Observed)"


class MX(Mexico):
    pass


class Ukraine(HolidayBase):
    """
    http://zakon1.rada.gov.ua/laws/show/322-08/paran454#n454
    """

    def __init__(self, **kwargs):
        self.country = "UA"
        HolidayBase.__init__(self, **kwargs)

    def _populate(self, year):
        # The current set of holidays came into force in 1991
        # But most holiday days was inplemented in 1981
        if year < 1918:
            return

        # New Year's Day
        if year >= 1898:
            self[date(year, JAN, 1)] = "Новий рік"

        # Christmas Day (Orthodox)
        if year >= 1991:
            self[date(year, JAN, 7)] = "Різдво Христове" \
                                           " (православне)"

        # Women's Day
        if year > 1965:
            self[date(year, MAR, 8)] = "Міжнародний жіночий день"

        # Easter
        if year >= 1991:
            self[easter(year, method=EASTER_ORTHODOX)] = "Пасха" \
                                                         " (Великдень)"

        # Holy trinity
        if year >= 1991:
            self[easter(year, method=EASTER_ORTHODOX) + rd(days=49)] = "Трійця"

        # Labour Day
        if year > 2017:
            name = "День праці"
        elif 1917 < year <= 2017:
            name = "День міжнародної солідарності трудящих"
        self[date(year, MAY, 1)] = name

        # Labour Day in past
        if 1928 < year < 2018:
            self[date(year, MAY, 2)] = "День міжнародної солідарності трудящих"

        # Victory Day
        name = "День перемоги"
        if year >= 1965:
            self[date(year, MAY, 9)] = name
        if 1945 <= year < 1947:
            self[date(year, MAY, 9)] = name
            self[date(year, SEP, 3)] = "День перемоги над Японією"

        # Constitution Day
        if year >= 1997:
            self[date(year, JUN, 28)] = "День Конституції України"

        # Independence Day
        name = "День незалежності України"
        if year > 1991:
            self[date(year, AUG, 24)] = name
        elif year == 1991:
            self[date(year, JUL, 16)] = name

        # Day of the defender of Ukraine
        if year >= 2015:
            self[date(year, OCT, 14)] = "День захисника України"

        # USSR Constitution day
        name = "День Конституції СРСР"
        if 1981 <= year < 1991:
            self[date(year, OCT, 7)] = name
        elif 1937 <= year < 1981:
            self[date(year, DEC, 5)] = name

        # October Revolution
        if 1917 < year < 2000:
            if year <= 1991:
                name = "Річниця Великої Жовтневої" \
                       " соціалістичної революції"
            else:
                name = "Річниця жовтневого перевороту"
            self[date(year, NOV, 7)] = name
            self[date(year, NOV, 8)] = name

        # Christmas Day (Catholic)
        if year >= 2017:
            self[date(year, DEC, 25)] = "Різдво Христове" \
                                             " (католицьке)"
        # USSR holidays
        # Bloody_Sunday_(1905)
        if 1917 <= year < 1951:
            self[date(year, JAN, 22)] = "День пам'яті 9 січня 1905 року"

        # Paris_Commune
        if 1917 < year < 1929:
            self[date(year, MAR, 18)] = "День паризької комуни"


class UA(Ukraine):
    pass


class UnitedStates(HolidayBase):
    # https://en.wikipedia.org/wiki/Public_holidays_in_the_United_States

    STATES = ['AL', 'AK', 'AS', 'AZ', 'AR', 'CA', 'CO', 'CT', 'DE', 'DC', 'FL',
              'GA', 'GU', 'HI', 'ID', 'IL', 'IN', 'IA', 'KS', 'KY', 'LA', 'ME',
              'MD', 'MH', 'MA', 'MI', 'FM', 'MN', 'MS', 'MO', 'MT', 'NE', 'NV',
              'NH', 'NJ', 'NM', 'NY', 'NC', 'ND', 'MP', 'OH', 'OK', 'OR', 'PW',
              'PA', 'PR', 'RI', 'SC', 'SD', 'TN', 'TX', 'UT', 'VT', 'VA', 'VI',
              'WA', 'WV', 'WI', 'WY']

    def __init__(self, **kwargs):
        self.country = 'US'
        HolidayBase.__init__(self, **kwargs)

    def _populate(self, year):
        # New Year's Day
        if year > 1870:
            name = "New Year's Day"
            self[date(year, JAN, 1)] = name
            if self.observed and date(year, JAN, 1).weekday() == SUN:
                self[date(year, JAN, 1) + rd(days=+1)] = name + \
                                                             " (Observed)"
            elif self.observed \
                    and date(year, JAN, 1).weekday() == SAT:
                # Add Dec 31st from the previous year without triggering
                # the entire year to be added
                expand = self.expand
                self.expand = False
                self[date(year, JAN, 1) + rd(days=-1)] = name + \
                    " (Observed)"
                self.expand = expand
            # The next year's observed New Year's Day can be in this year
            # when it falls on a Friday (Jan 1st is a Saturday)
            if self.observed and date(year, DEC, 31).weekday() == FRI:
                self[date(year, DEC, 31)] = name + " (Observed)"

        # Epiphany
        if self.state == 'PR':
            self[date(year, JAN, 6)] = "Epiphany"

        # Three King's Day
        if self.state == 'VI':
            self[date(year, JAN, 6)] = "Three King's Day"

        # Lee Jackson Day
        name = "Lee Jackson Day"
        if self.state == 'VA' and year >= 2000:
            dt = date(year, JAN, 1) + rd(weekday=MO(+3)) + rd(
                weekday=FR(-1))
            self[dt] = name
        elif self.state == 'VA' and year >= 1983:
            self[date(year, JAN, 1) + rd(weekday=MO(+3))] = name
        elif self.state == 'VA' and year >= 1889:
            self[date(year, JAN, 19)] = name

        # Inauguration Day
        if self.state in ('DC', 'LA', 'MD', 'VA') and year >= 1789:
            name = "Inauguration Day"
            if (year - 1789) % 4 == 0 and year >= 1937:
                self[date(year, JAN, 20)] = name
                if date(year, JAN, 20).weekday() == SUN:
                    self[date(year, JAN, 21)] = name + " (Observed)"
            elif (year - 1789) % 4 == 0:
                self[date(year, MAR, 4)] = name
                if date(year, MAR, 4).weekday() == SUN:
                    self[date(year, MAR, 5)] = name + " (Observed)"

        # Martin Luther King, Jr. Day
        if year >= 1986:
            name = "Martin Luther King, Jr. Day"
            if self.state == 'AL':
                name = "Robert E. Lee/Martin Luther King Birthday"
            elif self.state in ('AS', 'MS'):
                name = ("Dr. Martin Luther King Jr. "
                        "and Robert E. Lee's Birthdays")
            elif self.state in ('AZ', 'NH'):
                name = "Dr. Martin Luther King Jr./Civil Rights Day"
            elif self.state == 'GA' and year < 2012:
                name = "Robert E. Lee's Birthday"
            elif self.state == 'ID' and year >= 2006:
                name = "Martin Luther King, Jr. - Idaho Human Rights Day"
            self[date(year, JAN, 1) + rd(weekday=MO(+3))] = name

        # Lincoln's Birthday
        name = "Lincoln's Birthday"
        if (self.state in ('CT', 'IL', 'IA', 'NJ', 'NY') and year >= 1971) \
                or (self.state == 'CA' and 1971 <= year <= 2009):
            self[date(year, FEB, 12)] = name
            if self.observed \
                    and date(year, FEB, 12).weekday() == SAT:
                self[date(year, FEB, 11)] = name + " (Observed)"
            elif self.observed \
                    and date(year, FEB, 12).weekday() == SUN:
                self[date(year, FEB, 13)] = name + " (Observed)"

        # Susan B. Anthony Day
        if (self.state == 'CA' and year >= 2014) \
                or (self.state == 'FL' and year >= 2011) \
                or (self.state == 'NY' and year >= 2004) \
                or (self.state == 'WI' and year >= 1976):
            self[date(year, FEB, 15)] = "Susan B. Anthony Day"

        # Washington's Birthday
        name = "Washington's Birthday"
        if self.state == 'AL':
            name = "George Washington/Thomas Jefferson Birthday"
        elif self.state == 'AS':
            name = "George Washington's Birthday and Daisy Gatson Bates Day"
        elif self.state in ('PR', 'VI'):
            name = "Presidents' Day"
        if self.state not in ('DE', 'FL', 'GA', 'NM', 'PR'):
            if year > 1970:
                self[date(year, FEB, 1) + rd(weekday=MO(+3))] = name
            elif year >= 1879:
                self[date(year, FEB, 22)] = name
        elif self.state == 'GA':
            if date(year, DEC, 24).weekday() != WED:
                self[date(year, DEC, 24)] = name
            else:
                self[date(year, DEC, 26)] = name
        elif self.state in ('PR', 'VI'):
            self[date(year, FEB, 1) + rd(weekday=MO(+3))] = name

        # Mardi Gras
        if self.state == 'LA' and year >= 1857:
            self[easter(year) + rd(days=-47)] = "Mardi Gras"

        # Guam Discovery Day
        if self.state == 'GU' and year >= 1970:
            self[date(year, MAR, 1) + rd(weekday=MO)] = "Guam Discovery Day"

        # Casimir Pulaski Day
        if self.state == 'IL' and year >= 1978:
            self[date(year, MAR, 1) + rd(weekday=MO)] = "Casimir Pulaski Day"

        # Texas Independence Day
        if self.state == 'TX' and year >= 1874:
            self[date(year, MAR, 2)] = "Texas Independence Day"

        # Town Meeting Day
        if self.state == 'VT' and year >= 1800:
            self[date(year, MAR, 1) + rd(weekday=TU)] = "Town Meeting Day"

        # Evacuation Day
        if self.state == 'MA' and year >= 1901:
            name = "Evacuation Day"
            self[date(year, MAR, 17)] = name
            if date(year, MAR, 17).weekday() in WEEKEND:
                self[date(year, MAR, 17) + rd(weekday=MO)] = name + \
                                                               " (Observed)"

        # Emancipation Day
        if self.state == 'PR':
            self[date(year, MAR, 22)] = "Emancipation Day"
            if self.observed and date(year, MAR, 22).weekday() == SUN:
                self[date(year, MAR, 23)] = "Emancipation Day (Observed)"

        # Prince Jonah Kuhio Kalanianaole Day
        if self.state == 'HI' and year >= 1949:
            name = "Prince Jonah Kuhio Kalanianaole Day"
            self[date(year, MAR, 26)] = name
            if self.observed and date(year, MAR, 26).weekday() == SAT:
                self[date(year, MAR, 25)] = name + " (Observed)"
            elif self.observed and date(year, MAR, 26).weekday() == SUN:
                self[date(year, MAR, 27)] = name + " (Observed)"

        # Steward's Day
        name = "Steward's Day"
        if self.state == 'AK' and year >= 1955:
            self[date(year, APR, 1) + rd(days=-1, weekday=MO(-1))] = name
        elif self.state == 'AK' and year >= 1918:
            self[date(year, MAR, 30)] = name

        # César Chávez Day
        name = "César Chávez Day"
        if self.state == 'CA' and year >= 1995:
            self[date(year, MAR, 31)] = name
            if self.observed and date(year, MAR, 31).weekday() == SUN:
                self[date(year, APR, 1)] = name + " (Observed)"
        elif self.state == 'TX' and year >= 2000:
            self[date(year, MAR, 31)] = name

        # Transfer Day
        if self.state == 'VI':
            self[date(year, MAR, 31)] = "Transfer Day"

        # Emancipation Day
        if self.state == 'DC' and year >= 2005:
            name = "Emancipation Day"
            self[date(year, APR, 16)] = name
            if self.observed and date(year, APR, 16).weekday() == SAT:
                self[date(year, APR, 15)] = name + " (Observed)"
            elif self.observed and date(year, APR, 16).weekday() == SUN:
                self[date(year, APR, 17)] = name + " (Observed)"

        # Patriots' Day
        if self.state in ('ME', 'MA') and year >= 1969:
            self[date(year, APR, 1) + rd(weekday=MO(+3))] = "Patriots' Day"
        elif self.state in ('ME', 'MA') and year >= 1894:
            self[date(year, APR, 19)] = "Patriots' Day"

        # Holy Thursday
        if self.state == 'VI':
            self[easter(year) + rd(weekday=TH(-1))] = "Holy Thursday"

        # Good Friday
        if self.state in ('CT', 'DE', 'GU', 'IN', 'KY', 'LA',
                          'NJ', 'NC', 'PR', 'TN', 'TX', 'VI'):
            self[easter(year) + rd(weekday=FR(-1))] = "Good Friday"

        # Easter Monday
        if self.state == 'VI':
            self[easter(year) + rd(weekday=MO)] = "Easter Monday"

        # Confederate Memorial Day
        name = "Confederate Memorial Day"
        if self.state in ('AL', 'GA', 'MS', 'SC') and year >= 1866:
            if self.state == 'GA' and year >= 2016:
                name = "State Holiday"
            self[date(year, APR, 1) + rd(weekday=MO(+4))] = name
        elif self.state == 'TX' and year >= 1931:
            self[date(year, JAN, 19)] = name

        # San Jacinto Day
        if self.state == 'TX' and year >= 1875:
            self[date(year, APR, 21)] = "San Jacinto Day"

        # Arbor Day
        if self.state == 'NE' and year >= 1989:
            self[date(year, APR, 30) + rd(weekday=FR(-1))] = "Arbor Day"
        elif self.state == 'NE' and year >= 1875:
            self[date(year, APR, 22)] = "Arbor Day"

        # Primary Election Day
        if self.state == 'IN' and \
                ((year >= 2006 and year % 2 == 0) or year >= 2015):
            dt = date(year, MAY, 1) + rd(weekday=MO)
            self[dt + rd(days=+1)] = "Primary Election Day"

        # Truman Day
        if self.state == 'MO' and year >= 1949:
            name = "Truman Day"
            self[date(year, MAY, 8)] = name
            if self.observed and date(year, MAY, 8).weekday() == SAT:
                self[date(year, MAY, 7)] = name + " (Observed)"
            elif self.observed and date(year, MAY, 8).weekday() == SUN:
                self[date(year, MAY, 10)] = name + " (Observed)"

        # Memorial Day
        if year > 1970:
            self[date(year, MAY, 31) + rd(weekday=MO(-1))] = "Memorial Day"
        elif year >= 1888:
            self[date(year, MAY, 30)] = "Memorial Day"

        # Jefferson Davis Birthday
        name = "Jefferson Davis Birthday"
        if self.state == 'AL' and year >= 1890:
            self[date(year, JUN, 1) + rd(weekday=MO)] = name

        # Kamehameha Day
        if self.state == 'HI' and year >= 1872:
            self[date(year, JUN, 11)] = "Kamehameha Day"
            if self.observed and year >= 2011:
                if date(year, JUN, 11).weekday() == SAT:
                    self[date(year, JUN, 10)] = "Kamehameha Day (Observed)"
                elif date(year, JUN, 11).weekday() == SUN:
                    self[date(year, JUN, 12)] = "Kamehameha Day (Observed)"

        # Emancipation Day In Texas
        if self.state == 'TX' and year >= 1980:
            self[date(year, JUN, 19)] = "Emancipation Day In Texas"

        # West Virginia Day
        name = "West Virginia Day"
        if self.state == 'WV' and year >= 1927:
            self[date(year, JUN, 20)] = name
            if self.observed and date(year, JUN, 20).weekday() == SAT:
                self[date(year, JUN, 19)] = name + " (Observed)"
            elif self.observed and date(year, JUN, 20).weekday() == SUN:
                self[date(year, JUN, 21)] = name + " (Observed)"

        # Emancipation Day in US Virgin Islands
        if self.state == 'VI':
            self[date(year, JUL, 3)] = "Emancipation Day"

        # Independence Day
        if year > 1870:
            name = "Independence Day"
            self[date(year, JUL, 4)] = name
            if self.observed and date(year, JUL, 4).weekday() == SAT:
                self[date(year, JUL, 4) + rd(days=-1)] = name + " (Observed)"
            elif self.observed and date(year, JUL, 4).weekday() == SUN:
                self[date(year, JUL, 4) + rd(days=+1)] = name + " (Observed)"

        # Liberation Day (Guam)
        if self.state == 'GU' and year >= 1945:
            self[date(year, JUL, 21)] = "Liberation Day (Guam)"

        # Pioneer Day
        if self.state == 'UT' and year >= 1849:
            name = "Pioneer Day"
            self[date(year, JUL, 24)] = name
            if self.observed and date(year, JUL, 24).weekday() == SAT:
                self[date(year, JUL, 24) + rd(days=-1)] = name + " (Observed)"
            elif self.observed and date(year, JUL, 24).weekday() == SUN:
                self[date(year, JUL, 24) + rd(days=+1)] = name + " (Observed)"

        # Constitution Day
        if self.state == 'PR':
            self[date(year, JUL, 25)] = "Constitution Day"
            if self.observed and date(year, JUL, 25).weekday() == SUN:
                self[date(year, JUL, 26)] = "Constitution Day (Observed)"

        # Victory Day
        if self.state == 'RI' and year >= 1948:
            self[date(year, AUG, 1) + rd(weekday=MO(+2))] = "Victory Day"

        # Statehood Day (Hawaii)
        if self.state == 'HI' and year >= 1959:
            self[date(year, AUG, 1) + rd(weekday=FR(+3))] = "Statehood Day"

        # Bennington Battle Day
        if self.state == 'VT' and year >= 1778:
            name = "Bennington Battle Day"
            self[date(year, AUG, 16)] = name
            if self.observed and date(year, AUG, 16).weekday() == SAT:
                self[date(year, AUG, 15)] = name + " (Observed)"
            elif self.observed and date(year, AUG, 16).weekday() == SUN:
                self[date(year, AUG, 17)] = name + " (Observed)"

        # Lyndon Baines Johnson Day
        if self.state == 'TX' and year >= 1973:
            self[date(year, AUG, 27)] = "Lyndon Baines Johnson Day"

        # Labor Day
        if year >= 1894:
            self[date(year, SEP, 1) + rd(weekday=MO)] = "Labor Day"

        # Columbus Day
        if self.state not in ('AK', 'AR', 'DE', 'FL', 'HI', 'NV'):
            if self.state == 'SD':
                name = "Native American Day"
            elif self.state == 'VI':
                name = "Columbus Day and Puerto Rico Friendship Day"
            else:
                name = "Columbus Day"
            if year >= 1970:
                self[date(year, OCT, 1) + rd(weekday=MO(+2))] = name
            elif year >= 1937:
                self[date(year, OCT, 12)] = name

        # Alaska Day
        if self.state == 'AK' and year >= 1867:
            self[date(year, OCT, 18)] = "Alaska Day"
            if self.observed \
                    and date(year, OCT, 18).weekday() == SAT:
                self[date(year, OCT, 18) + rd(days=-1)] = name + \
                                                              " (Observed)"
            elif self.observed \
                    and date(year, OCT, 18).weekday() == SUN:
                self[date(year, OCT, 18) + rd(days=+1)] = name + \
                                                              " (Observed)"

        # Nevada Day
        if self.state == 'NV' and year >= 1933:
            dt = date(year, OCT, 31)
            if year >= 2000:
                dt += rd(weekday=FR(-1))
            self[dt] = "Nevada Day"
            if self.observed and dt.weekday() == SAT:
                self[dt + rd(days=-1)] = "Nevada Day (Observed)"
            elif self.observed and dt.weekday() == SUN:
                self[dt + rd(days=+1)] = "Nevada Day (Observed)"

        # Liberty Day
        if self.state == 'VI':
            self[date(year, NOV, 1)] = "Liberty Day"

        # Election Day
        if (self.state in ('DE', 'HI', 'IL', 'IN', 'LA',
                           'MT', 'NH', 'NJ', 'NY', 'WV') and
            year >= 2008 and year % 2 == 0) \
                or (self.state in ('IN', 'NY') and year >= 2015):
            dt = date(year, NOV, 1) + rd(weekday=MO)
            self[dt + rd(days=+1)] = "Election Day"

        # All Souls' Day
        if self.state == 'GU':
            self[date(year, NOV, 2)] = "All Souls' Day"

        # Veterans Day
        if year > 1953:
            name = "Veterans Day"
        else:
            name = "Armistice Day"
        if 1978 > year > 1970:
            self[date(year, OCT, 1) + rd(weekday=MO(+4))] = name
        elif year >= 1938:
            self[date(year, NOV, 11)] = name
            if self.observed \
                    and date(year, NOV, 11).weekday() == SAT:
                self[date(year, NOV, 11) + rd(days=-1)] = name + \
                                                               " (Observed)"
            elif self.observed \
                    and date(year, NOV, 11).weekday() == SUN:
                self[date(year, NOV, 11) + rd(days=+1)] = name + \
                                                               " (Observed)"

        # Discovery Day
        if self.state == 'PR':
            self[date(year, NOV, 19)] = "Discovery Day"
            if self.observed and date(year, NOV, 19).weekday() == SUN:
                self[date(year, NOV, 20)] = "Discovery Day (Observed)"

        # Thanksgiving
        if year > 1870:
            self[date(year, NOV, 1) + rd(weekday=TH(+4))] = "Thanksgiving"

        # Day After Thanksgiving
        # Friday After Thanksgiving
        # Lincoln's Birthday
        # American Indian Heritage Day
        # Family Day
        # New Mexico Presidents' Day
        if (self.state in ('DE', 'FL', 'NH', 'NC', 'OK', 'TX', 'WV') and
            year >= 1975) \
                or (self.state == 'IN' and year >= 2010) \
                or (self.state == 'MD' and year >= 2008) \
                or self.state in ('NV', 'NM'):
            if self.state in ('DE', 'NH', 'NC', 'OK', 'WV'):
                name = "Day After Thanksgiving"
            elif self.state in ('FL', 'TX'):
                name = "Friday After Thanksgiving"
            elif self.state == 'IN':
                name = "Lincoln's Birthday"
            elif self.state == 'MD' and year >= 2008:
                name = "American Indian Heritage Day"
            elif self.state == 'NV':
                name = "Family Day"
            elif self.state == 'NM':
                name = "Presidents' Day"
            dt = date(year, NOV, 1) + rd(weekday=TH(+4))
            self[dt + rd(days=+1)] = name

        # Robert E. Lee's Birthday
        if self.state == 'GA' and year >= 1986:
            if year >= 2016:
                name = "State Holiday"
            else:
                name = "Robert E. Lee's Birthday"
            self[date(year, NOV, 29) + rd(weekday=FR(-1))] = name

        # Lady of Camarin Day
        if self.state == 'GU':
            self[date(year, DEC, 8)] = "Lady of Camarin Day"

        # Christmas Eve
        if self.state == 'AS' or \
                (self.state in ('KS', 'MI', 'NC') and year >= 2013) or \
                (self.state == 'TX' and year >= 1981) or \
                (self.state == 'WI' and year >= 2012):
            name = "Christmas Eve"
            self[date(year, DEC, 24)] = name
            name = name + " (Observed)"
            # If on Friday, observed on Thursday
            if self.observed and date(year, DEC, 24).weekday() == FRI:
                self[date(year, DEC, 24) + rd(days=-1)] = name
            # If on Saturday or Sunday, observed on Friday
            elif self.observed \
                    and date(year, DEC, 24).weekday() in WEEKEND:
                self[date(year, DEC, 24) + rd(weekday=FR(-1))] = name

        # Christmas Day
        if year > 1870:
            name = "Christmas Day"
            self[date(year, DEC, 25)] = "Christmas Day"
            if self.observed \
                    and date(year, DEC, 25).weekday() == SAT:
                self[date(year, DEC, 25) + rd(days=-1)] = name + \
                                                               " (Observed)"
            elif self.observed \
                    and date(year, DEC, 25).weekday() == SUN:
                self[date(year, DEC, 25) + rd(days=+1)] = name + \
                                                               " (Observed)"

        # Day After Christmas
        if self.state == 'NC' and year >= 2013:
            name = "Day After Christmas"
            self[date(year, DEC, 26)] = name
            name = name + " (Observed)"
            # If on Saturday or Sunday, observed on Monday
            if self.observed and date(year, DEC, 26).weekday() in WEEKEND:
                self[date(year, DEC, 26) + rd(weekday=MO)] = name
            # If on Monday, observed on Tuesday
            elif self.observed \
                    and date(year, DEC, 26).weekday() == MON:
                self[date(year, DEC, 26) + rd(days=+1)] = name
        elif self.state == 'TX' and year >= 1981:
            self[date(year, DEC, 26)] = "Day After Christmas"
        elif self.state == 'VI':
            self[date(year, DEC, 26)] = "Christmas Second Day"

        # New Year's Eve
        if (self.state in ('KY', 'MI') and year >= 2013) or \
                (self.state == 'WI' and year >= 2012):
            name = "New Year's Eve"
            self[date(year, DEC, 31)] = name
            if self.observed \
                    and date(year, DEC, 31).weekday() == SAT:
                self[date(year, DEC, 30)] = name + " (Observed)"


class US(UnitedStates):
    pass


class NewZealand(HolidayBase):
    PROVINCES = ['NTL', 'AUK', 'TKI', 'HKB', 'WGN', 'MBH', 'NSN', 'CAN',
                 'STC', 'WTL', 'OTA', 'STL', 'CIT']

    def __init__(self, **kwargs):
        self.country = 'NZ'
        HolidayBase.__init__(self, **kwargs)

    def _populate(self, year):
        # Bank Holidays Act 1873
        # The Employment of Females Act 1873
        # Factories Act 1894
        # Industrial Conciliation and Arbitration Act 1894
        # Labour Day Act 1899
        # Anzac Day Act 1920, 1949, 1956
        # New Zealand Day Act 1973
        # Waitangi Day Act 1960, 1976
        # Sovereign's Birthday Observance Act 1937, 1952
        # Holidays Act 1981, 2003
        if year < 1894:
            return

        # New Year's Day
        name = "New Year's Day"
        jan1 = date(year, JAN, 1)
        self[jan1] = name
        if self.observed and jan1.weekday() in WEEKEND:
            self[date(year, JAN, 3)] = name + " (Observed)"

        name = "Day after New Year's Day"
        jan2 = date(year, JAN, 2)
        self[jan2] = name
        if self.observed and jan2.weekday() in WEEKEND:
            self[date(year, JAN, 4)] = name + " (Observed)"

        # Waitangi Day
        if year > 1973:
            name = "New Zealand Day"
            if year > 1976:
                name = "Waitangi Day"
            feb6 = date(year, FEB, 6)
            self[feb6] = name
            if self.observed and year >= 2014 and feb6.weekday() in WEEKEND:
                self[feb6 + rd(weekday=MO)] = name + " (Observed)"

        # Easter
        self[easter(year) + rd(weekday=FR(-1))] = "Good Friday"
        self[easter(year) + rd(weekday=MO)] = "Easter Monday"

        # Anzac Day
        if year > 1920:
            name = "Anzac Day"
            apr25 = date(year, APR, 25)
            self[apr25] = name
            if self.observed and year >= 2014 and apr25.weekday() in WEEKEND:
                self[apr25 + rd(weekday=MO)] = name + " (Observed)"

        # Sovereign's Birthday
        if year >= 1952:
            name = "Queen's Birthday"
        elif year > 1901:
            name = "King's Birthday"
        if year == 1952:
            self[date(year, JUN, 2)] = name  # Elizabeth II
        elif year > 1937:
            self[date(year, JUN, 1) + rd(weekday=MO(+1))] = name  # EII & GVI
        elif year == 1937:
            self[date(year, JUN, 9)] = name  # George VI
        elif year == 1936:
            self[date(year, JUN, 23)] = name  # Edward VIII
        elif year > 1911:
            self[date(year, JUN, 3)] = name  # George V
        elif year > 1901:
            # http://paperspast.natlib.govt.nz/cgi-bin/paperspast?a=d&d=NZH19091110.2.67
            self[date(year, NOV, 9)] = name  # Edward VII

        # Labour Day
        name = "Labour Day"
        if year >= 1910:
            self[date(year, OCT, 1) + rd(weekday=MO(+4))] = name
        elif year > 1899:
            self[date(year, OCT, 1) + rd(weekday=WE(+2))] = name

        # Christmas Day
        name = "Christmas Day"
        dec25 = date(year, DEC, 25)
        self[dec25] = name
        if self.observed and dec25.weekday() in WEEKEND:
            self[date(year, DEC, 27)] = name + " (Observed)"

        # Boxing Day
        name = "Boxing Day"
        dec26 = date(year, DEC, 26)
        self[dec26] = name
        if self.observed and dec26.weekday() in WEEKEND:
            self[date(year, DEC, 28)] = name + " (Observed)"

        # Province Anniversary Day
        if self.prov in ('NTL', 'Northland', 'AUK', 'Auckland'):
            if 1963 < year <= 1973 and self.prov in ('NTL', 'Northland'):
                name = "Waitangi Day"
                dt = date(year, FEB, 6)
            else:
                name = "Auckland Anniversary Day"
                dt = date(year, JAN, 29)
            if dt.weekday() in (TUE, WED, THU):
                self[dt + rd(weekday=MO(-1))] = name
            else:
                self[dt + rd(weekday=MO)] = name

        elif self.prov in ('TKI', 'Taranaki', 'New Plymouth'):
            name = "Taranaki Anniversary Day"
            self[date(year, MAR, 1) + rd(weekday=MO(+2))] = name

        elif self.prov in ('HKB', "Hawke's Bay"):
            name = "Hawke's Bay Anniversary Day"
            labour_day = date(year, OCT, 1) + rd(weekday=MO(+4))
            self[labour_day + rd(weekday=FR(-1))] = name

        elif self.prov in ('WGN', 'Wellington'):
            name = "Wellington Anniversary Day"
            jan22 = date(year, JAN, 22)
            if jan22.weekday() in (TUE, WED, THU):
                self[jan22 + rd(weekday=MO(-1))] = name
            else:
                self[jan22 + rd(weekday=MO)] = name

        elif self.prov in ('MBH', 'Marlborough'):
            name = "Marlborough Anniversary Day"
            labour_day = date(year, OCT, 1) + rd(weekday=MO(+4))
            self[labour_day + rd(weeks=1)] = name

        elif self.prov in ('NSN', 'Nelson'):
            name = "Nelson Anniversary Day"
            feb1 = date(year, FEB, 1)
            if feb1.weekday() in (TUE, WED, THU):
                self[feb1 + rd(weekday=MO(-1))] = name
            else:
                self[feb1 + rd(weekday=MO)] = name

        elif self.prov in ('CAN', 'Canterbury'):
            name = "Canterbury Anniversary Day"
            showday = date(year, NOV, 1) + rd(weekday=TU) + \
                rd(weekday=FR(+2))
            self[showday] = name

        elif self.prov in ('STC', 'South Canterbury'):
            name = "South Canterbury Anniversary Day"
            dominion_day = date(year, SEP, 1) + rd(weekday=MO(4))
            self[dominion_day] = name

        elif self.prov in ('WTL', 'Westland'):
            name = "Westland Anniversary Day"
            dec1 = date(year, DEC, 1)
            # Observance varies?!?!
            if year == 2005:  # special case?!?!
                self[date(year, DEC, 5)] = name
            elif dec1.weekday() in (TUE, WED, THU):
                self[dec1 + rd(weekday=MO(-1))] = name
            else:
                self[dec1 + rd(weekday=MO)] = name

        elif self.prov in ('OTA', 'Otago'):
            name = "Otago Anniversary Day"
            mar23 = date(year, MAR, 23)
            # there is no easily determined single day of local observance?!?!
            if mar23.weekday() in (TUE, WED, THU):
                dt = mar23 + rd(weekday=MO(-1))
            else:
                dt = mar23 + rd(weekday=MO)
            if dt == easter(year) + rd(weekday=MO):  # Avoid Easter Monday
                dt += rd(days=1)
            self[dt] = name

        elif self.prov in ('STL', 'Southland'):
            name = "Southland Anniversary Day"
            jan17 = date(year, JAN, 17)
            if year > 2011:
                self[easter(year) + rd(weekday=TU)] = name
            else:
                if jan17.weekday() in (TUE, WED, THU):
                    self[jan17 + rd(weekday=MO(-1))] = name
                else:
                    self[jan17 + rd(weekday=MO)] = name

        elif self.prov in ('CIT', 'Chatham Islands'):
            name = "Chatham Islands Anniversary Day"
            nov30 = date(year, NOV, 30)
            if nov30.weekday() in (TUE, WED, THU):
                self[nov30 + rd(weekday=MO(-1))] = name
            else:
                self[nov30 + rd(weekday=MO)] = name


class NZ(NewZealand):
    pass


class Australia(HolidayBase):
    PROVINCES = ['ACT', 'NSW', 'NT', 'QLD', 'SA', 'TAS', 'VIC', 'WA']

    def __init__(self, **kwargs):
        self.country = 'AU'
        self.prov = kwargs.pop('prov', kwargs.pop('state', 'ACT'))
        HolidayBase.__init__(self, **kwargs)

    def _populate(self, year):
        # ACT:  Holidays Act 1958
        # NSW:  Public Holidays Act 2010
        # NT:   Public Holidays Act 2013
        # QLD:  Holidays Act 1983
        # SA:   Holidays Act 1910
        # TAS:  Statutory Holidays Act 2000
        # VIC:  Public Holidays Act 1993
        # WA:   Public and Bank Holidays Act 1972

        # TODO do more research on history of Aus holidays

        # New Year's Day
        name = "New Year's Day"
        jan1 = date(year, JAN, 1)
        self[jan1] = name
        if self.observed and jan1.weekday() in WEEKEND:
            self[jan1 + rd(weekday=MO)] = name + " (Observed)"

        # Australia Day
        jan26 = date(year, JAN, 26)
        if year >= 1935:
            if self.prov == 'NSW' and year < 1946:
                name = "Anniversary Day"
            else:
                name = "Australia Day"
            self[jan26] = name
            if self.observed and year >= 1946 and jan26.weekday() in WEEKEND:
                self[jan26 + rd(weekday=MO)] = name + " (Observed)"
        elif year >= 1888 and self.prov != 'SA':
            name = "Anniversary Day"
            self[jan26] = name

        # Adelaide Cup
        if self.prov == 'SA':
            name = "Adelaide Cup"
            if year >= 2006:
                # subject to proclamation ?!?!
                self[date(year, MAR, 1) + rd(weekday=MO(+2))] = name
            else:
                self[date(year, MAR, 1) + rd(weekday=MO(+3))] = name

        # Canberra Day
        if self.prov == 'ACT':
            name = "Canberra Day"
            self[date(year, MAR, 1) + rd(weekday=MO(+1))] = name

        # Easter
        self[easter(year) + rd(weekday=FR(-1))] = "Good Friday"
        if self.prov in ('ACT', 'NSW', 'NT', 'QLD', 'SA', 'VIC'):
            self[easter(year) + rd(weekday=SA(-1))] = "Easter Saturday"
        if self.prov == 'NSW':
            self[easter(year)] = "Easter Sunday"
        self[easter(year) + rd(weekday=MO)] = "Easter Monday"

        # Anzac Day
        if year > 1920:
            name = "Anzac Day"
            apr25 = date(year, APR, 25)
            self[apr25] = name
            if self.observed:
                if apr25.weekday() == SAT and self.prov in ('WA', 'NT'):
                    self[apr25 + rd(weekday=MO)] = name + " (Observed)"
                elif (apr25.weekday() == SUN and
                      self.prov in ('ACT', 'QLD', 'SA', 'WA', 'NT')):
                    self[apr25 + rd(weekday=MO)] = name + " (Observed)"

        # Western Australia Day
        if self.prov == 'WA' and year > 1832:
            if year >= 2015:
                name = "Western Australia Day"
            else:
                name = "Foundation Day"
            self[date(year, JUN, 1) + rd(weekday=MO(+1))] = name

        # Sovereign's Birthday
        if year >= 1952:
            name = "Queen's Birthday"
        elif year > 1901:
            name = "King's Birthday"
        if year >= 1936:
            name = "Queen's Birthday"
            if self.prov == 'QLD':
                if year == 2012:
                    self[date(year, JUN, 11)] = "Queen's Diamond Jubilee"
                if year < 2016 and year != 2012:
                    dt = date(year, JUN, 1) + rd(weekday=MO(+2))
                    self[dt] = name
                else:
                    dt = date(year, OCT, 1) + rd(weekday=MO)
                    self[dt] = name
            elif self.prov == 'WA':
                # by proclamation ?!?!
                self[date(year, OCT, 1) + rd(weekday=MO(-1))] = name
            else:
                dt = date(year, JUN, 1) + rd(weekday=MO(+2))
                self[dt] = name
        elif year > 1911:
            self[date(year, JUN, 3)] = name  # George V
        elif year > 1901:
            self[date(year, NOV, 9)] = name  # Edward VII

        # Picnic Day
        if self.prov == 'NT':
            name = "Picnic Day"
            self[date(year, AUG, 1) + rd(weekday=MO)] = name

        # Labour Day
        name = "Labour Day"
        if self.prov in ('NSW', 'ACT', 'SA'):
            self[date(year, OCT, 1) + rd(weekday=MO)] = name
        elif self.prov == 'WA':
            self[date(year, MAR, 1) + rd(weekday=MO)] = name
        elif self.prov == 'VIC':
            self[date(year, MAR, 1) + rd(weekday=MO(+2))] = name
        elif self.prov == 'QLD':
            if 2013 <= year <= 2015:
                self[date(year, OCT, 1) + rd(weekday=MO)] = name
            else:
                self[date(year, MAY, 1) + rd(weekday=MO)] = name
        elif self.prov == 'NT':
            name = "May Day"
            self[date(year, MAY, 1) + rd(weekday=MO)] = name
        elif self.prov == 'TAS':
            name = "Eight Hours Day"
            self[date(year, MAR, 1) + rd(weekday=MO(+2))] = name

        # Family & Community Day
        if self.prov == 'ACT':
            name = "Family & Community Day"
            if 2007 <= year <= 2009:
                self[date(year, NOV, 1) + rd(weekday=TU)] = name
            elif year == 2010:
                # first Monday of the September/October school holidays
                # moved to the second Monday if this falls on Labour day
                # TODO need a formula for the ACT school holidays then
                # http://www.cmd.act.gov.au/communication/holidays
                self[date(year, SEP, 26)] = name
            elif year == 2011:
                self[date(year, OCT, 10)] = name
            elif year == 2012:
                self[date(year, OCT, 8)] = name
            elif year == 2013:
                self[date(year, SEP, 30)] = name
            elif year == 2014:
                self[date(year, SEP, 29)] = name
            elif year == 2015:
                self[date(year, SEP, 28)] = name
            elif year == 2016:
                self[date(year, SEP, 26)] = name
            elif 2017 <= year <= 2020:
                labour_day = date(year, OCT, 1) + rd(weekday=MO)
                if year == 2017:
                    dt = date(year, SEP, 23) + rd(weekday=MO)
                elif year == 2018:
                    dt = date(year, SEP, 29) + rd(weekday=MO)
                elif year == 2019:
                    dt = date(year, SEP, 28) + rd(weekday=MO)
                elif year == 2020:
                    dt = date(year, SEP, 26) + rd(weekday=MO)
                if dt == labour_day:
                    dt += rd(weekday=MO(+1))
                self[date(year, SEP, 26)] = name

        if self.prov == 'VIC':
            # Grand Final Day
            if year >= 2015:
                self[date(year, SEP, 24) + rd(weekday=FR)] = "Grand Final Day"
            # Melbourne Cup
            self[date(year, NOV, 1) + rd(weekday=TU)] = "Melbourne Cup"

        # The Royal Queensland Show (Ekka)
        # The Show starts on the first Friday of August - providing this is
        # not prior to the 5th - in which case it will begin on the second
        # Friday. The Wednesday during the show is a public holiday.
        if self.prov == 'QLD':
            name = "The Royal Queensland Show"
            self[date(year, AUG, 5) + rd(weekday=FR) + rd(weekday=WE)] = \
                name

        # Christmas Day
        name = "Christmas Day"
        dec25 = date(year, DEC, 25)
        self[dec25] = name
        if self.observed and dec25.weekday() in WEEKEND:
            self[date(year, DEC, 27)] = name + " (Observed)"

        # Boxing Day
        if self.prov == 'SA':
            name = "Proclamation Day"
        else:
            name = "Boxing Day"
        dec26 = date(year, DEC, 26)
        self[dec26] = name
        if self.observed and dec26.weekday() in WEEKEND:
            self[date(year, DEC, 28)] = name + " (Observed)"


class AU(Australia):
    pass


class Germany(HolidayBase):
    """Official holidays for Germany in its current form.

    This class doesn't return any holidays before 1990-10-03.

    Before that date the current Germany was separated into the "German
    Democratic Republic" and the "Federal Republic of Germany" which both had
    somewhat different holidays. Since this class is called "Germany" it
    doesn't really make sense to include the days from the two former
    countries.

    Note that Germany doesn't have rules for holidays that happen on a
    Sunday. Those holidays are still holiday days but there is no additional
    day to make up for the "lost" day.

    Also note that German holidays are partly declared by each province there
    are some weired edge cases:

        - "Mariä Himmelfahrt" is only a holiday in Bavaria (BY) if your
          municipality is mostly catholic which in term depends on census data.
          Since we don't have this data but most municipalities in Bavaria
          *are* mostly catholic, we count that as holiday for whole Bavaria.
        - There is an "Augsburger Friedensfest" which only exists in the town
          Augsburg. This is excluded for Bavaria.
        - "Gründonnerstag" (Thursday before easter) is not a holiday but pupil
           don't have to go to school (but only in Baden Württemberg) which is
           solved by adjusting school holidays to include this day. It is
           excluded from our list.
        - "Fronleichnam" is a holiday in certain, explicitly defined
          municipalities in Saxony (SN) and Thuringia (TH). We exclude it from
          both provinces.
    """

    PROVINCES = ['BW', 'BY', 'BE', 'BB', 'HB', 'HH', 'HE', 'MV', 'NI', 'NW',
                 'RP', 'SL', 'SN', 'ST', 'SH', 'TH']

    def __init__(self, **kwargs):
        self.country = 'DE'
        self.prov = kwargs.pop('prov', 'SH')
        HolidayBase.__init__(self, **kwargs)

    def _populate(self, year):
        if year <= 1989:
            return

        if year == 1990:
            self[date(year, JUN, 17)] = 'Tag der deutschen Einheit'

        if year > 1990:

            self[date(year, JAN, 1)] = 'Neujahr'

            if self.prov in ('BW', 'BY', 'ST'):
                self[date(year, JAN, 6)] = 'Heilige Drei Könige'

            self[easter(year) - rd(days=2)] = 'Karfreitag'

            if self.prov == "BB":
                # will always be a Sunday and we have no "observed" rule so
                # this is pretty pointless but it's nonetheless an official
                # holiday by law
                self[easter(year)] = "Ostersonntag"

            self[easter(year) + rd(days=1)] = 'Ostermontag'

            self[date(year, MAY, 1)] = 'Erster Mai'

            self[easter(year) + rd(days=39)] = 'Christi Himmelfahrt'

            if self.prov == "BB":
                # will always be a Sunday and we have no "observed" rule so
                # this is pretty pointless but it's nonetheless an official
                # holiday by law
                self[easter(year) + rd(days=49)] = "Pfingstsonntag"

            self[easter(year) + rd(days=50)] = 'Pfingstmontag'

            if self.prov in ('BW', 'BY', 'HE', 'NW', 'RP', 'SL'):
                self[easter(year) + rd(days=60)] = 'Fronleichnam'

            if self.prov in ('BY', 'SL'):
                self[date(year, AUG, 15)] = 'Mariä Himmelfahrt'

            self[date(year, OCT, 3)] = 'Tag der Deutschen Einheit'

        if self.prov in ('BB', 'MV', 'SN', 'ST', 'TH'):
            self[date(year, OCT, 31)] = 'Reformationstag'

        if self.prov in ('HB', 'SH', 'NI', 'HH') and year >= 2018:
            self[date(year, OCT, 31)] = 'Reformationstag'

        # in 2017 all states got the Reformationstag (500th anniversary of
        # Luther's thesis)
        if year == 2017:
            self[date(year, OCT, 31)] = 'Reformationstag'

        if self.prov in ('BW', 'BY', 'NW', 'RP', 'SL'):
            self[date(year, NOV, 1)] = 'Allerheiligen'

        if (year >= 1990 and year <= 1994) or self.prov == 'SN':
            # can be calculated as "last wednesday before year-11-23" which is
            # why we need to go back two wednesdays if year-11-23 happens to be
            # a wednesday
            base_data = date(year, NOV, 23)
            weekday_delta = WE(-2) if base_data.weekday() == 2 else WE(-1)
            self[base_data + rd(weekday=weekday_delta)] = 'Buß- und Bettag'

        self[date(year, DEC, 25)] = 'Erster Weihnachtstag'
        self[date(year, DEC, 26)] = 'Zweiter Weihnachtstag'


class DE(Germany):
    pass


class Austria(HolidayBase):
    PROVINCES = ['B', 'K', 'N', 'O', 'S', 'ST', 'T', 'V', 'W']

    def __init__(self, **kwargs):
        self.country = 'AT'
        self.prov = kwargs.pop('prov', kwargs.pop('state', 'W'))
        HolidayBase.__init__(self, **kwargs)

    def _populate(self, year):
        # public holidays
        self[date(year, JAN, 1)] = "Neujahr"
        self[date(year, JAN, 6)] = "Heilige Drei Könige"
        self[easter(year) + rd(weekday=MO)] = "Ostermontag"
        self[date(year, MAY, 1)] = "Staatsfeiertag"
        self[easter(year) + rd(days=39)] = "Christi Himmelfahrt"
        self[easter(year) + rd(days=50)] = "Pfingstmontag"
        self[easter(year) + rd(days=60)] = "Fronleichnam"
        self[date(year, AUG, 15)] = "Maria Himmelfahrt"
        if 1919 <= year <= 1934:
            self[date(year, NOV, 12)] = "Nationalfeiertag"
        if year >= 1967:
            self[date(year, OCT, 26)] = "Nationalfeiertag"
        self[date(year, NOV, 1)] = "Allerheiligen"
        self[date(year, DEC, 8)] = "Maria Empfängnis"
        self[date(year, DEC, 25)] = "Christtag"
        self[date(year, DEC, 26)] = "Stefanitag"


class AT(Austria):
    pass


class Denmark(HolidayBase):
    # https://en.wikipedia.org/wiki/Public_holidays_in_Denmark

    def __init__(self, **kwargs):
        self.country = 'DK'
        HolidayBase.__init__(self, **kwargs)

    def _populate(self, year):
        # Public holidays
        self[date(year, JAN, 1)] = "Nytårsdag"
        self[easter(year) + rd(weekday=SU(-2))] = "Palmesøndag"
        self[easter(year) + rd(weekday=TH(-1))] = "Skærtorsdag"
        self[easter(year) + rd(weekday=FR(-1))] = "Langfredag"
        self[easter(year)] = "Påskedag"
        self[easter(year) + rd(weekday=MO)] = "Anden påskedag"
        self[easter(year) + rd(weekday=FR(+4))] = "Store bededag"
        self[easter(year) + rd(days=39)] = "Kristi himmelfartsdag"
        self[easter(year) + rd(days=49)] = "Pinsedag"
        self[easter(year) + rd(days=50)] = "Anden pinsedag"
        self[date(year, DEC, 25)] = "Juledag"
        self[date(year, DEC, 26)] = "Anden juledag"


class DK(Denmark):
    pass


class UnitedKingdom(HolidayBase):
    # https://en.wikipedia.org/wiki/Public_holidays_in_the_United_Kingdom

    def __init__(self, **kwargs):
        self.country = 'UK'
        HolidayBase.__init__(self, **kwargs)

    def _populate(self, year):

        # New Year's Day
        if year >= 1974:
            name = "New Year's Day"
            self[date(year, JAN, 1)] = name
            if self.observed and date(year, JAN, 1).weekday() == SUN:
                self[date(year, JAN, 1) + rd(days=+1)] = name + \
                                                             " (Observed)"
            elif self.observed \
                    and date(year, JAN, 1).weekday() == SAT:
                self[date(year, JAN, 1) + rd(days=+2)] = name + \
                                                             " (Observed)"

        # New Year Holiday
        if self.country in ('UK', 'Scotland'):
            name = "New Year Holiday"
            if self.country == 'UK':
                name += " [Scotland]"
            self[date(year, JAN, 2)] = name
            if self.observed and date(year, JAN, 2).weekday() in WEEKEND:
                self[date(year, JAN, 2) + rd(days=+2)] = name + \
                                                             " (Observed)"
            elif self.observed and date(year, JAN, 2).weekday() == MON:
                self[date(year, JAN, 2) + rd(days=+1)] = name + \
                                                             " (Observed)"

        # St. Patrick's Day
        if self.country in ('UK', 'Northern Ireland', 'Ireland'):
            name = "St. Patrick's Day"
            if self.country == 'UK':
                name += " [Northern Ireland]"
            self[date(year, MAR, 17)] = name
            if self.observed and date(year, MAR, 17).weekday() in WEEKEND:
                self[date(year, MAR, 17) + rd(weekday=MO)] = name + \
                                                               " (Observed)"

        # Good Friday
        if self.country != 'Ireland':
            self[easter(year) + rd(weekday=FR(-1))] = "Good Friday"

        # Easter Monday
        if self.country != 'Scotland':
            name = "Easter Monday"
            if self.country == 'UK':
                name += " [England, Wales, Northern Ireland]"
            self[easter(year) + rd(weekday=MO)] = name

        # May Day bank holiday (first Monday in May)
        if year >= 1978:
            name = "May Day"
            if year == 1995:
                dt = date(year, MAY, 8)
            else:
                dt = date(year, MAY, 1)
            if dt.weekday() == MON:
                self[dt] = name
            elif dt.weekday() == TUE:
                self[dt + rd(days=+6)] = name
            elif dt.weekday() == WED:
                self[dt + rd(days=+5)] = name
            elif dt.weekday() == THU:
                self[dt + rd(days=+4)] = name
            elif dt.weekday() == FRI:
                self[dt + rd(days=+3)] = name
            elif dt.weekday() == SAT:
                self[dt + rd(days=+2)] = name
            elif dt.weekday() == SUN:
                self[dt + rd(days=+1)] = name

        # Spring bank holiday (last Monday in May)
        if self.country != 'Ireland':
            name = "Spring Bank Holiday"
            if year == 2012:
                self[date(year, JUN, 4)] = name
            elif year >= 1971:
                self[date(year, MAY, 31) + rd(weekday=MO(-1))] = name

        # June bank holiday (first Monday in June)
        if self.country == 'Ireland':
            self[date(year, JUN, 1) + rd(weekday=MO)] = "June Bank Holiday"

        # TT bank holiday (first Friday in June)
        if self.country == 'Isle of Man':
            self[date(year, JUN, 1) + rd(weekday=FR)] = "TT Bank Holiday"

        # Tynwald Day
        if self.country == 'Isle of Man':
            self[date(year, JUL, 5)] = "Tynwald Day"

        # Battle of the Boyne
        if self.country in ('UK', 'Northern Ireland'):
            name = "Battle of the Boyne"
            if self.country == 'UK':
                name += " [Northern Ireland]"
            self[date(year, JUL, 12)] = name

        # Summer bank holiday (first Monday in August)
        if self.country in ('UK', 'Scotland', 'Ireland'):
            name = "Summer Bank Holiday"
            if self.country == 'UK':
                name += " [Scotland]"
            self[date(year, AUG, 1) + rd(weekday=MO)] = name

        # Late Summer bank holiday (last Monday in August)
        if self.country not in ('Scotland', 'Ireland') and year >= 1971:
            name = "Late Summer Bank Holiday"
            if self.country == 'UK':
                name += " [England, Wales, Northern Ireland]"
            self[date(year, AUG, 31) + rd(weekday=MO(-1))] = name

        # October Bank Holiday (last Monday in October)
        if self.country == 'Ireland':
            name = "October Bank Holiday"
            self[date(year, OCT, 31) + rd(weekday=MO(-1))] = name

        # St. Andrew's Day
        if self.country in ('UK', 'Scotland'):
            name = "St. Andrew's Day"
            if self.country == 'UK':
                name += " [Scotland]"
            self[date(year, NOV, 30)] = name

        # Christmas Day
        name = "Christmas Day"
        self[date(year, DEC, 25)] = name
        if self.observed and date(year, DEC, 25).weekday() == SAT:
            self[date(year, DEC, 27)] = name + " (Observed)"
        elif self.observed and date(year, DEC, 25).weekday() == SUN:
            self[date(year, DEC, 27)] = name + " (Observed)"

        # Boxing Day
        name = "Boxing Day"
        self[date(year, DEC, 26)] = name
        if self.observed and date(year, DEC, 26).weekday() == SAT:
            self[date(year, DEC, 28)] = name + " (Observed)"
        elif self.observed and date(year, DEC, 26).weekday() == SUN:
            self[date(year, DEC, 28)] = name + " (Observed)"

        # Special holidays
        if self.country != 'Ireland':
            if year == 1977:
                self[date(year, JUN, 7)] = "Silver Jubilee of Elizabeth II"
            elif year == 1981:
                self[date(year, JUL, 29)] = "Wedding of Charles and Diana"
            elif year == 1999:
                self[date(year, DEC, 31)] = "Millennium Celebrations"
            elif year == 2002:
                self[date(year, JUN, 3)] = "Golden Jubilee of Elizabeth II"
            elif year == 2011:
                self[date(year, APR, 29)] = "Wedding of William and" \
                                              " Catherine"
            elif year == 2012:
                self[date(year, JUN, 5)] = "Diamond Jubilee of Elizabeth II"


class UK(UnitedKingdom):
    pass


class England(UnitedKingdom):

    def __init__(self, **kwargs):
        self.country = 'England'
        HolidayBase.__init__(self, **kwargs)


class Wales(UnitedKingdom):

    def __init__(self, **kwargs):
        self.country = 'Wales'
        HolidayBase.__init__(self, **kwargs)


class Scotland(UnitedKingdom):

    def __init__(self, **kwargs):
        self.country = 'Scotland'
        HolidayBase.__init__(self, **kwargs)


class IsleOfMan(UnitedKingdom):

    def __init__(self, **kwargs):
        self.country = 'Isle of Man'
        HolidayBase.__init__(self, **kwargs)


class NorthernIreland(UnitedKingdom):

    def __init__(self, **kwargs):
        self.country = 'Northern Ireland'
        HolidayBase.__init__(self, **kwargs)


class Ireland(UnitedKingdom):

    def __init__(self, **kwargs):
        self.country = 'Ireland'
        HolidayBase.__init__(self, **kwargs)


class IE(Ireland):
    pass


class Spain(HolidayBase):
    PROVINCES = ['AND', 'ARG', 'AST', 'CAN', 'CAM', 'CAL', 'CAT', 'CVA',
                 'EXT', 'GAL', 'IBA', 'ICA', 'MAD', 'MUR', 'NAV', 'PVA', 'RIO']

    def __init__(self, **kwargs):
        self.country = 'ES'
        self.prov = kwargs.pop('prov', kwargs.pop('state', ''))
        HolidayBase.__init__(self, **kwargs)

    def _populate(self, year):
        self[date(year, JAN, 1)] = "Año nuevo"
        self[date(year, JAN, 6)] = "Epifanía del Señor"
        if self.prov and self.prov in ['CVA', 'MUR', 'MAD', 'NAV', 'PVA']:
            self[date(year, MAR, 19)] = "San José"
        if self.prov and self.prov != 'CAT':
            self[easter(year) + rd(weeks=-1, weekday=TH)] = "Jueves Santo"
        self[easter(year) + rd(weeks=-1, weekday=FR)] = "Viernes Santo"
        if self.prov and self.prov in ['CAT', 'PVA', 'NAV', 'CVA', 'IBA']:
            self[easter(year) + rd(weekday=MO)] = "Lunes de Pascua"
        self[date(year, MAY, 1)] = "Día del Trabajador"
        if self.prov and self.prov in ['CAT', 'GAL']:
            self[date(year, JUN, 24)] = "San Juan"
        self[date(year, AUG, 15)] = "Asunción de la Virgen"
        self[date(year, OCT, 12)] = "Día de la Hispanidad"
        self[date(year, NOV, 1)] = "Todos los Santos"
        self[date(year, DEC, 6)] = "Día de la constitución Española"
        self[date(year, DEC, 8)] = "La Inmaculada Concepción"
        self[date(year, DEC, 25)] = "Navidad"
        if self.prov and self.prov in ['CAT', 'IBA']:
            self[date(year, DEC, 26)] = "San Esteban"
        # Provinces festive day
        if self.prov:
            if self.prov == 'AND':
                self[date(year, FEB, 28)] = "Día de Andalucia"
            elif self.prov == 'ARG':
                self[date(year, APR, 23)] = "Día de San Jorge"
            elif self.prov == 'AST':
                self[date(year, MAR, 8)] = "Día de Asturias"
            elif self.prov == 'CAN':
                self[date(year, FEB, 28)] = "Día de la Montaña"
            elif self.prov == 'CAM':
                self[date(year, FEB, 28)] = "Día de Castilla - La Mancha"
            elif self.prov == 'CAL':
                self[date(year, APR, 23)] = "Día de Castilla y Leon"
            elif self.prov == 'CAT':
                self[date(year, SEP, 11)] = "Día Nacional de Catalunya"
            elif self.prov == 'CVA':
                self[date(year, OCT, 9)] = "Día de la Comunidad Valenciana"
            elif self.prov == 'EXT':
                self[date(year, SEP, 8)] = "Día de Extremadura"
            elif self.prov == 'GAL':
                self[date(year, JUL, 25)] = "Día Nacional de Galicia"
            elif self.prov == 'IBA':
                self[date(year, MAR, 1)] = "Día de las Islas Baleares"
            elif self.prov == 'ICA':
                self[date(year, MAY, 30)] = "Día de Canarias"
            elif self.prov == 'MAD':
                self[date(year, MAY, 2)] = "Día de Comunidad De Madrid"
            elif self.prov == 'MUR':
                self[date(year, JUN, 9)] = "Día de la Región de Murcia"
            elif self.prov == 'NAV':
                self[date(year, SEP, 27)] = "Día de Navarra"
            elif self.prov == 'PVA':
                self[date(year, OCT, 25)] = "Día del Páis Vasco"
            elif self.prov == 'RIO':
                self[date(year, JUN, 9)] = "Día de La Rioja"


class ES(Spain):
    pass


class EuropeanCentralBank(HolidayBase):
    # https://en.wikipedia.org/wiki/TARGET2
    # http://www.ecb.europa.eu/press/pr/date/2000/html/pr001214_4.en.html

    def __init__(self, **kwargs):
        self.country = 'EU'
        HolidayBase.__init__(self, **kwargs)

    def _populate(self, year):
        self[date(year, JAN, 1)] = "New Year's Day"
        e = easter(year)
        self[e - rd(days=2)] = "Good Friday"
        self[e + rd(days=1)] = "Easter Monday"
        self[date(year, MAY, 1)] = "1 May (Labour Day)"
        self[date(year, DEC, 25)] = "Christmas Day"
        self[date(year, DEC, 26)] = "26 December"


class ECB(EuropeanCentralBank):
    pass


class TAR(EuropeanCentralBank):
    pass


class Czech(HolidayBase):
    # https://en.wikipedia.org/wiki/Public_holidays_in_the_Czech_Republic

    def __init__(self, **kwargs):
        self.country = 'CZ'
        HolidayBase.__init__(self, **kwargs)

    def _populate(self, year):
        self[date(year, JAN, 1)] = "Den obnovy samostatného českého" \
                                   " státu" \
            if year >= 2000 else \
            "Nový rok"

        e = easter(year)
        if year <= 1951 or year >= 2016:
            self[e - rd(days=2)] = "Velký pátek"
        self[e + rd(days=1)] = "Velikonoční pondělí"

        if year >= 1951:
            self[date(year, MAY, 1)] = "Svátek práce"
        if year >= 1992:
            self[date(year, MAY, 8)] = "Den vítězství"
        elif year >= 1947:
            self[date(year, MAY, 9)] = "Den vítězství nad hitlerovským" \
                                       " fašismem"
        if year >= 1951:
            self[date(year, JUL, 5)] = "Den slovanských věrozvěstů " \
                                        "Cyrila a Metoděje"
            self[date(year, JUL, 6)] = "Den upálení mistra Jana Husa"
        if year >= 2000:
            self[date(year, SEP, 28)] = "Den české státnosti"
        if year >= 1951:
            self[date(year, OCT, 28)] = "Den vzniku samostatného " \
                                            "československého státu"
        if year >= 1990:
            self[date(year, NOV, 17)] = "Den boje za svobodu a demokracii"

        if year >= 1990:
            self[date(year, DEC, 24)] = "Štědrý den"
        if year >= 1951:
            self[date(year, DEC, 25)] = "1. svátek vánoční"
            self[date(year, DEC, 26)] = "2. svátek vánoční"


class CZ(Czech):
    pass


class Slovak(HolidayBase):
    # https://sk.wikipedia.org/wiki/Sviatok
    # https://www.slov-lex.sk/pravne-predpisy/SK/ZZ/1993/241/20181011.html

    def __init__(self, **kwargs):
        self.country = 'SK'
        HolidayBase.__init__(self, **kwargs)

    def _populate(self, year):
        self[date(year, JAN, 1)] = "Deň vzniku Slovenskej republiky"
        self[date(year, JAN, 6)] = "Zjavenie Pána (Traja králi a" \
                                   " vianočnýsviatok pravoslávnych" \
                                   " kresťanov)"

        e = easter(year)
        self[e - rd(days=2)] = "Veľký piatok"
        self[e + rd(days=1)] = "Veľkonočný pondelok"

        self[date(year, MAY, 1)] = "Sviatok práce"

        if year >= 1997:
            self[date(year, MAY, 8)] = "Deň víťazstva nad fašizmom"

        self[date(year, JUL, 5)] = "Sviatok svätého Cyrila a svätého Metoda"

        self[date(year, AUG, 29)] = "Výročie Slovenského národného" \
                                    " povstania"

        self[date(year, SEP, 1)] = "Deň Ústavy Slovenskej republiky"

        self[date(year, SEP, 15)] = "Sedembolestná Panna Mária"
        if year == 2018:
            self[date(year, OCT, 30)] = "100. výročie prijatia" \
                                            " Deklarácie slovenského národa"
        self[date(year, NOV, 1)] = "Sviatok Všetkých svätých"

        if year >= 2001:
            self[date(year, NOV, 17)] = "Deň boja za slobodu a demokraciu"

        self[date(year, DEC, 24)] = "Štedrý deň"

        self[date(year, DEC, 25)] = "Prvý sviatok vianočný"

        self[date(year, DEC, 26)] = "Druhý sviatok vianočný"


class SK(Slovak):
    pass


class Polish(HolidayBase):
    # https://pl.wikipedia.org/wiki/Dni_wolne_od_pracy_w_Polsce

    def __init__(self, **kwargs):
        self.country = 'PL'
        HolidayBase.__init__(self, **kwargs)

    def _populate(self, year):
        self[date(year, JAN, 1)] = 'Nowy Rok'
        if year >= 2011:
            self[date(year, JAN, 6)] = 'Święto Trzech Króli'

        e = easter(year)
        self[e] = 'Niedziela Wielkanocna'
        self[e + rd(days=1)] = 'Poniedziałek Wielkanocny'

        if year >= 1950:
            self[date(year, MAY, 1)] = 'Święto Państwowe'
        if year >= 1919:
            self[date(year, MAY, 3)] = 'Święto Narodowe Trzeciego Maja'

        self[e + rd(days=49)] = 'Zielone Świątki'
        self[e + rd(days=60)] = 'Dzień Bożego Ciała'

        self[date(year, AUG, 15)] = 'Wniebowzięcie Najświętszej Marii Panny'

        self[date(year, NOV, 1)] = 'Uroczystość Wszystkich świętych'
        if (1937 <= year <= 1945) or year >= 1989:
            self[date(year, NOV, 11)] = 'Narodowe Święto Niepodległości'

        self[date(year, DEC, 25)] = 'Boże Narodzenie (pierwszy dzień)'
        self[date(year, DEC, 26)] = 'Boże Narodzenie (drugi dzień)'


class PL(Polish):
    pass


class Portugal(HolidayBase):
    # https://en.wikipedia.org/wiki/Public_holidays_in_Portugal

    def __init__(self, **kwargs):
        self.country = 'PT'
        HolidayBase.__init__(self, **kwargs)

    def _populate(self, year):
        self[date(year, JAN, 1)] = "Ano Novo"

        e = easter(year)

        # carnival is no longer a holiday, but some companies let workers off.
        # @todo recollect the years in which it was a public holiday
        # self[e - rd(days=47)] = "Carnaval"
        self[e - rd(days=2)] = "Sexta-feira Santa"
        self[e] = "Páscoa"

        # Revoked holidays in 2013–2015
        if year < 2013 or year > 2015:
            self[e + rd(days=60)] = "Corpo de Deus"
            self[date(year, OCT, 5)] = "Implantação da República"
            self[date(year, NOV, 1)] = "Dia de Todos os Santos"
            self[date(year, DEC, 1)] = "Restauração da Independência"

        self[date(year, 4, 25)] = "Dia da Liberdade"
        self[date(year, 5, 1)] = "Dia do Trabalhador"
        self[date(year, 6, 10)] = "Dia de Portugal"
        self[date(year, 8, 15)] = "Assunção de Nossa Senhora"
        self[date(year, DEC, 8)] = "Imaculada Conceição"
        self[date(year, DEC, 25)] = "Christmas Day"


class PT(Portugal):
    pass


class PortugalExt(Portugal):
    """
    Adds extended days that most people have as a bonus from their companies:
    - Carnival
    - the day before and after xmas
    - the day before the new year
    - Lisbon's city holiday
    """

    def _populate(self, year):
        super(PortugalExt, self)._populate(year)

        e = easter(year)
        self[e - rd(days=47)] = "Carnaval"
        self[date(year, DEC, 24)] = "Vespera de Natal"
        self[date(year, DEC, 26)] = "26 de Dezembro"
        self[date(year, DEC, 31)] = "Vespera de Ano novo"
        self[date(year, 6, 13)] = "Dia de Santo António"

        # TODO add bridging days
        # - get Holidays that occur on Tuesday  and add Monday (-1 day)
        # - get Holidays that occur on Thursday and add Friday (+1 day)


class PTE(PortugalExt):
    pass


class Netherlands(HolidayBase):
    SUN = 6

    def __init__(self, **kwargs):
        # http://www.iamsterdam.com/en/plan-your-trip/practical-info/public-holidays
        self.country = "NL"
        HolidayBase.__init__(self, **kwargs)

    def _populate(self, year):
        # New years
        self[date(year, JAN, 1)] = "Nieuwjaarsdag"

        easter_date = easter(year)

        # Easter
        self[easter_date] = "Eerste paasdag"

        # Second easter day
        self[easter_date + rd(days=1)] = "Tweede paasdag"

        # Ascension day
        self[easter_date + rd(days=39)] = "Hemelvaart"

        # Pentecost
        self[easter_date + rd(days=49)] = "Eerste Pinksterdag"

        # Pentecost monday
        self[easter_date + rd(days=50)] = "Tweede Pinksterdag"

        # First christmas
        self[date(year, DEC, 25)] = "Eerste Kerstdag"

        # Second christmas
        self[date(year, DEC, 26)] = "Tweede Kerstdag"

        # Liberation day
        if year >= 1945 and year % 5 == 0:
            self[date(year, MAY, 5)] = "Bevrijdingsdag"

        # Kingsday
        if year >= 2014:
            kings_day = date(year, APR, 27)
            if kings_day.weekday() == self.SUN:
                kings_day = kings_day - rd(days=1)

            self[kings_day] = "Koningsdag"

        # Queen's day
        if 1891 <= year <= 2013:
            queens_day = date(year, APR, 30)
            if year <= 1948:
                queens_day = date(year, AUG, 31)

            if queens_day.weekday() == self.SUN:
                if year < 1980:
                    queens_day = queens_day + rd(days=1)
                else:
                    queens_day = queens_day - rd(days=1)

            self[queens_day] = "Koninginnedag"


class NL(Netherlands):
    pass


class Norway(HolidayBase):
    """
    Norwegian holidays.
    Note that holidays falling on a sunday is "lost",
    it will not be moved to another day to make up for the collision.

    In Norway, ALL sundays are considered a holiday (https://snl.no/helligdag).
    Initialize this class with include_sundays=False
    to not include sundays as a holiday.

    Primary sources:
    https://lovdata.no/dokument/NL/lov/1947-04-26-1
    https://no.wikipedia.org/wiki/Helligdager_i_Norge
    https://www.timeanddate.no/merkedag/norge/
    """

    def __init__(self, include_sundays=True, **kwargs):
        """

        :param include_sundays: Whether to consider sundays as a holiday
        (which they are in Norway)
        :param kwargs:
        """
        self.country = "NO"
        self.include_sundays = include_sundays
        HolidayBase.__init__(self, **kwargs)

    def _populate(self, year):
        # Add all the sundays of the year before adding the "real" holidays
        if self.include_sundays:
            first_day_of_year = date(year, JAN, 1)
            first_sunday_of_year = \
                first_day_of_year + \
                rd(days=SUN - first_day_of_year.weekday())
            cur_date = first_sunday_of_year

            while cur_date < date(year + 1, 1, 1):
                assert cur_date.weekday() == SUN

                self[cur_date] = "Søndag"
                cur_date += rd(days=7)

        # ========= Static holidays =========
        self[date(year, JAN, 1)] = "Første nyttårsdag"

        # Source: https://lovdata.no/dokument/NL/lov/1947-04-26-1
        if year >= 1947:
            self[date(year, MAY, 1)] = "Arbeidernes dag"
            self[date(year, MAY, 17)] = "Grunnlovsdag"

        # According to https://no.wikipedia.org/wiki/F%C3%B8rste_juledag,
        # these dates are only valid from year > 1700
        # Wikipedia has no source for the statement, so leaving this be for now
        self[date(year, DEC, 25)] = "Første juledag"
        self[date(year, DEC, 26)] = "Andre juledag"

        # ========= Moving holidays =========
        # NOTE: These are probably subject to the same > 1700
        # restriction as the above dates. The only source I could find for how
        # long Easter has been celebrated in Norway was
        # https://www.hf.uio.no/ikos/tjenester/kunnskap/samlinger/norsk-folkeminnesamling/livs-og-arshoytider/paske.html
        # which says
        # "(...) has been celebrated for over 1000 years (...)" (in Norway)
        e = easter(year)
        maundy_thursday = e - rd(days=3)
        good_friday = e - rd(days=2)
        resurrection_sunday = e
        easter_monday = e + rd(days=1)
        ascension_thursday = e + rd(days=39)
        pentecost = e + rd(days=49)
        pentecost_day_two = e + rd(days=50)

        assert maundy_thursday.weekday() == THU
        assert good_friday.weekday() == FRI
        assert resurrection_sunday.weekday() == SUN
        assert easter_monday.weekday() == MON
        assert ascension_thursday.weekday() == THU
        assert pentecost.weekday() == SUN
        assert pentecost_day_two.weekday() == MON

        self[maundy_thursday] = "Skjærtorsdag"
        self[good_friday] = "Langfredag"
        self[resurrection_sunday] = "Første påskedag"
        self[easter_monday] = "Andre påskedag"
        self[ascension_thursday] = "Kristi himmelfartsdag"
        self[pentecost] = "Første pinsedag"
        self[pentecost_day_two] = "Andre pinsedag"


class NO(Norway):
    pass


class Italy(HolidayBase):
    PROVINCES = ['AN', 'AO', 'BA', 'BL', 'BO',
                 'BZ', 'BS', 'CB', 'CT', 'Cesena',
                 'CH', 'CS', 'KR', 'EN', 'FE', 'FI',
                 'FC', 'Forli', 'FR', 'GE', 'GO', 'IS',
                 'SP', 'LT', 'MN', 'MS', 'MI',
                 'MO', 'MB', 'NA', 'PD', 'PA',
                 'PR', 'PG', 'PE', 'PC', 'PI',
                 'PD', 'PT', 'RA', 'RE',
                 'RI', 'RN', 'RM', 'RO', 'SA',
                 'SR', 'TE', 'TO', 'TS', 'Pesaro', 'PU',
                 'Urbino', 'VE', 'VC', 'VI']

    def __init__(self, **kwargs):
        self.country = 'IT'
        self.prov = kwargs.pop('prov', kwargs.pop('state', ''))
        HolidayBase.__init__(self, **kwargs)

    def _populate(self, year):
        self[date(year, JAN, 1)] = "Capodanno"
        self[date(year, JAN, 6)] = "Epifania del Signore"
        self[easter(year)] = "Pasqua di Resurrezione"
        self[easter(year) + rd(weekday=MO)] = "Lunedì dell'Angelo"
        if year >= 1946:
            self[date(year, APR, 25)] = "Festa della Liberazione"
        self[date(year, MAY, 1)] = "Festa dei Lavoratori"
        if year >= 1948:
            self[date(year, JUN, 2)] = "Festa della Repubblica"
        self[date(year, AUG, 15)] = "Assunzione della Vergine"
        self[date(year, NOV, 1)] = "Tutti i Santi"
        self[date(year, DEC, 8)] = "Immacolata Concezione"
        self[date(year, DEC, 25)] = "Natale"
        self[date(year, DEC, 26)] = "Santo Stefano"

        # Provinces holidays
        if self.prov:
            if self.prov == 'AN':
                self[date(year, MAY, 4)] = "San Ciriaco"
            elif self.prov == 'AO':
                self[date(year, SEP, 7)] = "San Grato"
            elif self.prov in ('BA'):
                self[date(year, DEC, 6)] = "San Nicola"
            elif self.prov == 'BL':
                self[date(year, NOV, 11)] = "San Martino"
            elif self.prov in ('BO'):
                self[date(year, OCT, 4)] = "San Petronio"
            elif self.prov == 'BZ':
                self[date(year, AUG, 15)] = "Maria Santissima Assunta"
            elif self.prov == 'BS':
                self[date(year, FEB, 15)] = "Santi Faustino e Giovita"
            elif self.prov == 'CB':
                self[date(year, APR, 23)] = "San Giorgio"
            elif self.prov == 'CT':
                self[date(year, FEB, 5)] = "Sant'Agata"
            elif self.prov in ('FC', 'Cesena'):
                self[date(year, JUN, 24)] = "San Giovanni Battista"
            if self.prov in ('FC', 'Forlì'):
                self[date(year, FEB, 4)] = "Madonna del Fuoco"
            elif self.prov == 'CH':
                self[date(year, MAY, 11)] = "San Giustino di Chieti"
            elif self.prov == 'CS':
                self[date(year, FEB, 12)] = "Madonna del Pilerio"
            elif self.prov == 'KR':
                self[date(year, OCT, 9)] = "San Dionigi"
            elif self.prov == 'EN':
                self[date(year, JUL, 2)] = "Madonna della Visitazione"
            elif self.prov == 'FE':
                self[date(year, APR, 22)] = "San Giorgio"
            elif self.prov == 'FI':
                self[date(year, JUN, 24)] = "San Giovanni Battista"
            elif self.prov == 'FR':
                self[date(year, JUN, 20)] = "San Silverio"
            elif self.prov == 'GE':
                self[date(year, JUN, 24)] = "San Giovanni Battista"
            elif self.prov == 'GO':
                self[date(year, MAR, 16)] = "Santi Ilario e Taziano"
            elif self.prov == 'IS':
                self[date(year, MAY, 19)] = "San Pietro Celestino"
            elif self.prov == 'SP':
                self[date(year, MAR, 19)] = "San Giuseppe"
            elif self.prov == 'LT':
                self[date(year, APR, 25)] = "San Marco evangelista"
            elif self.prov == 'MI':
                self[date(year, DEC, 7)] = "Sant'Ambrogio"
            elif self.prov == 'MN':
                self[date(year, MAR, 18)] = "Sant'Anselmo da Baggio"
            elif self.prov == 'MS':
                self[date(year, OCT, 4)] = "San Francesco d'Assisi"
            elif self.prov == 'MO':
                self[date(year, JAN, 31)] = "San Geminiano"
            elif self.prov == 'MB':
                self[date(year, JUN, 24)] = "San Giovanni Battista"
            elif self.prov == 'NA':
                self[date(year, SEP, 19)] = "San Gennaro"
            elif self.prov == 'PD':
                self[date(year, JUN, 13)] = "Sant'Antonio di Padova"
            elif self.prov == 'PA':
                self[date(year, JUL, 15)] = "San Giovanni"
            elif self.prov == 'PR':
                self[date(year, JAN, 13)] = "Sant'Ilario di Poitiers"
            elif self.prov == 'PG':
                self[date(year, JAN, 29)] = "Sant'Ercolano e San Lorenzo"
            elif self.prov == 'PC':
                self[date(year, JUL, 4)] = "Sant'Antonino di Piacenza"
            elif self.prov == 'RM':
                self[date(year, JUN, 29)] = "Santi Pietro e Paolo"
            elif self.prov == 'TS':
                self[date(year, NOV, 3)] = "San Giusto"
            elif self.prov == 'VI':
                self[date(year, APR, 25)] = "San Marco"

        # TODO: add missing provinces' holidays:
        # 'Pisa', 'Pordenone', 'Potenza', 'Ravenna',
        # 'Reggio Emilia', 'Rieti', 'Rimini', 'Rovigo',
        # 'Salerno', 'Siracusa', 'Teramo', 'Torino', 'Urbino',
        # 'Venezia'


class IT(Italy):
    pass


<<<<<<< HEAD
        if year == 2019:
            self[date(year, 5, 8)] = "Election Day"

        for k, v in list(self.items()):
            if self.observed and k.weekday() == 6:
                self[k + rd(days=1)] = v + " (Observed)"
=======
class Sweden(HolidayBase):
    """
    Swedish holidays.
    Note that holidays falling on a sunday are "lost",
    it will not be moved to another day to make up for the collision.
    In Sweden, ALL sundays are considered a holiday
    (https://sv.wikipedia.org/wiki/Helgdagar_i_Sverige).
    Initialize this class with include_sundays=False
    to not include sundays as a holiday.
    Primary sources:
    https://sv.wikipedia.org/wiki/Helgdagar_i_Sverige and
    http://www.riksdagen.se/sv/dokument-lagar/dokument/svensk-forfattningssamling/lag-1989253-om-allmanna-helgdagar_sfs-1989-253
    """

    def __init__(self, include_sundays=True, **kwargs):
        """
        :param include_sundays: Whether to consider sundays as a holiday
        (which they are in Sweden)
        :param kwargs:
        """
        self.country = "SE"
        self.include_sundays = include_sundays
        HolidayBase.__init__(self, **kwargs)
>>>>>>> d5ab2116

    def _populate(self, year):
        # Add all the sundays of the year before adding the "real" holidays
        if self.include_sundays:
            first_day_of_year = date(year, JAN, 1)
            first_sunday_of_year = \
                first_day_of_year + \
                rd(days=SUN - first_day_of_year.weekday())
            cur_date = first_sunday_of_year

            while cur_date < date(year + 1, 1, 1):
                assert cur_date.weekday() == SUN

                self[cur_date] = "Söndag"
                cur_date += rd(days=7)

        # ========= Static holidays =========
        self[date(year, JAN, 1)] = "Nyårsdagen"

        self[date(year, JAN, 6)] = "Trettondedag jul"

        # Source: https://sv.wikipedia.org/wiki/F%C3%B6rsta_maj
        if year >= 1939:
            self[date(year, MAY, 1)] = "Första maj"

        # Source: https://sv.wikipedia.org/wiki/Sveriges_nationaldag
        if year >= 2005:
            self[date(year, JUN, 6)] = "Sveriges nationaldag"

        self[date(year, DEC, 24)] = "Julafton"
        self[date(year, DEC, 25)] = "Juldagen"
        self[date(year, DEC, 26)] = "Annandag jul"
        self[date(year, DEC, 31)] = "Nyårsafton"

        # ========= Moving holidays =========
        e = easter(year)
        maundy_thursday = e - rd(days=3)
        good_friday = e - rd(days=2)
        easter_saturday = e - rd(days=1)
        resurrection_sunday = e
        easter_monday = e + rd(days=1)
        ascension_thursday = e + rd(days=39)
        pentecost = e + rd(days=49)
        pentecost_day_two = e + rd(days=50)

        assert maundy_thursday.weekday() == THU
        assert good_friday.weekday() == FRI
        assert easter_saturday.weekday() == SAT
        assert resurrection_sunday.weekday() == SUN
        assert easter_monday.weekday() == MON
        assert ascension_thursday.weekday() == THU
        assert pentecost.weekday() == SUN
        assert pentecost_day_two.weekday() == MON

        self[good_friday] = "Långfredagen"
        self[resurrection_sunday] = "Påskdagen"
        self[easter_monday] = "Annandag påsk"
        self[ascension_thursday] = "Kristi himmelsfärdsdag"
        self[pentecost] = "Pingstdagen"
        if year <= 2004:
            self[pentecost_day_two] = "Annandag pingst"

        # Midsummer evening. Friday between June 19th and June 25th
        self[date(year, JUN, 19) + rd(weekday=FR)] = "Midsommarafton"

        # Midsummer day. Saturday between June 20th and June 26th
        if year >= 1953:
            self[date(year, JUN, 20) + rd(weekday=SA)] = "Midsommardagen"
        else:
            self[date(year, JUN, 24)] = "Midsommardagen"
            # All saints day. Friday between October 31th and November 6th
        self[date(year, OCT, 31) + rd(weekday=SA)] = "Alla helgons dag"

        if year <= 1953:
            self[date(year, MAR, 25)] = "Jungfru Marie bebådelsedag"


class SE(Sweden):
    pass


class Japan(HolidayBase):
    # https://en.wikipedia.org/wiki/Public_holidays_in_Japan

    def __init__(self, **kwargs):
        self.country = 'JP'
        HolidayBase.__init__(self, **kwargs)

    def _populate(self, year):
        if year < 1949 or year > 2099:
            raise NotImplementedError

        # New Year's Day
        self[date(year, JAN, 1)] = "元日"

        # Coming of Age Day
        if year <= 1999:
            self[date(year, JAN, 15)] = "成人の日"
        else:
            self[date(year, JAN, 1) + rd(weekday=MO(+2))] = "成人の日"

        # Foundation Day
        self[date(year, FEB, 11)] = "建国記念の日"

        # Vernal Equinox Day
        self[self._vernal_equinox_day(year)] = "春分の日"

        # The former Emperor's Birthday, Greenery Day or Showa Day
        if year <= 1988:
            self[date(year, APR, 29)] = "天皇誕生日"
        elif year <= 2006:
            self[date(year, APR, 29)] = "みどりの日"
        else:
            self[date(year, APR, 29)] = "昭和の日"

        # Constitution Memorial Day
        self[date(year, MAY, 3)] = "憲法記念日"

        # Greenery Day
        if year >= 2007:
            self[date(year, MAY, 4)] = "みどりの日"

        # Children's Day
        self[date(year, MAY, 5)] = "こどもの日"

        # Marine Day
        if 1996 <= year <= 2002:
            self[date(year, JUL, 20)] = "海の日"
        elif year >= 2003:
            self[date(year, JUL, 1) + rd(weekday=MO(+3))] = "海の日"

        # Mountain Day
        if year >= 2016:
            self[date(year, AUG, 11)] = "山の日"

        # Respect for the Aged Day
        if 1966 <= year <= 2002:
            self[date(year, SEP, 15)] = "敬老の日"
        elif year >= 2003:
            self[date(year, SEP, 1) + rd(weekday=MO(+3))] = "敬老の日"

        # Autumnal Equinox Day
        self[self._autumnal_equinox_day(year)] = "秋分の日"

        # Health and Sports Day
        if 1966 <= year <= 1999:
            self[date(year, OCT, 10)] = "体育の日"
        elif year >= 2000:
            self[date(year, OCT, 1) + rd(weekday=MO(+2))] = "体育の日"

        # Culture Day
        self[date(year, NOV, 3)] = "文化の日"

        # Labour Thanksgiving Day
        self[date(year, NOV, 23)] = "勤労感謝の日"

        # The Emperor's Birthday
        if year >= 1989:
            self[date(year, DEC, 23)] = "天皇誕生日"

        # A weekday between national holidays becomes a holiday too (国民の休日)
        self._add_national_holidays(year)

        # Substitute holidays
        self._add_substitute_holidays(year)

    def _vernal_equinox_day(self, year):
        day = 20
        if year % 4 == 0:
            if year <= 1956:
                day = 21
            elif year >= 2092:
                day = 19
        elif year % 4 == 1:
            if year <= 1989:
                day = 21
        elif year % 4 == 2:
            if year <= 2022:
                day = 21
        elif year % 4 == 3:
            if year <= 2055:
                day = 21
        return date(year, MAR, day)

    def _autumnal_equinox_day(self, year):
        day = 22
        if year % 4 == 0:
            if year <= 2008:
                day = 23
        elif year % 4 == 1:
            if year <= 2041:
                day = 23
        elif year % 4 == 2:
            if year <= 2074:
                day = 23
        elif year % 4 == 3:
            if year <= 1979:
                day = 24
            else:
                day = 23
        return date(year, SEP, day)

    def _add_national_holidays(self, year):
        if year in (1993, 1999, 2004, 1988, 1994, 2005, 1989, 1995, 2000, 2006,
                    1990, 2001, 1991, 1996, 2002):
            self[date(year, MAY, 4)] = "国民の休日"

        if year in (2032, 2049, 2060, 2077, 2088, 2094):
            self[date(year, SEP, 21)] = "国民の休日"

        if year in (2009, 2015, 2026, 2037, 2043, 2054, 2065, 2071, 2099):
            self[date(year, SEP, 22)] = "国民の休日"

    def _add_substitute_holidays(self, year):
        table = (
            (1, 2, (1978, 1984, 1989, 1995, 2006, 2012, 2017, 2023, 2034, 2040,
                    2045)),
            (1, 16, (1978, 1984, 1989, 1995)),
            (2, 12, (1979, 1990, 1996, 2001, 2007, 2018, 2024, 2029, 2035,
                     2046)),
            (3, 21, (1988, 2005, 2016, 2033, 2044, 2050)),
            (3, 22, (1982, 1999, 2010, 2027)),
            (4, 30, (1973, 1979, 1984, 1990, 2001, 2007, 2012, 2018, 2029,
                     2035, 2040, 2046)),
            (5, 4, (1981, 1987, 1992, 1998)),
            (5, 6, (1985, 1991, 1996, 2002, 2013, 2019, 2024, 2030, 2041, 2047,
                    2008, 2014, 2025, 2031, 2036, 2042, 2009, 2015, 2020, 2026,
                    2037, 2043, 2048)),
            (7, 21, (1997,)),
            (8, 12, (2019, 2024, 2030, 2041, 2047)),
            (9, 16, (1974, 1985, 1991, 1996, 2002)),
            (9, 23, (2024,)),
            (9, 24, (1973, 1984, 1990, 2001, 2007, 2018, 2029, 2035, 2046)),
            (10, 11, (1976, 1982, 1993, 1999)),
            (11, 4, (1974, 1985, 1991, 1996, 2002, 2013, 2019, 2024, 2030,
                     2041, 2047)),
            (11, 24, (1975, 1980, 1986, 1997, 2003, 2008, 2014, 2025, 2031,
                      2036, 2042)),
            (12, 24, (1990, 2001, 2007, 2012, 2018)),
        )
        for holiday in table:
            month = holiday[0]
            day = holiday[1]
            years = holiday[2]
            if year in years:
                self[date(year, month, day)] = "振替休日"


class JP(Japan):
    pass


class France(HolidayBase):
    """Official French holidays.

    Some provinces have specific holidays, only those are included in the
    PROVINCES, because these provinces have different administrative status,
    which makes it difficult to enumerate.

    For religious holidays usually happening on Sundays (Easter, Pentecost),
    only the following Monday is considered a holiday.

    Primary sources:
        https://fr.wikipedia.org/wiki/Fêtes_et_jours_fériés_en_France
        https://www.service-public.fr/particuliers/vosdroits/F2405
    """

    PROVINCES = ['Métropole', 'Alsace-Moselle', 'Guadeloupe', 'Guyane',
                 'Martinique', 'Mayotte', 'Nouvelle-Calédonie', 'La Réunion',
                 'Polynésie Française', 'Saint-Barthélémy', 'Saint-Martin',
                 'Wallis-et-Futuna']

    def __init__(self, **kwargs):
        self.country = 'FR'
        self.prov = kwargs.pop('prov', 'Métropole')
        HolidayBase.__init__(self, **kwargs)

    def _populate(self, year):
        # Civil holidays
        if year > 1810:
            self[date(year, JAN, 1)] = "Jour de l'an"

        if year > 1919:
            name = 'Fête du Travail'
            if year <= 1948:
                name += ' et de la Concorde sociale'
            self[date(year, MAY, 1)] = name

        if (1953 <= year <= 1959) or year > 1981:
            self[date(year, MAY, 8)] = 'Armistice 1945'

        if year >= 1880:
            self[date(year, JUL, 14)] = 'Fête nationale'

        if year >= 1918:
            self[date(year, NOV, 11)] = 'Armistice 1918'

        # Religious holidays
        if self.prov in ['Alsace-Moselle', 'Guadeloupe', 'Guyane',
                         'Martinique', 'Polynésie Française']:
            self[easter(year) - rd(days=2)] = 'Vendredi saint'

        if self.prov == 'Alsace-Moselle':
            self[date(year, DEC, 26)] = 'Deuxième jour de Noël'

        if year >= 1886:
            self[easter(year) + rd(days=1)] = 'Lundi de Pâques'
            self[easter(year) + rd(days=50)] = 'Lundi de Pentecôte'

        if year >= 1802:
            self[easter(year) + rd(days=39)] = 'Ascension'
            self[date(year, AUG, 15)] = 'Assomption'
            self[date(year, NOV, 1)] = 'Toussaint'

            name = 'Noël'
            if self.prov == 'Alsace-Moselle':
                name = 'Premier jour de ' + name
            self[date(year, DEC, 25)] = name

        # Non-metropolitan holidays (starting dates missing)
        if self.prov == 'Mayotte':
            self[date(year, APR, 27)] = "Abolition de l'esclavage"

        if self.prov == 'Wallis-et-Futuna':
            self[date(year, APR, 28)] = 'Saint Pierre Chanel'

        if self.prov == 'Martinique':
            self[date(year, MAY, 22)] = "Abolition de l'esclavage"

        if self.prov in ['Guadeloupe', 'Saint-Martin']:
            self[date(year, MAY, 27)] = "Abolition de l'esclavage"

        if self.prov == 'Guyane':
            self[date(year, JUN, 10)] = "Abolition de l'esclavage"

        if self.prov == 'Polynésie Française':
            self[date(year, JUN, 29)] = "Fête de l'autonomie"

        if self.prov in ['Guadeloupe', 'Martinique']:
            self[date(year, JUL, 21)] = 'Fête Victor Schoelcher'

        if self.prov == 'Wallis-et-Futuna':
            self[date(year, JUL, 29)] = 'Fête du Territoire'

        if self.prov == 'Nouvelle-Calédonie':
            self[date(year, SEP, 24)] = 'Fête de la Citoyenneté'

        if self.prov == 'Saint-Barthélémy':
            self[date(year, OCT, 9)] = "Abolition de l'esclavage"

        if self.prov == 'La Réunion' and year >= 1981:
            self[date(year, DEC, 20)] = "Abolition de l'esclavage"


# FR already exists (Friday), we don't want to mess it up
class FRA(France):
    pass


class Belgium(HolidayBase):
    """
    https://www.belgium.be/nl/over_belgie/land/belgie_in_een_notendop/feestdagen
    https://nl.wikipedia.org/wiki/Feestdagen_in_Belgi%C3%AB
    """

    def __init__(self, **kwargs):
        self.country = "BE"
        HolidayBase.__init__(self, **kwargs)

    def _populate(self, year):
        # New years
        self[date(year, JAN, 1)] = "Nieuwjaarsdag"

        easter_date = easter(year)

        # Easter
        self[easter_date] = "Pasen"

        # Second easter day
        self[easter_date + rd(days=1)] = "Paasmaandag"

        # Ascension day
        self[easter_date + rd(days=39)] = "O.L.H. Hemelvaart"

        # Pentecost
        self[easter_date + rd(days=49)] = "Pinksteren"

        # Pentecost monday
        self[easter_date + rd(days=50)] = "Pinkstermaandag"

        # International Workers' Day
        self[date(year, MAY, 1)] = "Dag van de Arbeid"

        # Belgian National Day
        self[date(year, JUL, 21)] = "Nationale feestdag"

        # Assumption of Mary
        self[date(year, AUG, 15)] = "O.L.V. Hemelvaart"

        # All Saints' Day
        self[date(year, NOV, 1)] = "Allerheiligen"

        # Armistice Day
        self[date(year, NOV, 11)] = "Wapenstilstand"

        # First christmas
        self[date(year, DEC, 25)] = "Kerstmis"


class BE(Belgium):
    pass


class SouthAfrica(HolidayBase):
    def __init__(self, **kwargs):
        # http://www.gov.za/about-sa/public-holidays
        # https://en.wikipedia.org/wiki/Public_holidays_in_South_Africa
        self.country = "ZA"
        HolidayBase.__init__(self, **kwargs)

    def _populate(self, year):
        # Observed since 1910, with a few name changes
        if year > 1909:
            self[date(year, 1, 1)] = "New Year's Day"

            e = easter(year)
            good_friday = e - rd(days=2)
            easter_monday = e + rd(days=1)
            self[good_friday] = "Good Friday"
            if year > 1979:
                self[easter_monday] = "Family Day"
            else:
                self[easter_monday] = "Easter Monday"

            if 1909 < year < 1952:
                dec_16_name = "Dingaan's Day"
            elif 1951 < year < 1980:
                dec_16_name = "Day of the Covenant"
            elif 1979 < year < 1995:
                dec_16_name = "Day of the Vow"
            else:
                dec_16_name = "Day of Reconciliation"
            self[date(year, DEC, 16)] = dec_16_name

            self[date(year, DEC, 25)] = "Christmas Day"

            if year > 1979:
                dec_26_name = "Day of Goodwill"
            else:
                dec_26_name = "Boxing Day"
            self[date(year, 12, 26)] = dec_26_name

        # Observed since 1995/1/1
        if year > 1994:
            self[date(year, MAR, 21)] = "Human Rights Day"
            self[date(year, APR, 27)] = "Freedom Day"
            self[date(year, MAY, 1)] = "Workers' Day"
            self[date(year, JUN, 16)] = "Youth Day"
            self[date(year, AUG, 9)] = "National Women's Day"
            self[date(year, SEP, 24)] = "Heritage Day"

        # Once-off public holidays
        national_election = "National and provincial government elections"
        y2k = "Y2K changeover"
        local_election = "Local government elections"
        presidential = "By presidential decree"

        self[date(1999, JUN, 2)] = national_election
        self[date(1999, DEC, 31)] = y2k
        self[date(2000, JAN, 2)] = y2k
        self[date(2004, APR, 14)] = national_election
        self[date(2006, MAR, 1)] = local_election
        self[date(2008, MAY, 2)] = presidential
        self[date(2009, APR, 22)] = national_election
        self[date(2011, MAY, 18)] = local_election
        self[date(2011, DEC, 27)] = presidential
        self[date(2014, MAY, 7)] = national_election
        self[date(2016, AUG, 3)] = local_election

        # As of 1995/1/1, whenever a public holiday falls on a Sunday,
        # it rolls over to the following Monday
        for k, v in list(self.items()):
            if self.observed and year > 1994 and k.weekday() == SUN:
                self[k + rd(days=1)] = v + " (Observed)"

        # Historic public holidays no longer observed
        if 1951 < year < 1974:
            self[date(year, APR, 6)] = "Van Riebeeck's Day"
        elif 1979 < year < 1995:
            self[date(year, APR, 6)] = "Founder's Day"

        if 1986 < year < 1990:
            historic_workers_day = datetime(year, MAY, 1)
            # observed on first Friday in May
            while historic_workers_day.weekday() != FRI:
                historic_workers_day += rd(days=1)

            self[historic_workers_day] = "Workers' Day"

        if 1909 < year < 1994:
            ascension_day = e + rd(days=40)
            self[ascension_day] = "Ascension Day"

        if 1909 < year < 1952:
            self[date(year, MAY, 24)] = "Empire Day"

        if 1909 < year < 1961:
            self[date(year, MAY, 31)] = "Union Day"
        elif 1960 < year < 1994:
            self[date(year, MAY, 31)] = "Republic Day"

        if 1951 < year < 1961:
            queens_birthday = datetime(year, JUN, 7)
            # observed on second Monday in June
            while queens_birthday.weekday() != 0:
                queens_birthday += rd(days=1)

            self[queens_birthday] = "Queen's Birthday"

        if 1960 < year < 1974:
            self[date(year, JUL, 10)] = "Family Day"

        if 1909 < year < 1952:
            kings_birthday = datetime(year, AUG, 1)
            # observed on first Monday in August
            while kings_birthday.weekday() != 0:
                kings_birthday += rd(days=1)

            self[kings_birthday] = "King's Birthday"

        if 1951 < year < 1980:
            settlers_day = datetime(year, SEP, 1)
            while settlers_day.weekday() != 0:
                settlers_day += rd(days=1)

            self[settlers_day] = "Settlers' Day"

        if 1951 < year < 1994:
            self[date(year, OCT, 10)] = "Kruger Day"


class ZA(SouthAfrica):
    pass


class Slovenia(HolidayBase):
    """
    Contains all work-free public holidays in Slovenia.
    No holidays are returned before year 1991 when Slovenia became independent
    country. Before that Slovenia was part of Socialist federal republic of
    Yugoslavia.

    List of holidays (including those that are not work-free:
    https://en.wikipedia.org/wiki/Public_holidays_in_Slovenia
    """

    def __init__(self, **kwargs):
        self.country = 'SI'
        HolidayBase.__init__(self, **kwargs)

    def _populate(self, year):
        if year <= 1990:
            return

        if year > 1991:
            self[date(year, JAN, 1)] = "novo leto"

            # Between 2012 and 2017 2nd January was not public holiday,
            # or at least not work-free day
            if year < 2013 or year > 2016:
                self[date(year, JAN, 2)] = "novo leto"

            # Prešeren's day, slovenian cultural holiday
            self[date(year, FEB, 8)] = "Prešernov dan"

            # Easter monday is the only easter related work-free day
            easter_day = easter(year)
            self[easter_day + rd(days=1)] = "Velikonočni ponedeljek"

            # Day of uprising against occupation
            self[date(year, APR, 27)] = "dan upora proti okupatorju"

            # Labour day, two days of it!
            self[date(year, MAY, 1)] = "praznik dela"
            self[date(year, MAY, 2)] = "praznik dela"

            # Statehood day
            self[date(year, JUN, 25)] = "dan državnosti"

            # Assumption day
            self[date(year, AUG, 15)] = "Marijino vnebovzetje"

            # Reformation day
            self[date(year, OCT, 31)] = "dan reformacije"

            # Remembrance day
            self[date(year, NOV, 1)] = "dan spomina na mrtve"

            # Christmas
            self[date(year, DEC, 25)] = "Božič"

            # Day of independence and unity
            self[date(year, DEC, 26)] = "dan samostojnosti in enotnosti"


class SI(Slovenia):
    pass


class Finland(HolidayBase):
    # https://en.wikipedia.org/wiki/Public_holidays_in_Finland

    def __init__(self, **kwargs):
        self.country = "FI"
        HolidayBase.__init__(self, **kwargs)

    def _populate(self, year):
        e = easter(year)

        self[date(year, JAN, 1)] = "Uudenvuodenpäivä"
        self[date(year, JAN, 6)] = "Loppiainen"
        self[e - rd(days=2)] = "Pitkäperjantai"
        self[e] = "Pääsiäispäivä"
        self[e + rd(days=1)] = "2. pääsiäispäivä"
        self[date(year, MAY, 1)] = "Vappu"
        self[e + rd(days=39)] = "Helatorstai"
        self[e + rd(days=49)] = "Helluntaipäivä"
        self[date(year, JUN, 20) + rd(weekday=SA)] = "Juhannuspäivä"
        self[date(year, OCT, 31) + rd(weekday=SA)] = "Pyhäinpäivä"
        self[date(year, DEC, 6)] = "Itsenäisyyspäivä"
        self[date(year, DEC, 25)] = "Joulupäivä"
        self[date(year, DEC, 26)] = "Tapaninpäivä"

        # Juhannusaatto (Midsummer Eve) and Jouluaatto (Christmas Eve) are not
        # official holidays, but are de facto.
        self[date(year, JUN, 19) + rd(weekday=FR)] = "Juhannusaatto"
        self[date(year, DEC, 24)] = "Jouluaatto"


class FI(Finland):
    pass


class Switzerland(HolidayBase):
    PROVINCES = ['AG', 'AR', 'AI', 'BL', 'BS', 'BE', 'FR', 'GE', 'GL',
                 'GR', 'JU', 'LU', 'NE', 'NW', 'OW', 'SG', 'SH', 'SZ',
                 'SO', 'TG', 'TI', 'UR', 'VD', 'VS', 'ZG', 'ZH']

    def __init__(self, **kwargs):
        self.country = 'CH'
        HolidayBase.__init__(self, **kwargs)

    def _populate(self, year):
        # public holidays
        self[date(year, JAN, 1)] = 'Neujahrestag'

        if self.prov in ('AG', 'BE', 'FR', 'GE', 'GL', 'GR', 'JU', 'LU',
                         'NE', 'OW', 'SH', 'SO', 'TG', 'VD', 'ZG', 'ZH'):
            self[date(year, JAN, 2)] = 'Berchtoldstag'

        if self.prov in ('SZ', 'TI', 'UR'):
            self[date(year, JAN, 6)] = 'Heilige Drei Könige'

        if self.prov == 'NE':
            self[date(year, MAR, 1)] = 'Jahrestag der Ausrufung der Republik'

        if self.prov in ('NW', 'SZ', 'TI', 'UR', 'VS'):
            self[date(year, MAR, 19)] = 'Josefstag'

        # Näfelser Fahrt (first Thursday in April but not in Holy Week)
        if self.prov == 'GL' and year >= 1835:
            if ((date(year, APR, 1) + rd(weekday=FR)) !=
                    (easter(year) - rd(days=2))):
                self[date(year, APR, 1) + rd(weekday=TH)] = 'Näfelser Fahrt'
            else:
                self[date(year, APR, 8) + rd(weekday=TH)] = 'Näfelser Fahrt'

        # it's a Holiday on a Sunday
        self[easter(year)] = 'Ostern'

        # VS don't have easter
        if self.prov != 'VS':
            self[easter(year) - rd(days=2)] = 'Karfreitag'
            self[easter(year) + rd(weekday=MO)] = 'Ostermontag'

        if self.prov in ('BL', 'BS', 'JU', 'NE', 'SH', 'SO', 'TG', 'TI',
                         'ZH'):
            self[date(year, MAY, 1)] = 'Tag der Arbeit'

        self[easter(year) + rd(days=39)] = 'Auffahrt'

        # it's a Holiday on a Sunday
        self[easter(year) + rd(days=49)] = 'Pfingsten'

        self[easter(year) + rd(days=50)] = 'Pfingstmontag'

        if self.prov in ('AI', 'JU', 'LU', 'NW', 'OW', 'SZ', 'TI', 'UR',
                         'VS', 'ZG'):
            self[easter(year) + rd(days=60)] = 'Fronleichnam'

        if self.prov == 'JU':
            self[date(year, JUN, 23)] = 'Fest der Unabhängigkeit'

        if self.prov == 'TI':
            self[date(year, JUN, 29)] = 'Peter und Paul'

        if year >= 1291:
            self[date(year, AUG, 1)] = 'Nationalfeiertag'

        if self.prov in ('AI', 'JU', 'LU', 'NW', 'OW', 'SZ', 'TI', 'UR',
                         'VS', 'ZG'):
            self[date(year, AUG, 15)] = 'Maria Himmelfahrt'

        if self.prov == 'OW':
            self[date(year, SEP, 25)] = 'Bruder Klaus'

        if self.prov in ('AI', 'GL', 'JU', 'LU', 'NW', 'OW', 'SG', 'SZ',
                         'TI', 'UR', 'VS', 'ZG'):
            self[date(year, NOV, 1)] = 'Allerheiligen'

        if self.prov in ('AI', 'LU', 'NW', 'OW', 'SZ', 'TI', 'UR', 'VS',
                         'ZG'):
            self[date(year, DEC, 8)] = 'Maria Empfängnis'

        if self.prov == 'GE':
            self[date(year, DEC, 12)] = 'Escalade de Genève'

        self[date(year, DEC, 25)] = 'Weihnachten'

        if self.prov in ('AG', 'AR', 'AI', 'BL', 'BS', 'BE', 'FR', 'GL',
                         'GR', 'LU', 'NE', 'NW', 'OW', 'SG', 'SH', 'SZ',
                         'SO', 'TG', 'TI', 'UR', 'ZG', 'ZH'):
            self[date(year, DEC, 26)] = 'Stephanstag'

        if self.prov == 'GE':
            self[date(year, DEC, 31)] = 'Wiederherstellung der Republik'


class CH(Switzerland):
    pass


class Honduras(HolidayBase):
    # https://www.timeanddate.com/holidays/honduras/

    def __init__(self, **kwargs):
        self.country = "HND"
        HolidayBase.__init__(self, **kwargs)

    def _populate(self, year):
        # New Year's Day
        if self.observed and date(year, JAN, 1):
            self[date(year, JAN, 1)] = "Año Nuevo [New Year's Day]"

        # The Three Wise Men Day
        if self.observed and date(year, JAN, 6):
            name = "Día de los Reyes Magos [The Three Wise Men Day] (Observed)"
            self[date(year, JAN, 6)] = name

        # The Three Wise Men Day
        if self.observed and date(year, FEB, 3):
            name = "Día de la virgen de Suyapa [Our Lady of Suyapa] (Observed)"
            self[date(year, FEB, 3)] = name

        # The Father's Day
        if self.observed and date(year, MAR, 19):
            name = "Día del Padre [Father's Day] (Observed)"
            self[date(year, MAR, 19)] = name

        # Maundy Thursday
        self[easter(year) + rd(weekday=TH(-1))
             ] = "Jueves Santo [Maundy Thursday]"

        # Good Friday
        self[easter(year) + rd(weekday=FR(-1))
             ] = "Viernes Santo [Good Friday]"

        # Holy Saturday
        self[easter(year) + rd(weekday=SA(-1))
             ] = "Sábado de Gloria [Holy Saturday]"

        # Easter Sunday
        self[easter(year) + rd(weekday=SU(-1))
             ] = "Domingo de Resurrección [Easter Sunday]"

        # America Day
        if self.observed and date(year, APR, 14):
            self[date(year, APR, 14)] = "Día de las Américas [America Day]"

        # Labor Day
        if self.observed and date(year, MAY, 1):
            self[date(year, MAY, 1)] = "Día del Trabajo [Labour Day]"

        # Mother's Day
        may_first = date(int(year), 5, 1)
        weekday_seq = may_first.weekday()
        mom_day = (14 - weekday_seq)
        if self.observed and date(year, MAY, mom_day):
            str_day = "Día de la madre [Mother's Day] (Observed)"
            self[date(year, MAY, mom_day)] = str_day

        # Children's Day
        if self.observed and date(year, SEP, 10):
            name = "Día del niño [Children day] (Observed)"
            self[date(year, SEP, 10)] = name

        # Independence Day
        if self.observed and date(year, SEP, 15):
            name = "Día de la Independencia [Independence Day]"
            self[date(year, SEP, 15)] = name

        # Teacher's Day
        if self.observed and date(year, SEP, 17):
            name = "Día del Maestro [Teacher's day] (Observed)"
            self[date(year, SEP, 17)] = name

        # October Holidays are joined on 3 days starting at October 3 to 6.
        # Some companies work medium day and take the rest on saturday.
        # This holiday is variant and some companies work normally.
        # If start day is weekend is ignored.
        # The main objective of this is to increase the tourism.

        # https://www.hondurastips.hn/2017/09/20/de-donde-nace-el-feriado-morazanico/

        if year <= 2014:
            # Morazan's Day
            if self.observed and date(year, OCT, 3):
                self[date(year, OCT, 3)] = "Día de Morazán [Morazan's Day]"

            # Columbus Day
            if self.observed and date(year, OCT, 12):
                self[date(year, OCT, 12)] = "Día de la Raza [Columbus Day]"

            # Amy Day
            if self.observed and date(year, OCT, 21):
                str_day = "Día de las Fuerzas Armadas [Army Day]"
                self[date(year, OCT, 21)] = str_day
        else:
            # Morazan Weekend
            if self.observed and date(year, OCT, 3):
                name = "Semana Morazánica [Morazan Weekend]"
                self[date(year, OCT, 3)] = name

            # Morazan Weekend
            if self.observed and date(year, OCT, 4):
                name = "Semana Morazánica [Morazan Weekend]"
                self[date(year, OCT, 4)] = name

            # Morazan Weekend
            if self.observed and date(year, OCT, 5):
                name = "Semana Morazánica [Morazan Weekend]"
                self[date(year, OCT, 5)] = name

        # Christmas
        self[date(year, DEC, 25)] = "Navidad [Christmas]"


class HND(Honduras):
    pass


class Hungary(HolidayBase):
    # https://en.wikipedia.org/wiki/Public_holidays_in_Hungary

    def __init__(self, **kwargs):
        self.country = "HU"
        HolidayBase.__init__(self, **kwargs)

    def _populate(self, year):
        # New years
        self[date(year, JAN, 1)] = "Újév"

        # National Day
        self[date(year, MAR, 15)] = "Nemzeti ünnep"

        easter_date = easter(year)

        # Good Friday
        self[easter_date + rd(weekday=FR(-1))] = "Nagypéntek"

        # Easter
        self[easter_date] = "Húsvét"

        # Second easter day
        self[easter_date + rd(days=1)] = "Húsvét Hétfő"

        # Pentecost
        self[easter_date + rd(days=49)] = "Pünkösd"

        # Pentecost monday
        self[easter_date + rd(days=50)] = "Pünkösdhétfő"

        # International Workers' Day
        self[date(year, MAY, 1)] = "A Munka ünnepe"

        # State Foundation Day
        self[date(year, AUG, 20)] = "Az államalapítás ünnepe"

        # National Day
        self[date(year, OCT, 23)] = "Nemzeti ünnep"

        # All Saints' Day
        self[date(year, NOV, 1)] = "Mindenszentek"

        # First christmas
        self[date(year, DEC, 25)] = "Karácsony"

        # Second christmas
        self[date(year, DEC, 26)] = "Karácsony másnapja"


class HU(Hungary):
    pass


class India(HolidayBase):
    # https://en.wikipedia.org/wiki/Public_holidays_in_India
    # https://www.calendarlabs.com/holidays/india/
    # https://slusi.dacnet.nic.in/watershedatlas/list_of_state_abbreviation.htm

    PROVINCES = ['AS', 'CG', 'SK', 'KA', 'GJ', 'BR', 'RJ', 'OD',
                 'TN', 'AP', 'WB', 'KL', 'HR', 'MH', 'MP', 'UP', 'UK']

    def __init__(self, **kwargs):
        self.country = "IND"
        HolidayBase.__init__(self, **kwargs)

    def _populate(self, year):
        # New year
        self[date(year, JAN, 1)] = "New Year"

        # Pongal/ Makar Sankranti
        self[date(year, JAN, 14)] = "Makar Sankranti / Pongal"

        if year >= 1950:
            # Republic Day
            self[date(year, JAN, 26)] = "Republic Day"

        if year >= 1947:
            # Independence Day
            self[date(year, AUG, 15)] = "Independence Day"

        # Gandhi Jayanti
        self[date(year, OCT, 2)] = "Gandhi Jayanti"

        # Labour Day
        self[date(year, MAY, 1)] = "Labour Day"

        # Christmas
        self[date(year, DEC, 25)] = "Christmas"

        # GJ: Gujarat
        if self.prov == "GJ":
            self[date(year, JAN, 14)] = "Uttarayan"
            self[date(year, MAY, 1)] = "Gujarat Day"
            self[date(year, OCT, 31)] = "Sardar Patel Jayanti"

        if self.prov == 'BR':
            self[date(year, MAR, 22)] = "Bihar Day"

        if self.prov == 'RJ':
            self[date(year, MAR, 30)] = "Rajasthan Day"
            self[date(year, JUN, 15)] = "Maharana Pratap Jayanti"

        if self.prov == 'OD':
            self[date(year, APR, 1)] = "Odisha Day (Utkala Dibasa)"
            self[date(year, APR, 15)] = "Maha Vishuva Sankranti / Pana" \
                                        " Sankranti"

        if self.prov in ('OD', 'AP', 'BR', 'WB', 'KL',
                         'HR', 'MH', 'UP', 'UK', 'TN'):
            self[date(year, APR, 14)] = "Dr. B. R. Ambedkar's Jayanti"

        if self.prov == 'TN':
            self[date(year, APR, 14)] = "Puthandu (Tamil New Year)"
            self[date(year, APR, 15)] = "Puthandu (Tamil New Year)"

        if self.prov == 'WB':
            self[date(year, APR, 14)] = "Pohela Boishakh"
            self[date(year, APR, 15)] = "Pohela Boishakh"
            self[date(year, MAY, 9)] = "Rabindra Jayanti"

        if self.prov == 'AS':
            self[date(year, APR, 15)] = "Bihu (Assamese New Year)"

        if self.prov == 'MH':
            self[date(year, MAY, 1)] = "Maharashtra Day"

        if self.prov == 'SK':
            self[date(year, MAY, 16)] = "Annexation Day"

        if self.prov == 'KA':
            self[date(year, NOV, 1)] = "Karnataka Rajyotsava"

        if self.prov == 'AP':
            self[date(year, NOV, 1)] = "Andhra Pradesh Foundation Day"

        if self.prov == 'HR':
            self[date(year, NOV, 1)] = "Haryana Foundation Day"

        if self.prov == 'MP':
            self[date(year, NOV, 1)] = "Madhya Pradesh Foundation Day"

        if self.prov == 'KL':
            self[date(year, NOV, 1)] = "Kerala Foundation Day"

        if self.prov == 'CG':
            self[date(year, NOV, 1)] = "Chhattisgarh Foundation Day"


class IND(India):
    pass


class Croatia(HolidayBase):

    # https://en.wikipedia.org/wiki/Public_holidays_in_Croatia

    def __init__(self, **kwargs):
        self.country = "HR"
        HolidayBase.__init__(self, **kwargs)

    def _populate(self, year):
        # New years
        self[date(year, JAN, 1)] = "Nova Godina"
        # Epiphany
        self[date(year, JAN, 6)] = "Sveta tri kralja"
        easter_date = easter(year)

        # Easter
        self[easter_date] = "Uskrs"
        # Easter Monday
        self[easter_date + rd(days=1)] = "Uskrsni ponedjeljak"

        # Corpus Christi
        self[easter_date + rd(days=60)] = "Tijelovo"

        # International Workers' Day
        self[date(year, MAY, 1)] = "Međunarodni praznik rada"

        # Anti-fascist struggle day
        self[date(year, JUN, 22)] = "Dan antifašističke borbe"

        # Statehood day
        self[date(year, JUN, 22)] = "Dan državnosti"

        # Victory and Homeland Thanksgiving Day
        self[date(year, AUG, 5)] = "Dan pobjede i domovinske zahvalnosti"

        # Assumption of Mary
        self[date(year, AUG, 15)] = "Velika Gospa"

        # Independence Day
        self[date(year, OCT, 8)] = "Dan neovisnosti"

        # All Saints' Day
        self[date(year, NOV, 1)] = "Svi sveti"

        # Christmas day
        self[date(year, DEC, 25)] = "Božić"

        # St. Stephen's day
        self[date(year, DEC, 26)] = "Sveti Stjepan"


class HR(Croatia):
    pass<|MERGE_RESOLUTION|>--- conflicted
+++ resolved
@@ -2986,14 +2986,6 @@
     pass
 
 
-<<<<<<< HEAD
-        if year == 2019:
-            self[date(year, 5, 8)] = "Election Day"
-
-        for k, v in list(self.items()):
-            if self.observed and k.weekday() == 6:
-                self[k + rd(days=1)] = v + " (Observed)"
-=======
 class Sweden(HolidayBase):
     """
     Swedish holidays.
@@ -3017,7 +3009,6 @@
         self.country = "SE"
         self.include_sundays = include_sundays
         HolidayBase.__init__(self, **kwargs)
->>>>>>> d5ab2116
 
     def _populate(self, year):
         # Add all the sundays of the year before adding the "real" holidays
@@ -3558,6 +3549,9 @@
         if 1951 < year < 1994:
             self[date(year, OCT, 10)] = "Kruger Day"
 
+        if year == 2019:
+            self[date(year, 5, 8)] = "Election Day"
+
 
 class ZA(SouthAfrica):
     pass
