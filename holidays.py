# -*- coding: utf-8 -*-

#  python-holidays
#  ---------------
#  A fast, efficient Python library for generating country, province and state
#  specific sets of holidays on the fly. It aims to make determining whether a
#  specific date is a holiday as fast and flexible as possible.
#
#  Author:  ryanss <ryanssdev@icloud.com>
#  Website: https://github.com/ryanss/python-holidays
#  License: MIT (see LICENSE file)

from datetime import date, datetime
from dateutil.easter import easter
from dateutil.parser import parse
from dateutil.relativedelta import relativedelta as rd
from dateutil.relativedelta import MO, TU, WE, TH, FR, SA, SU
import six

__version__ = '0.9.1'


MONDAY, TUESDAY, WEDNESDAY, THURSDAY, FRIDAY, SATURDAY, SUNDAY = range(7)
WEEKEND = (SATURDAY, SUNDAY)


class HolidayBase(dict):
    PROVINCES = []

    def __init__(self, years=[], expand=True, observed=True,
                 prov=None, state=None):
        self.observed = observed
        self.expand = expand
        if isinstance(years, int):
            years = [years, ]
        self.years = set(years)
        if not getattr(self, 'prov', False):
            self.prov = prov
        self.state = state
        for year in list(self.years):
            self._populate(year)

    def __setattr__(self, key, value):
        if key == 'observed' and len(self) > 0:
            dict.__setattr__(self, key, value)
            if value is True:
                # Add (Observed) dates
                years = list(self.years)
                self.years = set()
                self.clear()
                for year in years:
                    self._populate(year)
            else:
                # Remove (Observed) dates
                for k, v in list(self.items()):
                    if v.find("Observed") >= 0:
                        del self[k]
        else:
            return dict.__setattr__(self, key, value)

    def __keytransform__(self, key):
        if isinstance(key, datetime):
            key = key.date()
        elif isinstance(key, date):
            key = key
        elif isinstance(key, int) or isinstance(key, float):
            key = datetime.utcfromtimestamp(key).date()
        elif isinstance(key, six.string_types):
            try:
                key = parse(key).date()
            except (ValueError, OverflowError):
                raise ValueError("Cannot parse date from string '%s'" % key)
        else:
            raise TypeError("Cannot convert type '%s' to date." % type(key))
        if self.expand and key.year not in self.years:
            self.years.add(key.year)
            self._populate(key.year)
        return key

    def __contains__(self, key):
        return dict.__contains__(self, self.__keytransform__(key))

    def __getitem__(self, key):
        return dict.__getitem__(self, self.__keytransform__(key))

    def __setitem__(self, key, value):
        if key in self:
            if self.get(key).find(value) < 0 \
                    and value.find(self.get(key)) < 0:
                value = "%s, %s" % (value, self.get(key))
            else:
                value = self.get(key)
        return dict.__setitem__(self, self.__keytransform__(key), value)

    def update(self, *args):
        args = list(args)
        for arg in args:
            if isinstance(arg, dict):
                for key, value in list(arg.items()):
                    self[key] = value
            elif isinstance(arg, list):
                for item in arg:
                    self[item] = "Holiday"
            else:
                self[arg] = "Holiday"

    def append(self, *args):
        return self.update(*args)

    def get(self, key, default=None):
        return dict.get(self, self.__keytransform__(key), default)

    def get_list(self, key):
        return [h for h in self.get(key, "").split(", ") if h]

    def pop(self, key, default=None):
        if default is None:
            return dict.pop(self, self.__keytransform__(key))
        return dict.pop(self, self.__keytransform__(key), default)

    def __eq__(self, other):
        return (dict.__eq__(self, other) and self.__dict__ == other.__dict__)

    def __ne__(self, other):
        return (dict.__ne__(self, other) or self.__dict__ != other.__dict__)

    def __add__(self, other):
        if isinstance(other, int) and other == 0:
            # Required to sum() list of holidays
            # sum([h1, h2]) is equivalent to (0 + h1 + h2)
            return self
        elif not isinstance(other, HolidayBase):
            raise TypeError()
        HolidaySum = createHolidaySum(self, other)
        country = (getattr(self, 'country', None) or
                   getattr(other, 'country', None))
        if self.country and other.country and self.country != other.country:
            c1 = self.country
            if not isinstance(c1, list):
                c1 = [c1]
            c2 = other.country
            if not isinstance(c2, list):
                c2 = [c2]
            country = c1 + c2
        prov = getattr(self, 'prov', None) or getattr(other, 'prov', None)
        if self.prov and other.prov and self.prov != other.prov:
            p1 = self.prov if isinstance(self.prov, list) else [self.prov]
            p2 = other.prov if isinstance(other.prov, list) else [other.prov]
            prov = p1 + p2
        return HolidaySum(years=(self.years | other.years),
                          expand=(self.expand or other.expand),
                          observed=(self.observed or other.observed),
                          country=country, prov=prov)

    def __radd__(self, other):
        return self.__add__(other)

    def _populate(self, year):
        pass


def createHolidaySum(h1, h2):

    class HolidaySum(HolidayBase):

        def __init__(self, country, **kwargs):
            self.country = country
            self.holidays = []
            if getattr(h1, 'holidays', False):
                for h in h1.holidays:
                    self.holidays.append(h)
            else:
                self.holidays.append(h1)
            if getattr(h2, 'holidays', False):
                for h in h2.holidays:
                    self.holidays.append(h)
            else:
                self.holidays.append(h2)
            HolidayBase.__init__(self, **kwargs)

        def _populate(self, year):
            for h in self.holidays[::-1]:
                h._populate(year)
                self.update(h)

    return HolidaySum


class Canada(HolidayBase):

    PROVINCES = ['AB', 'BC', 'MB', 'NB', 'NL', 'NS', 'NT', 'NU', 'ON', 'PE',
                 'QC', 'SK', 'YU']

    def __init__(self, **kwargs):
        self.country = 'CA'
        self.prov = kwargs.pop('prov', 'ON')
        HolidayBase.__init__(self, **kwargs)

    def _populate(self, year):
        # New Year's Day
        if year >= 1867:
            name = "New Year's Day"
            self[date(year, 1, 1)] = name
            if self.observed and date(year, 1, 1).weekday() == 6:
                self[date(year, 1, 1) + rd(days=+1)] = name + " (Observed)"
            elif self.observed and date(year, 1, 1).weekday() == 5:
                # Add Dec 31st from the previous year without triggering
                # the entire year to be added
                expand = self.expand
                self.expand = False
                self[date(year, 1, 1) + rd(days=-1)] = name + " (Observed)"
                self.expand = expand
            # The next year's observed New Year's Day can be in this year
            # when it falls on a Friday (Jan 1st is a Saturday)
            if self.observed and date(year, 12, 31).weekday() == 4:
                self[date(year, 12, 31)] = name + " (Observed)"

        # Family Day / Louis Riel Day (MB) / Islander Day (PE)
        # / Heritage Day (NS, YU)
        if self.prov in ('AB', 'SK', 'ON') and year >= 2008:
            self[date(year, 2, 1) + rd(weekday=MO(+3))] = "Family Day"
        elif self.prov in ('AB', 'SK') and year >= 2007:
            self[date(year, 2, 1) + rd(weekday=MO(+3))] = "Family Day"
        elif self.prov == 'AB' and year >= 1990:
            self[date(year, 2, 1) + rd(weekday=MO(+3))] = "Family Day"
        elif self.prov == 'BC' and year >= 2013:
            self[date(year, 2, 1) + rd(weekday=MO(+2))] = "Family Day"
        elif self.prov == 'MB' and year >= 2008:
            self[date(year, 2, 1) + rd(weekday=MO(+3))] = "Louis Riel Day"
        elif self.prov == 'PE' and year >= 2010:
            self[date(year, 2, 1) + rd(weekday=MO(+3))] = "Islander Day"
        elif self.prov == 'PE' and year == 2009:
            self[date(year, 2, 1) + rd(weekday=MO(+2))] = "Islander Day"
        elif self.prov in ('NS') and year >= 2015:
            # http://novascotia.ca/lae/employmentrights/NovaScotiaHeritageDay.asp
            self[date(year, 2, 1) + rd(weekday=MO(+3))] = "Heritage Day"
        elif self.prov in ('YU'):
            # start date?
            # http://heritageyukon.ca/programs/heritage-day
            # https://en.wikipedia.org/wiki/Family_Day_(Canada)#Yukon_Heritage_Day
            # Friday before the last Sunday in February
            dt = date(year, 3, 1) + rd(weekday=SU(-1)) + rd(weekday=FR(-1))
            self[dt] = "Heritage Day"

        # St. Patrick's Day
        if self.prov == 'NL' and year >= 1900:
            dt = date(year, 3, 17)
            # Nearest Monday to March 17
            dt1 = date(year, 3, 17) + rd(weekday=MO(-1))
            dt2 = date(year, 3, 17) + rd(weekday=MO(+1))
            if dt2 - dt <= dt - dt1:
                self[dt2] = "St. Patrick's Day"
            else:
                self[dt1] = "St. Patrick's Day"

        # Good Friday
        if self.prov != 'QC' and year >= 1867:
            self[easter(year) + rd(weekday=FR(-1))] = "Good Friday"

        # Easter Monday
        if self.prov == 'QC' and year >= 1867:
            self[easter(year) + rd(weekday=MO)] = "Easter Monday"

        # St. George's Day
        if self.prov == 'NL' and year == 2010:
            # 4/26 is the Monday closer to 4/23 in 2010
            # but the holiday was observed on 4/19? Crazy Newfies!
            self[date(2010, 4, 19)] = "St. George's Day"
        elif self.prov == 'NL' and year >= 1990:
            dt = date(year, 4, 23)
            # Nearest Monday to April 23
            dt1 = dt + rd(weekday=MO(-1))
            dt2 = dt + rd(weekday=MO(+1))
            if dt2 - dt < dt - dt1:
                self[dt2] = "St. George's Day"
            else:
                self[dt1] = "St. George's Day"

        # Victoria Day / National Patriotes Day (QC)
        if self.prov not in ('NB', 'NS', 'PE', 'NL', 'QC') and year >= 1953:
            self[date(year, 5, 24) + rd(weekday=MO(-1))] = "Victoria Day"
        elif self.prov == 'QC' and year >= 1953:
            name = "National Patriotes Day"
            self[date(year, 5, 24) + rd(weekday=MO(-1))] = name

        # National Aboriginal Day
        if self.prov == 'NT' and year >= 1996:
            self[date(year, 6, 21)] = "National Aboriginal Day"

        # St. Jean Baptiste Day
        if self.prov == 'QC' and year >= 1925:
            self[date(year, 6, 24)] = "St. Jean Baptiste Day"
            if self.observed and date(year, 6, 24).weekday() == 6:
                self[date(year, 6, 25)] = "St. Jean Baptiste Day (Observed)"

        # Discovery Day
        if self.prov == 'NL' and year >= 1997:
            dt = date(year, 6, 24)
            # Nearest Monday to June 24
            dt1 = dt + rd(weekday=MO(-1))
            dt2 = dt + rd(weekday=MO(+1))
            if dt2 - dt <= dt - dt1:
                self[dt2] = "Discovery Day"
            else:
                self[dt1] = "Discovery Day"
        elif self.prov == 'YU' and year >= 1912:
            self[date(year, 8, 1) + rd(weekday=MO(+3))] = "Discovery Day"

        # Canada Day / Memorial Day (NL)
        if self.prov != 'NL' and year >= 1867:
            name = "Canada Day"
            self[date(year, 7, 1)] = name
            if self.observed and date(year, 7, 1).weekday() in (5, 6):
                self[date(year, 7, 1) + rd(weekday=MO)] = name + " (Observed)"
        elif year >= 1867:
            name = "Memorial Day"
            self[date(year, 7, 1)] = name
            if self.observed and date(year, 7, 1).weekday() in (5, 6):
                self[date(year, 7, 1) + rd(weekday=MO)] = name + " (Observed)"

        # Nunavut Day
        if self.prov == 'NU' and year >= 2001:
            self[date(year, 7, 9)] = "Nunavut Day"
            if self.observed and date(year, 7, 9).weekday() == 6:
                self[date(year, 7, 10)] = "Nunavut Day (Observed)"
        elif self.prov == 'NU' and year == 2000:
            self[date(2000, 4, 1)] = "Nunavut Day"

        # Civic Holiday
        if self.prov in ('ON', 'MB', 'NT') and year >= 1900:
            self[date(year, 8, 1) + rd(weekday=MO)] = "Civic Holiday"
        elif self.prov in ('AB') and year >= 1974:
            # https://en.wikipedia.org/wiki/Civic_Holiday#Alberta
            self[date(year, 8, 1) + rd(weekday=MO)] = "Heritage Day"
        elif self.prov in ('BC') and year >= 1974:
            # https://en.wikipedia.org/wiki/Civic_Holiday
            self[date(year, 8, 1) + rd(weekday=MO)] = "British Columbia Day"
        elif self.prov in ('NB') and year >= 1900:
            # https://en.wikipedia.org/wiki/Civic_Holiday
            self[date(year, 8, 1) + rd(weekday=MO)] = "New Brunswick Day"
        elif self.prov in ('SK') and year >= 1900:
            # https://en.wikipedia.org/wiki/Civic_Holiday
            self[date(year, 8, 1) + rd(weekday=MO)] = "Saskatchewan Day"

        # Labour Day
        if year >= 1894:
            self[date(year, 9, 1) + rd(weekday=MO)] = "Labour Day"

        # Thanksgiving
        if self.prov not in ('NB', 'NS', 'PE', 'NL') and year >= 1931:
            if year == 1935:
                # in 1935, Canadian Thanksgiving was moved due to the General
                # Election falling on the second Monday of October
                # https://books.google.ca/books?id=KcwlQsmheG4C&pg=RA1-PA1940&lpg=RA1-PA1940&dq=canada+thanksgiving+1935&source=bl&ots=j4qYrcfGuY&sig=gxXeAQfXVsOF9fOwjSMswPHJPpM&hl=en&sa=X&ved=0ahUKEwjO0f3J2PjOAhVS4mMKHRzKBLAQ6AEIRDAG#v=onepage&q=canada%20thanksgiving%201935&f=false
                self[date(1935, 10, 25)] = "Thanksgiving"
            else:
                self[date(year, 10, 1) + rd(weekday=MO(+2))] = "Thanksgiving"

        # Remembrance Day
        name = "Remembrance Day"
        provinces = ('ON', 'QC', 'NS', 'NL', 'NT', 'PE', 'SK')
        if self.prov not in provinces and year >= 1931:
            self[date(year, 11, 11)] = name
        elif self.prov in ('NS', 'NL', 'NT', 'PE', 'SK') and year >= 1931:
            self[date(year, 11, 11)] = name
            if self.observed and date(year, 11, 11).weekday() == 6:
                name = name + " (Observed)"
                self[date(year, 11, 11) + rd(weekday=MO)] = name

        # Christmas Day
        if year >= 1867:
            self[date(year, 12, 25)] = "Christmas Day"
            if self.observed and date(year, 12, 25).weekday() == 5:
                self[date(year, 12, 24)] = "Christmas Day (Observed)"
            elif self.observed and date(year, 12, 25).weekday() == 6:
                self[date(year, 12, 26)] = "Christmas Day (Observed)"

        # Boxing Day
        if year >= 1867:
            name = "Boxing Day"
            name_observed = name + " (Observed)"
            if self.observed and date(year, 12, 26).weekday() in (5, 6):
                self[date(year, 12, 26) + rd(weekday=MO)] = name_observed
            elif self.observed and date(year, 12, 26).weekday() == 0:
                self[date(year, 12, 27)] = name_observed
            else:
                self[date(year, 12, 26)] = name


class CA(Canada):
    pass


class Colombia(HolidayBase):
    # https://es.wikipedia.org/wiki/Anexo:D%C3%ADas_festivos_en_Colombia

    def __init__(self, **kwargs):
        self.country = 'CO'
        HolidayBase.__init__(self, **kwargs)

    def _populate(self, year):

        # Fixed date holidays!
        # If observed=True and they fall on a weekend they are not observed.
        # If observed=False there are 18 holidays

        # New Year's Day
        if self.observed and date(year, 1, 1).weekday() in WEEKEND:
            pass
        else:
            self[date(year, 1, 1)] = "Año Nuevo [New Year's Day]"

        # Labor Day
        self[date(year, 5, 1)] = "Día del Trabajo [Labour Day]"

        # Independence Day
        name = "Día de la Independencia [Independence Day]"
        if self.observed and date(year, 7, 20).weekday() in WEEKEND:
            pass
        else:
            self[date(year, 7, 20)] = name

        # Battle of Boyaca
        self[date(year, 8, 7)] = "Batalla de Boyacá [Battle of Boyacá]"

        # Immaculate Conception
        if self.observed and date(year, 12, 8).weekday() in WEEKEND:
            pass
        else:
            self[date(year, 12, 8)
                 ] = "La Inmaculada Concepción [Immaculate Conception]"

        # Christmas
        self[date(year, 12, 25)] = "Navidad [Christmas]"

        # Emiliani Law holidays!
        # Unless they fall on a Monday they are observed the following monday

        #  Epiphany
        name = "Día de los Reyes Magos [Epiphany]"
        if date(year, 1, 6).weekday() == 0 or not self.observed:
            self[date(year, 1, 6)] = name
        else:
            self[date(year, 1, 6) + rd(weekday=MO)] = name + "(Observed)"

        # Saint Joseph's Day
        name = "Día de San José [Saint Joseph's Day]"
        if date(year, 3, 19).weekday() == 0 or not self.observed:
            self[date(year, 3, 19)] = name
        else:
            self[date(year, 3, 19) + rd(weekday=MO)] = name + "(Observed)"

        # Saint Peter and Saint Paul's Day
        name = "San Pedro y San Pablo [Saint Peter and Saint Paul]"
        if date(year, 6, 29).weekday() == 0 or not self.observed:
            self[date(year, 6, 29)] = name
        else:
            self[date(year, 6, 29) + rd(weekday=MO)] = name + "(Observed)"

        # Assumption of Mary
        name = "La Asunción [Assumption of Mary]"
        if date(year, 8, 15).weekday() == 0 or not self.observed:
            self[date(year, 8, 15)] = name
        else:
            self[date(year, 8, 15) + rd(weekday=MO)] = name + "(Observed)"

        # Discovery of America
        name = "Descubrimiento de América [Discovery of America]"
        if date(year, 10, 12).weekday() == 0 or not self.observed:
            self[date(year, 10, 12)] = name
        else:
            self[date(year, 10, 12) + rd(weekday=MO)] = name + "(Observed)"

        # All Saints’ Day
        name = "Dia de Todos los Santos [All Saint's Day]"
        if date(year, 11, 1).weekday() == 0 or not self.observed:
            self[date(year, 11, 1)] = name
        else:
            self[date(year, 11, 1) + rd(weekday=MO)] = name + "(Observed)"

        # Independence of Cartagena
        name = "Independencia de Cartagena [Independence of Cartagena]"
        if date(year, 11, 11).weekday() == 0 or not self.observed:
            self[date(year, 11, 11)] = name
        else:
            self[date(year, 11, 11) + rd(weekday=MO)] = name + "(Observed)"

        # Holidays based on Easter

        # Maundy Thursday
        self[easter(year) + rd(weekday=TH(-1))
             ] = "Jueves Santo [Maundy Thursday]"

        # Good Friday
        self[easter(year) + rd(weekday=FR(-1))
             ] = "Viernes Santo [Good Friday]"

        # Holidays based on Easter but are observed the following monday
        # (unless they occur on a monday)

        # Ascension of Jesus
        name = "Ascensión del señor [Ascension of Jesus]"
        hdate = easter(year) + rd(days=+39)
        if hdate.weekday() == 0 or not self.observed:
            self[hdate] = name
        else:
            self[hdate + rd(weekday=MO)] = name + "(Observed)"

        # Corpus Christi
        name = "Corpus Christi [Corpus Christi]"
        hdate = easter(year) + rd(days=+60)
        if hdate.weekday() == 0 or not self.observed:
            self[hdate] = name
        else:
            self[hdate + rd(weekday=MO)] = name + "(Observed)"

        # Sacred Heart
        name = "Sagrado Corazón [Sacred Heart]"
        hdate = easter(year) + rd(days=+68)
        if hdate.weekday() == 0 or not self.observed:
            self[hdate] = name
        else:
            self[hdate + rd(weekday=MO)] = name + "(Observed)"


class CO(Colombia):
    pass


class Mexico(HolidayBase):

    def __init__(self, **kwargs):
        self.country = 'MX'
        HolidayBase.__init__(self, **kwargs)

    def _populate(self, year):
        # New Year's Day
        name = "Año Nuevo [New Year's Day]"
        self[date(year, 1, 1)] = name
        if self.observed and date(year, 1, 1).weekday() == 6:
            self[date(year, 1, 1) + rd(days=+1)] = name + " (Observed)"
        elif self.observed and date(year, 1, 1).weekday() == 5:
            # Add Dec 31st from the previous year without triggering
            # the entire year to be added
            expand = self.expand
            self.expand = False
            self[date(year, 1, 1) + rd(days=-1)] = name + " (Observed)"
            self.expand = expand
        # The next year's observed New Year's Day can be in this year
        # when it falls on a Friday (Jan 1st is a Saturday)
        if self.observed and date(year, 12, 31).weekday() == 4:
            self[date(year, 12, 31)] = name + " (Observed)"

        # Constitution Day
        name = "Día de la Constitución [Constitution Day]"
        if 2006 >= year >= 1917:
            self[date(year, 2, 5)] = name
        elif year >= 2007:
            self[date(year, 2, 1) + rd(weekday=MO(+1))] = name

        # Benito Juárez's birthday
        name = "Natalicio de Benito Juárez [Benito Juárez's birthday]"
        if 2006 >= year >= 1917:
            self[date(year, 3, 21)] = name
        elif year >= 2007:
            self[date(year, 3, 1) + rd(weekday=MO(+3))] = name

        # Labor Day
        if year >= 1923:
            self[date(year, 5, 1)] = "Día del Trabajo [Labour Day]"
            if self.observed and date(year, 5, 1).weekday() == 5:
                self[date(year, 5, 1) + rd(days=-1)] = name + " (Observed)"
            elif self.observed and date(year, 5, 1).weekday() == 6:
                self[date(year, 5, 1) + rd(days=+1)] = name + " (Observed)"

        # Independence Day
        name = "Día de la Independencia [Independence Day]"
        self[date(year, 9, 16)] = name
        if self.observed and date(year, 9, 16).weekday() == 5:
            self[date(year, 9, 16) + rd(days=-1)] = name + " (Observed)"
        elif self.observed and date(year, 9, 16).weekday() == 6:
            self[date(year, 9, 16) + rd(days=+1)] = name + " (Observed)"

        # Revolution Day
        name = "Día de la Revolución [Revolution Day]"
        if 2006 >= year >= 1917:
            self[date(year, 11, 20)] = name
        elif year >= 2007:
            self[date(year, 11, 1) + rd(weekday=MO(+3))] = name

        # Change of Federal Government
        # Every six years--next observance 2018
        name = "Transmisión del Poder Ejecutivo Federal"
        name += " [Change of Federal Government]"
        if (2018 - year) % 6 == 0:
            self[date(year, 12, 1)] = name
            if self.observed and date(year, 12, 1).weekday() == 5:
                self[date(year, 12, 1) + rd(days=-1)] = name + " (Observed)"
            elif self.observed and date(year, 12, 1).weekday() == 6:
                self[date(year, 12, 1) + rd(days=+1)] = name + " (Observed)"

        # Christmas
        self[date(year, 12, 25)] = "Navidad [Christmas]"
        if self.observed and date(year, 12, 25).weekday() == 5:
            self[date(year, 12, 25) + rd(days=-1)] = name + " (Observed)"
        elif self.observed and date(year, 12, 25).weekday() == 6:
            self[date(year, 12, 25) + rd(days=+1)] = name + " (Observed)"


class MX(Mexico):
    pass


class UnitedStates(HolidayBase):
    # https://en.wikipedia.org/wiki/Public_holidays_in_the_United_States

    STATES = ['AL', 'AK', 'AS', 'AZ', 'AR', 'CA', 'CO', 'CT', 'DE', 'DC', 'FL',
              'GA', 'GU', 'HI', 'ID', 'IL', 'IN', 'IA', 'KS', 'KY', 'LA', 'ME',
              'MD', 'MH', 'MA', 'MI', 'FM', 'MN', 'MS', 'MO', 'MT', 'NE', 'NV',
              'NH', 'NJ', 'NM', 'NY', 'NC', 'ND', 'MP', 'OH', 'OK', 'OR', 'PW',
              'PA', 'PR', 'RI', 'SC', 'SD', 'TN', 'TX', 'UT', 'VT', 'VA', 'VI',
              'WA', 'WV', 'WI', 'WY']

    def __init__(self, **kwargs):
        self.country = 'US'
        HolidayBase.__init__(self, **kwargs)

    def _populate(self, year):
        # New Year's Day
        if year > 1870:
            name = "New Year's Day"
            self[date(year, 1, 1)] = name
            if self.observed and date(year, 1, 1).weekday() == 6:
                self[date(year, 1, 1) + rd(days=+1)] = name + " (Observed)"
            elif self.observed and date(year, 1, 1).weekday() == 5:
                # Add Dec 31st from the previous year without triggering
                # the entire year to be added
                expand = self.expand
                self.expand = False
                self[date(year, 1, 1) + rd(days=-1)] = name + " (Observed)"
                self.expand = expand
            # The next year's observed New Year's Day can be in this year
            # when it falls on a Friday (Jan 1st is a Saturday)
            if self.observed and date(year, 12, 31).weekday() == 4:
                self[date(year, 12, 31)] = name + " (Observed)"

        # Epiphany
        if self.state == 'PR':
            self[date(year, 1, 6)] = "Epiphany"

        # Three King's Day
        if self.state == 'VI':
            self[date(year, 1, 6)] = "Three King's Day"

        # Lee Jackson Day
        name = "Lee Jackson Day"
        if self.state == 'VA' and year >= 2000:
            dt = date(year, 1, 1) + rd(weekday=MO(+3)) + rd(weekday=FR(-1))
            self[dt] = name
        elif self.state == 'VA' and year >= 1983:
            self[date(year, 1, 1) + rd(weekday=MO(+3))] = name
        elif self.state == 'VA' and year >= 1889:
            self[date(year, 1, 19)] = name

        # Inauguration Day
        if self.state in ('DC', 'LA', 'MD', 'VA') and year >= 1789:
            name = "Inauguration Day"
            if (year - 1789) % 4 == 0 and year >= 1937:
                self[date(year, 1, 20)] = name
                if date(year, 1, 20).weekday() == 6:
                    self[date(year, 1, 21)] = name + " (Observed)"
            elif (year - 1789) % 4 == 0:
                self[date(year, 3, 4)] = name
                if date(year, 3, 4).weekday() == 6:
                    self[date(year, 3, 5)] = name + " (Observed)"

        # Martin Luther King, Jr. Day
        if year >= 1986:
            name = "Martin Luther King, Jr. Day"
            if self.state == 'AL':
                name = "Robert E. Lee/Martin Luther King Birthday"
            elif self.state in ('AS', 'MS'):
                name = ("Dr. Martin Luther King Jr. "
                        "and Robert E. Lee's Birthdays")
            elif self.state in ('AZ', 'NH'):
                name = "Dr. Martin Luther King Jr./Civil Rights Day"
            elif self.state == 'GA' and year < 2012:
                name = "Robert E. Lee's Birthday"
            elif self.state == 'ID' and year >= 2006:
                name = "Martin Luther King, Jr. - Idaho Human Rights Day"
            self[date(year, 1, 1) + rd(weekday=MO(+3))] = name

        # Lincoln's Birthday
        name = "Lincoln's Birthday"
        if (self.state in ('CT', 'IL', 'IA', 'NJ', 'NY') and year >= 1971) \
                or (self.state == 'CA' and year >= 1971 and year <= 2009):
            self[date(year, 2, 12)] = name
            if self.observed and date(year, 2, 12).weekday() == 5:
                self[date(year, 2, 11)] = name + " (Observed)"
            elif self.observed and date(year, 2, 12).weekday() == 6:
                self[date(year, 2, 13)] = name + " (Observed)"

        # Susan B. Anthony Day
        if (self.state == 'CA' and year >= 2014) \
                or (self.state == 'FL' and year >= 2011) \
                or (self.state == 'NY' and year >= 2004) \
                or (self.state == 'WI' and year >= 1976):
            self[date(year, 2, 15)] = "Susan B. Anthony Day"

        # Washington's Birthday
        name = "Washington's Birthday"
        if self.state == 'AL':
            name = "George Washington/Thomas Jefferson Birthday"
        elif self.state == 'AS':
            name = "George Washington's Birthday and Daisy Gatson Bates Day"
        elif self.state in ('PR', 'VI'):
            name = "Presidents' Day"
        if self.state not in ('DE', 'FL', 'GA', 'NM', 'PR'):
            if year > 1970:
                self[date(year, 2, 1) + rd(weekday=MO(+3))] = name
            elif year >= 1879:
                self[date(year, 2, 22)] = name
        elif self.state == 'GA':
            if date(year, 12, 24).weekday() != 2:
                self[date(year, 12, 24)] = name
            else:
                self[date(year, 12, 26)] = name
        elif self.state in ('PR', 'VI'):
            self[date(year, 2, 1) + rd(weekday=MO(+3))] = name

        # Mardi Gras
        if self.state == 'LA' and year >= 1857:
            self[easter(year) + rd(days=-47)] = "Mardi Gras"

        # Guam Discovery Day
        if self.state == 'GU' and year >= 1970:
            self[date(year, 3, 1) + rd(weekday=MO)] = "Guam Discovery Day"

        # Casimir Pulaski Day
        if self.state == 'IL' and year >= 1978:
            self[date(year, 3, 1) + rd(weekday=MO)] = "Casimir Pulaski Day"

        # Texas Independence Day
        if self.state == 'TX' and year >= 1874:
            self[date(year, 3, 2)] = "Texas Independence Day"

        # Town Meeting Day
        if self.state == 'VT' and year >= 1800:
            self[date(year, 3, 1) + rd(weekday=TU)] = "Town Meeting Day"

        # Evacuation Day
        if self.state == 'MA' and year >= 1901:
            name = "Evacuation Day"
            self[date(year, 3, 17)] = name
            if date(year, 3, 17).weekday() in (5, 6):
                self[date(year, 3, 17) + rd(weekday=MO)] = name + " (Observed)"

        # Emancipation Day
        if self.state == 'PR':
            self[date(year, 3, 22)] = "Emancipation Day"
            if self.observed and date(year, 3, 22).weekday() == 6:
                self[date(year, 3, 23)] = "Emancipation Day (Observed)"

        # Prince Jonah Kuhio Kalanianaole Day
        if self.state == 'HI' and year >= 1949:
            name = "Prince Jonah Kuhio Kalanianaole Day"
            self[date(year, 3, 26)] = name
            if self.observed and date(year, 3, 26).weekday() == 5:
                self[date(year, 3, 25)] = name + " (Observed)"
            elif self.observed and date(year, 3, 26).weekday() == 6:
                self[date(year, 3, 27)] = name + " (Observed)"

        # Steward's Day
        name = "Steward's Day"
        if self.state == 'AK' and year >= 1955:
            self[date(year, 4, 1) + rd(days=-1, weekday=MO(-1))] = name
        elif self.state == 'AK' and year >= 1918:
            self[date(year, 3, 30)] = name

        # César Chávez Day
        name = "César Chávez Day"
        if self.state == 'CA' and year >= 1995:
            self[date(year, 3, 31)] = name
            if self.observed and date(year, 3, 31).weekday() == 6:
                self[date(year, 4, 1)] = name + " (Observed)"
        elif self.state == 'TX' and year >= 2000:
            self[date(year, 3, 31)] = name

        # Transfer Day
        if self.state == 'VI':
            self[date(year, 3, 31)] = "Transfer Day"

        # Emancipation Day
        if self.state == 'DC' and year >= 2005:
            name = "Emancipation Day"
            self[date(year, 4, 16)] = name
            if self.observed and date(year, 4, 16).weekday() == 5:
                self[date(year, 4, 15)] = name + " (Observed)"
            elif self.observed and date(year, 4, 16).weekday() == 6:
                self[date(year, 4, 17)] = name + " (Observed)"

        # Patriots' Day
        if self.state in ('ME', 'MA') and year >= 1969:
            self[date(year, 4, 1) + rd(weekday=MO(+3))] = "Patriots' Day"
        elif self.state in ('ME', 'MA') and year >= 1894:
            self[date(year, 4, 19)] = "Patriots' Day"

        # Holy Thursday
        if self.state == 'VI':
            self[easter(year) + rd(weekday=TH(-1))] = "Holy Thursday"

        # Good Friday
        if self.state in ('CT', 'DE', 'GU', 'IN', 'KY', 'LA',
                          'NJ', 'NC', 'PR', 'TN', 'TX', 'VI'):
            self[easter(year) + rd(weekday=FR(-1))] = "Good Friday"

        # Easter Monday
        if self.state == 'VI':
            self[easter(year) + rd(weekday=MO)] = "Easter Monday"

        # Confederate Memorial Day
        name = "Confederate Memorial Day"
        if self.state in ('AL', 'GA', 'MS', 'SC') and year >= 1866:
            if self.state == 'GA' and year >= 2016:
                name = "State Holiday"
            self[date(year, 4, 1) + rd(weekday=MO(+4))] = name
        elif self.state == 'TX' and year >= 1931:
            self[date(year, 1, 19)] = name

        # San Jacinto Day
        if self.state == 'TX' and year >= 1875:
            self[date(year, 4, 21)] = "San Jacinto Day"

        # Arbor Day
        if self.state == 'NE' and year >= 1989:
            self[date(year, 4, 30) + rd(weekday=FR(-1))] = "Arbor Day"
        elif self.state == 'NE' and year >= 1875:
            self[date(year, 4, 22)] = "Arbor Day"

        # Primary Election Day
        if self.state == 'IN' and \
                ((year >= 2006 and year % 2 == 0) or year >= 2015):
            dt = date(year, 5, 1) + rd(weekday=MO)
            self[dt + rd(days=+1)] = "Primary Election Day"

        # Truman Day
        if self.state == 'MO' and year >= 1949:
            name = "Truman Day"
            self[date(year, 5, 8)] = name
            if self.observed and date(year, 5, 8).weekday() == 5:
                self[date(year, 5, 7)] = name + " (Observed)"
            elif self.observed and date(year, 5, 8).weekday() == 6:
                self[date(year, 5, 10)] = name + " (Observed)"

        # Memorial Day
        if year > 1970:
            self[date(year, 5, 31) + rd(weekday=MO(-1))] = "Memorial Day"
        elif year >= 1888:
            self[date(year, 5, 30)] = "Memorial Day"

        # Jefferson Davis Birthday
        name = "Jefferson Davis Birthday"
        if self.state == 'AL' and year >= 1890:
            self[date(year, 6, 1) + rd(weekday=MO)] = name

        # Kamehameha Day
        if self.state == 'HI' and year >= 1872:
            self[date(year, 6, 11)] = "Kamehameha Day"
            if self.observed and year >= 2011:
                if date(year, 6, 11).weekday() == 5:
                    self[date(year, 6, 10)] = "Kamehameha Day (Observed)"
                elif date(year, 6, 11).weekday() == 6:
                    self[date(year, 6, 12)] = "Kamehameha Day (Observed)"

        # Emancipation Day In Texas
        if self.state == 'TX' and year >= 1980:
            self[date(year, 6, 19)] = "Emancipation Day In Texas"

        # West Virginia Day
        name = "West Virginia Day"
        if self.state == 'WV' and year >= 1927:
            self[date(year, 6, 20)] = name
            if self.observed and date(year, 6, 20).weekday() == 5:
                self[date(year, 6, 19)] = name + " (Observed)"
            elif self.observed and date(year, 6, 20).weekday() == 6:
                self[date(year, 6, 21)] = name + " (Observed)"

        # Emancipation Day in US Virgin Islands
        if self.state == 'VI':
            self[date(year, 7, 3)] = "Emancipation Day"

        # Independence Day
        if year > 1870:
            name = "Independence Day"
            self[date(year, 7, 4)] = name
            if self.observed and date(year, 7, 4).weekday() == 5:
                self[date(year, 7, 4) + rd(days=-1)] = name + " (Observed)"
            elif self.observed and date(year, 7, 4).weekday() == 6:
                self[date(year, 7, 4) + rd(days=+1)] = name + " (Observed)"

        # Liberation Day (Guam)
        if self.state == 'GU' and year >= 1945:
            self[date(year, 7, 21)] = "Liberation Day (Guam)"

        # Pioneer Day
        if self.state == 'UT' and year >= 1849:
            name = "Pioneer Day"
            self[date(year, 7, 24)] = name
            if self.observed and date(year, 7, 24).weekday() == 5:
                self[date(year, 7, 24) + rd(days=-1)] = name + " (Observed)"
            elif self.observed and date(year, 7, 24).weekday() == 6:
                self[date(year, 7, 24) + rd(days=+1)] = name + " (Observed)"

        # Constitution Day
        if self.state == 'PR':
            self[date(year, 7, 25)] = "Constitution Day"
            if self.observed and date(year, 7, 25).weekday() == 6:
                self[date(year, 7, 26)] = "Constitution Day (Observed)"

        # Victory Day
        if self.state == 'RI' and year >= 1948:
            self[date(year, 8, 1) + rd(weekday=MO(+2))] = "Victory Day"

        # Statehood Day (Hawaii)
        if self.state == 'HI' and year >= 1959:
            self[date(year, 8, 1) + rd(weekday=FR(+3))] = "Statehood Day"

        # Bennington Battle Day
        if self.state == 'VT' and year >= 1778:
            name = "Bennington Battle Day"
            self[date(year, 8, 16)] = name
            if self.observed and date(year, 8, 16).weekday() == 5:
                self[date(year, 8, 15)] = name + " (Observed)"
            elif self.observed and date(year, 8, 16).weekday() == 6:
                self[date(year, 8, 17)] = name + " (Observed)"

        # Lyndon Baines Johnson Day
        if self.state == 'TX' and year >= 1973:
            self[date(year, 8, 27)] = "Lyndon Baines Johnson Day"

        # Labor Day
        if year >= 1894:
            self[date(year, 9, 1) + rd(weekday=MO)] = "Labor Day"

        # Columbus Day
        if self.state not in ('AK', 'DE', 'FL', 'HI', 'NV'):
            if self.state == 'SD':
                name = "Native American Day"
            elif self.state == 'VI':
                name = "Columbus Day and Puerto Rico Friendship Day"
            else:
                name = "Columbus Day"
            if year >= 1970:
                self[date(year, 10, 1) + rd(weekday=MO(+2))] = name
            elif year >= 1937:
                self[date(year, 10, 12)] = name

        # Alaska Day
        if self.state == 'AK' and year >= 1867:
            self[date(year, 10, 18)] = "Alaska Day"
            if self.observed and date(year, 10, 18).weekday() == 5:
                self[date(year, 10, 18) + rd(days=-1)] = name + " (Observed)"
            elif self.observed and date(year, 10, 18).weekday() == 6:
                self[date(year, 10, 18) + rd(days=+1)] = name + " (Observed)"

        # Nevada Day
        if self.state == 'NV' and year >= 1933:
            dt = date(year, 10, 31)
            if year >= 2000:
                dt += rd(weekday=FR(-1))
            self[dt] = "Nevada Day"
            if self.observed and dt.weekday() == 5:
                self[dt + rd(days=-1)] = "Nevada Day (Observed)"
            elif self.observed and dt.weekday() == 6:
                self[dt + rd(days=+1)] = "Nevada Day (Observed)"

        # Liberty Day
        if self.state == 'VI':
            self[date(year, 11, 1)] = "Liberty Day"

        # Election Day
        if (self.state in ('DE', 'HI', 'IL', 'IN', 'LA',
                           'MT', 'NH', 'NJ', 'NY', 'WV') and
                year >= 2008 and year % 2 == 0) \
                or (self.state in ('IN', 'NY') and year >= 2015):
            dt = date(year, 11, 1) + rd(weekday=MO)
            self[dt + rd(days=+1)] = "Election Day"

        # All Souls' Day
        if self.state == 'GU':
            self[date(year, 11, 2)] = "All Souls' Day"

        # Veterans Day
        if year > 1953:
            name = "Veterans Day"
        else:
            name = "Armistice Day"
        if 1978 > year > 1970:
            self[date(year, 10, 1) + rd(weekday=MO(+4))] = name
        elif year >= 1938:
            self[date(year, 11, 11)] = name
            if self.observed and date(year, 11, 11).weekday() == 5:
                self[date(year, 11, 11) + rd(days=-1)] = name + " (Observed)"
            elif self.observed and date(year, 11, 11).weekday() == 6:
                self[date(year, 11, 11) + rd(days=+1)] = name + " (Observed)"

        # Discovery Day
        if self.state == 'PR':
            self[date(year, 11, 19)] = "Discovery Day"
            if self.observed and date(year, 11, 19).weekday() == 6:
                self[date(year, 11, 20)] = "Discovery Day (Observed)"

        # Thanksgiving
        if year > 1870:
            self[date(year, 11, 1) + rd(weekday=TH(+4))] = "Thanksgiving"

        # Day After Thanksgiving
        # Friday After Thanksgiving
        # Lincoln's Birthday
        # American Indian Heritage Day
        # Family Day
        # New Mexico Presidents' Day
        if (self.state in ('DE', 'FL', 'NH', 'NC', 'OK', 'TX', 'WV') and
                year >= 1975) \
                or (self.state == 'IN' and year >= 2010) \
                or (self.state == 'MD' and year >= 2008) \
                or self.state in ('NV', 'NM'):
            if self.state in ('DE', 'NH', 'NC', 'OK', 'WV'):
                name = "Day After Thanksgiving"
            elif self.state in ('FL', 'TX'):
                name = "Friday After Thanksgiving"
            elif self.state == 'IN':
                name = "Lincoln's Birthday"
            elif self.state == 'MD' and year >= 2008:
                name = "American Indian Heritage Day"
            elif self.state == 'NV':
                name = "Family Day"
            elif self.state == 'NM':
                name = "Presidents' Day"
            dt = date(year, 11, 1) + rd(weekday=TH(+4))
            self[dt + rd(days=+1)] = name

        # Robert E. Lee's Birthday
        if self.state == 'GA' and year >= 1986:
            if year >= 2016:
                name = "State Holiday"
            else:
                name = "Robert E. Lee's Birthday"
            self[date(year, 11, 29) + rd(weekday=FR(-1))] = name

        # Lady of Camarin Day
        if self.state == 'GU':
            self[date(year, 12, 8)] = "Lady of Camarin Day"

        # Christmas Eve
        if self.state == 'AS' or \
                (self.state in ('KS', 'MI', 'NC') and year >= 2013) or \
                (self.state == 'TX' and year >= 1981) or \
                (self.state == 'WI' and year >= 2012):
            name = "Christmas Eve"
            self[date(year, 12, 24)] = name
            name = name + " (Observed)"
            # If on Friday, observed on Thursday
            if self.observed and date(year, 12, 24).weekday() == 4:
                self[date(year, 12, 24) + rd(days=-1)] = name
            # If on Saturday or Sunday, observed on Friday
            elif self.observed and date(year, 12, 24).weekday() in (5, 6):
                self[date(year, 12, 24) + rd(weekday=FR(-1))] = name

        # Christmas Day
        if year > 1870:
            name = "Christmas Day"
            self[date(year, 12, 25)] = "Christmas Day"
            if self.observed and date(year, 12, 25).weekday() == 5:
                self[date(year, 12, 25) + rd(days=-1)] = name + " (Observed)"
            elif self.observed and date(year, 12, 25).weekday() == 6:
                self[date(year, 12, 25) + rd(days=+1)] = name + " (Observed)"

        # Day After Christmas
        if self.state == 'NC' and year >= 2013:
            name = "Day After Christmas"
            self[date(year, 12, 26)] = name
            name = name + " (Observed)"
            # If on Saturday or Sunday, observed on Monday
            if self.observed and date(year, 12, 26).weekday() in (5, 6):
                self[date(year, 12, 26) + rd(weekday=MO)] = name
            # If on Monday, observed on Tuesday
            elif self.observed and date(year, 12, 26).weekday() == 0:
                self[date(year, 12, 26) + rd(days=+1)] = name
        elif self.state == 'TX' and year >= 1981:
            self[date(year, 12, 26)] = "Day After Christmas"
        elif self.state == 'VI':
            self[date(year, 12, 26)] = "Christmas Second Day"

        # New Year's Eve
        if (self.state in ('KY', 'MI') and year >= 2013) or \
                (self.state == 'WI' and year >= 2012):
            name = "New Year's Eve"
            self[date(year, 12, 31)] = name
            if self.observed and date(year, 12, 31).weekday() == 5:
                self[date(year, 12, 30)] = name + " (Observed)"


class US(UnitedStates):
    pass


class NewZealand(HolidayBase):
    PROVINCES = ['NTL', 'AUK', 'TKI', 'HKB', 'WGN', 'MBH', 'NSN', 'CAN',
                 'STC', 'WTL', 'OTA', 'STL', 'CIT']

    def __init__(self, **kwargs):
        self.country = 'NZ'
        HolidayBase.__init__(self, **kwargs)

    def _populate(self, year):
        # Bank Holidays Act 1873
        # The Employment of Females Act 1873
        # Factories Act 1894
        # Industrial Conciliation and Arbitration Act 1894
        # Labour Day Act 1899
        # Anzac Day Act 1920, 1949, 1956
        # New Zealand Day Act 1973
        # Waitangi Day Act 1960, 1976
        # Sovereign's Birthday Observance Act 1937, 1952
        # Holidays Act 1981, 2003
        if year < 1894:
            return

        # New Year's Day
        name = "New Year's Day"
        jan1 = date(year, 1, 1)
        self[jan1] = name
        if self.observed and jan1.weekday() in WEEKEND:
            self[date(year, 1, 3)] = name + " (Observed)"

        name = "Day after New Year's Day"
        jan2 = date(year, 1, 2)
        self[jan2] = name
        if self.observed and jan2.weekday() in WEEKEND:
            self[date(year, 1, 4)] = name + " (Observed)"

        # Waitangi Day
        if year > 1973:
            name = "New Zealand Day"
            if year > 1976:
                name = "Waitangi Day"
            feb6 = date(year, 2, 6)
            self[feb6] = name
            if self.observed and year >= 2014 and feb6.weekday() in WEEKEND:
                self[feb6 + rd(weekday=MO)] = name + " (Observed)"

        # Easter
        self[easter(year) + rd(weekday=FR(-1))] = "Good Friday"
        self[easter(year) + rd(weekday=MO)] = "Easter Monday"

        # Anzac Day
        if year > 1920:
            name = "Anzac Day"
            apr25 = date(year, 4, 25)
            self[apr25] = name
            if self.observed and year >= 2014 and apr25.weekday() in WEEKEND:
                self[apr25 + rd(weekday=MO)] = name + " (Observed)"

        # Sovereign's Birthday
        if year >= 1952:
            name = "Queen's Birthday"
        elif year > 1901:
            name = "King's Birthday"
        if year == 1952:
            self[date(year, 6, 2)] = name  # Elizabeth II
        elif year > 1937:
            self[date(year, 6, 1) + rd(weekday=MO(+1))] = name  # EII & GVI
        elif year == 1937:
            self[date(year, 6, 9)] = name   # George VI
        elif year == 1936:
            self[date(year, 6, 23)] = name  # Edward VIII
        elif year > 1911:
            self[date(year, 6, 3)] = name   # George V
        elif year > 1901:
            # http://paperspast.natlib.govt.nz/cgi-bin/paperspast?a=d&d=NZH19091110.2.67
            self[date(year, 11, 9)] = name  # Edward VII

        # Labour Day
        name = "Labour Day"
        if year >= 1910:
            self[date(year, 10, 1) + rd(weekday=MO(+4))] = name
        elif year > 1899:
            self[date(year, 10, 1) + rd(weekday=WE(+2))] = name

        # Christmas Day
        name = "Christmas Day"
        dec25 = date(year, 12, 25)
        self[dec25] = name
        if self.observed and dec25.weekday() in WEEKEND:
            self[date(year, 12, 27)] = name + " (Observed)"

        # Boxing Day
        name = "Boxing Day"
        dec26 = date(year, 12, 26)
        self[dec26] = name
        if self.observed and dec26.weekday() in WEEKEND:
            self[date(year, 12, 28)] = name + " (Observed)"

        # Province Anniversary Day
        if self.prov in ('NTL', 'Northland', 'AUK', 'Auckland'):
            if 1963 < year <= 1973 and self.prov in ('NTL', 'Northland'):
                name = "Waitangi Day"
                dt = date(year, 2, 6)
            else:
                name = "Auckland Anniversary Day"
                dt = date(year, 1, 29)
            if dt.weekday() in (TUESDAY, WEDNESDAY, THURSDAY):
                self[dt + rd(weekday=MO(-1))] = name
            else:
                self[dt + rd(weekday=MO)] = name

        elif self.prov in ('TKI', 'Taranaki', 'New Plymouth'):
            name = "Taranaki Anniversary Day"
            self[date(year, 3, 1) + rd(weekday=MO(+2))] = name

        elif self.prov in ('HKB', "Hawke's Bay"):
            name = "Hawke's Bay Anniversary Day"
            labour_day = date(year, 10, 1) + rd(weekday=MO(+4))
            self[labour_day + rd(weekday=FR(-1))] = name

        elif self.prov in ('WGN', 'Wellington'):
            name = "Wellington Anniversary Day"
            jan22 = date(year, 1, 22)
            if jan22.weekday() in (TUESDAY, WEDNESDAY, THURSDAY):
                self[jan22 + rd(weekday=MO(-1))] = name
            else:
                self[jan22 + rd(weekday=MO)] = name

        elif self.prov in ('MBH', 'Marlborough'):
            name = "Marlborough Anniversary Day"
            labour_day = date(year, 10, 1) + rd(weekday=MO(+4))
            self[labour_day + rd(weeks=1)] = name

        elif self.prov in ('NSN', 'Nelson'):
            name = "Nelson Anniversary Day"
            feb1 = date(year, 2, 1)
            if feb1.weekday() in (TUESDAY, WEDNESDAY, THURSDAY):
                self[feb1 + rd(weekday=MO(-1))] = name
            else:
                self[feb1 + rd(weekday=MO)] = name

        elif self.prov in ('CAN', 'Canterbury'):
            name = "Canterbury Anniversary Day"
            showday = date(year, 11, 1) + rd(weekday=TU) + rd(weekday=FR(+2))
            self[showday] = name

        elif self.prov in ('STC', 'South Canterbury'):
            name = "South Canterbury Anniversary Day"
            dominion_day = date(year, 9, 1) + rd(weekday=MO(4))
            self[dominion_day] = name

        elif self.prov in ('WTL', 'Westland'):
            name = "Westland Anniversary Day"
            dec1 = date(year, 12, 1)
            # Observance varies?!?!
            if year == 2005:     # special case?!?!
                self[date(year, 12, 5)] = name
            elif dec1.weekday() in (TUESDAY, WEDNESDAY, THURSDAY):
                self[dec1 + rd(weekday=MO(-1))] = name
            else:
                self[dec1 + rd(weekday=MO)] = name

        elif self.prov in ('OTA', 'Otago'):
            name = "Otago Anniversary Day"
            mar23 = date(year, 3, 23)
            # there is no easily determined single day of local observance?!?!
            if mar23.weekday() in (TUESDAY, WEDNESDAY, THURSDAY):
                dt = mar23 + rd(weekday=MO(-1))
            else:
                dt = mar23 + rd(weekday=MO)
            if dt == easter(year) + rd(weekday=MO):    # Avoid Easter Monday
                dt += rd(days=1)
            self[dt] = name

        elif self.prov in ('STL', 'Southland'):
            name = "Southland Anniversary Day"
            jan17 = date(year, 1, 17)
            if year > 2011:
                self[easter(year) + rd(weekday=TU)] = name
            else:
                if jan17.weekday() in (TUESDAY, WEDNESDAY, THURSDAY):
                    self[jan17 + rd(weekday=MO(-1))] = name
                else:
                    self[jan17 + rd(weekday=MO)] = name

        elif self.prov in ('CIT', 'Chatham Islands'):
            name = "Chatham Islands Anniversary Day"
            nov30 = date(year, 11, 30)
            if nov30.weekday() in (TUESDAY, WEDNESDAY, THURSDAY):
                self[nov30 + rd(weekday=MO(-1))] = name
            else:
                self[nov30 + rd(weekday=MO)] = name


class NZ(NewZealand):
    pass


class Australia(HolidayBase):
    PROVINCES = ['ACT', 'NSW', 'NT', 'QLD', 'SA', 'TAS', 'VIC', 'WA']

    def __init__(self, **kwargs):
        self.country = 'AU'
        self.prov = kwargs.pop('prov', kwargs.pop('state', 'ACT'))
        HolidayBase.__init__(self, **kwargs)

    def _populate(self, year):
        # ACT:  Holidays Act 1958
        # NSW:  Public Holidays Act 2010
        # NT:   Public Holidays Act 2013
        # QLD:  Holidays Act 1983
        # SA:   Holidays Act 1910
        # TAS:  Statutory Holidays Act 2000
        # VIC:  Public Holidays Act 1993
        # WA:   Public and Bank Holidays Act 1972

        # TODO do more research on history of Aus holidays

        # New Year's Day
        name = "New Year's Day"
        jan1 = date(year, 1, 1)
        self[jan1] = name
        if self.observed and jan1.weekday() in WEEKEND:
            self[jan1 + rd(weekday=MO)] = name + " (Observed)"

        # Australia Day
        jan26 = date(year, 1, 26)
        if year >= 1935:
            if self.prov == 'NSW' and year < 1946:
                name = "Anniversary Day"
            else:
                name = "Australia Day"
            self[jan26] = name
            if self.observed and year >= 1946 and jan26.weekday() in WEEKEND:
                self[jan26 + rd(weekday=MO)] = name + " (Observed)"
        elif year >= 1888 and self.prov != 'SA':
            name = "Anniversary Day"
            self[jan26] = name

        # Adelaide Cup
        if self.prov == 'SA':
            name = "Adelaide Cup"
            if year >= 2006:
                # subject to proclamation ?!?!
                self[date(year, 3, 1) + rd(weekday=MO(+2))] = name
            else:
                self[date(year, 3, 1) + rd(weekday=MO(+3))] = name

        # Canberra Day
        if self.prov == 'ACT':
            name = "Canberra Day"
            self[date(year, 3, 1) + rd(weekday=MO(+1))] = name

        # Easter
        self[easter(year) + rd(weekday=FR(-1))] = "Good Friday"
        if self.prov in ('ACT', 'NSW', 'NT', 'QLD', 'SA', 'VIC'):
            self[easter(year) + rd(weekday=SA(-1))] = "Easter Saturday"
        if self.prov == 'NSW':
            self[easter(year)] = "Easter Sunday"
        self[easter(year) + rd(weekday=MO)] = "Easter Monday"

        # Anzac Day
        if year > 1920:
            name = "Anzac Day"
            apr25 = date(year, 4, 25)
            self[apr25] = name
            if self.observed:
                if apr25.weekday() == SATURDAY and self.prov in ('WA', 'NT'):
                    self[apr25 + rd(weekday=MO)] = name + " (Observed)"
                elif (apr25.weekday() == SUNDAY and
                      self.prov in ('ACT', 'QLD', 'SA', 'WA', 'NT')):
                    self[apr25 + rd(weekday=MO)] = name + " (Observed)"

        # Western Australia Day
        if self.prov == 'WA' and year > 1832:
            if year >= 2015:
                name = "Western Australia Day"
            else:
                name = "Foundation Day"
            self[date(year, 6, 1) + rd(weekday=MO(+1))] = name

        # Sovereign's Birthday
        if year >= 1952:
            name = "Queen's Birthday"
        elif year > 1901:
            name = "King's Birthday"
        if year >= 1936:
            name = "Queen's Birthday"
            if self.prov == 'QLD':
                if year == 2012:
                    self[date(year, 6, 11)] = "Queen's Diamond Jubilee"
                if year < 2016 and year != 2012:
                    dt = date(year, 6, 1) + rd(weekday=MO(+2))
                    self[dt] = name
                else:
                    dt = date(year, 10, 1) + rd(weekday=MO)
                    self[dt] = name
            elif self.prov == 'WA':
                # by proclamation ?!?!
                self[date(year, 10, 1) + rd(weekday=MO(-1))] = name
            else:
                dt = date(year, 6, 1) + rd(weekday=MO(+2))
                self[dt] = name
        elif year > 1911:
            self[date(year, 6, 3)] = name   # George V
        elif year > 1901:
            self[date(year, 11, 9)] = name  # Edward VII

        # Picnic Day
        if self.prov == 'NT':
            name = "Picnic Day"
            self[date(year, 8, 1) + rd(weekday=MO)] = name

        # Labour Day
        name = "Labour Day"
        if self.prov in ('NSW', 'ACT', 'SA'):
            self[date(year, 10, 1) + rd(weekday=MO)] = name
        elif self.prov == 'WA':
            self[date(year, 3, 1) + rd(weekday=MO)] = name
        elif self.prov == 'VIC':
            self[date(year, 3, 1) + rd(weekday=MO(+2))] = name
        elif self.prov == 'QLD':
            if 2013 <= year <= 2015:
                self[date(year, 10, 1) + rd(weekday=MO)] = name
            else:
                self[date(year, 5, 1) + rd(weekday=MO)] = name
        elif self.prov == 'NT':
            name = "May Day"
            self[date(year, 5, 1) + rd(weekday=MO)] = name
        elif self.prov == 'TAS':
            name = "Eight Hours Day"
            self[date(year, 3, 1) + rd(weekday=MO(+2))] = name

        # Family & Community Day
        if self.prov == 'ACT':
            name = "Family & Community Day"
            if 2007 <= year <= 2009:
                self[date(year, 11, 1) + rd(weekday=TU)] = name
            elif year == 2010:
                # first Monday of the September/October school holidays
                # moved to the second Monday if this falls on Labour day
                # TODO need a formula for the ACT school holidays then
                # http://www.cmd.act.gov.au/communication/holidays
                self[date(year, 9, 26)] = name
            elif year == 2011:
                self[date(year, 10, 10)] = name
            elif year == 2012:
                self[date(year, 10, 8)] = name
            elif year == 2013:
                self[date(year, 9, 30)] = name
            elif year == 2014:
                self[date(year, 9, 29)] = name
            elif year == 2015:
                self[date(year, 9, 28)] = name
            elif year == 2016:
                self[date(year, 9, 26)] = name
            elif 2017 <= year <= 2020:
                labour_day = date(year, 10, 1) + rd(weekday=MO)
                if year == 2017:
                    dt = date(year, 9, 23) + rd(weekday=MO)
                elif year == 2018:
                    dt = date(year, 9, 29) + rd(weekday=MO)
                elif year == 2019:
                    dt = date(year, 9, 28) + rd(weekday=MO)
                elif year == 2020:
                    dt = date(year, 9, 26) + rd(weekday=MO)
                if dt == labour_day:
                    dt += rd(weekday=MO(+1))
                self[date(year, 9, 26)] = name

        # Melbourne Cup
        if self.prov == 'VIC':
            name = "Melbourne Cup"
            self[date(year, 11, 1) + rd(weekday=TU)] = name

        # The Royal Queensland Show (Ekka)
        # The Show starts on the first Friday of August - providing this is
        # not prior to the 5th - in which case it will begin on the second
        # Friday. The Wednesday during the show is a public holiday.
        if self.prov == 'QLD':
            name = "The Royal Queensland Show"
            self[date(year, 8, 5) + rd(weekday=FR) + rd(weekday=WE)] = name

        # Christmas Day
        name = "Christmas Day"
        dec25 = date(year, 12, 25)
        self[dec25] = name
        if self.observed and dec25.weekday() in WEEKEND:
            self[date(year, 12, 27)] = name + " (Observed)"

        # Boxing Day
        if self.prov == 'SA':
            name = "Proclamation Day"
        else:
            name = "Boxing Day"
        dec26 = date(year, 12, 26)
        self[dec26] = name
        if self.observed and dec26.weekday() in WEEKEND:
            self[date(year, 12, 28)] = name + " (Observed)"


class AU(Australia):
    pass


class Germany(HolidayBase):
    """Official holidays for Germany in its current form.

    This class doesn't return any holidays before 1990-10-03.

    Before that date the current Germany was separated into the "German
    Democratic Republic" and the "Federal Republic of Germany" which both had
    somewhat different holidays. Since this class is called "Germany" it
    doesn't really make sense to include the days from the two former
    countries.

    Note that Germany doesn't have rules for holidays that happen on a
    Sunday. Those holidays are still holiday days but there is no additional
    day to make up for the "lost" day.

    Also note that German holidays are partly declared by each province there
    are some weired edge cases:

        - "Mariä Himmelfahrt" is only a holiday in Bavaria (BY) if your
          municipality is mostly catholic which in term depends on census data.
          Since we don't have this data but most municipalities in Bavaria
          *are* mostly catholic, we count that as holiday for whole Bavaria.
        - There is an "Augsburger Friedensfest" which only exists in the town
          Augsburg. This is excluded for Bavaria.
        - "Gründonnerstag" (Thursday before easter) is not a holiday but pupil
           don't have to go to school (but only in Baden Württemberg) which is
           solved by adjusting school holidays to include this day. It is
           excluded from our list.
        - "Fronleichnam" is a holiday in certain, explicitly defined
          municipalities in Saxony (SN) and Thuringia (TH). We exclude it from
          both provinces.
    """

    PROVINCES = ['BW', 'BY', 'BE', 'BB', 'HB', 'HH', 'HE', 'MV', 'NI', 'NW',
                 'RP', 'SL', 'SN', 'ST', 'SH', 'TH']

    def __init__(self, **kwargs):
        self.country = 'DE'
        self.prov = kwargs.pop('prov', 'SH')
        HolidayBase.__init__(self, **kwargs)

    def _populate(self, year):
        if year <= 1989:
            return

        if year > 1990:

            self[date(year, 1, 1)] = 'Neujahr'

            if self.prov in ('BW', 'BY', 'ST'):
                self[date(year, 1, 6)] = 'Heilige Drei Könige'

            self[easter(year) - rd(days=2)] = 'Karfreitag'

            if self.prov == 'BB':
                # will always be a Sunday and we have no "observed" rule so
                # this is pretty pointless but it's nonetheless an official
                # holiday by law
                self[easter(year)] = 'Ostern'

            self[easter(year) + rd(days=1)] = 'Ostermontag'

            self[date(year, 5, 1)] = 'Maifeiertag'

            self[easter(year) + rd(days=39)] = 'Christi Himmelfahrt'

            if self.prov == 'BB':
                # will always be a Sunday and we have no "observed" rule so
                # this is pretty pointless but it's nonetheless an official
                # holiday by law
                self[easter(year) + rd(days=49)] = 'Pfingsten'

            self[easter(year) + rd(days=50)] = 'Pfingstmontag'

            if self.prov in ('BW', 'BY', 'HE', 'NW', 'RP', 'SL'):
                self[easter(year) + rd(days=60)] = 'Fronleichnam'

            if self.prov in ('BY', 'SL'):
                self[date(year, 8, 15)] = 'Mariä Himmelfahrt'

            self[date(year, 10, 3)] = 'Tag der Deutschen Einheit'

        if self.prov in ('BB', 'MV', 'SN', 'ST', 'TH'):
            self[date(year, 10, 31)] = 'Reformationstag'

        # in 2017 all states got the Reformationstag (500th anniversary of
        # Luther's thesis)
        if year == 2017:
            self[date(year, 10, 31)] = 'Reformationstag'

        if self.prov in ('BW', 'BY', 'NW', 'RP', 'SL'):
            self[date(year, 11, 1)] = 'Allerheiligen'

        if self.prov == 'SN':
            # can be calculated as "last wednesday before year-11-23" which is
            # why we need to go back two wednesdays if year-11-23 happens to be
            # a wednesday
            base_data = date(year, 11, 23)
            weekday_delta = WE(-2) if base_data.weekday() == 2 else WE(-1)
            self[base_data + rd(weekday=weekday_delta)] = 'Buß- und Bettag'

        self[date(year, 12, 25)] = 'Erster Weihnachtstag'
        self[date(year, 12, 26)] = 'Zweiter Weihnachtstag'


class DE(Germany):
    pass


class Austria(HolidayBase):
    PROVINCES = ['B', 'K', 'N', 'O', 'S', 'ST', 'T', 'V', 'W']

    def __init__(self, **kwargs):
        self.country = 'AT'
        self.prov = kwargs.pop('prov', kwargs.pop('state', 'W'))
        HolidayBase.__init__(self, **kwargs)

    def _populate(self, year):
        # public holidays
        self[date(year, 1, 1)] = "Neujahr"
        self[date(year, 1, 6)] = "Heilige Drei Könige"
        self[easter(year) + rd(weekday=MO)] = "Ostermontag"
        self[date(year, 5, 1)] = "Staatsfeiertag"
        self[easter(year) + rd(days=39)] = "Christi Himmelfahrt"
        self[easter(year) + rd(days=50)] = "Pfingstmontag"
        self[easter(year) + rd(days=60)] = "Fronleichnam"
        self[date(year, 8, 15)] = "Maria Himmelfahrt"
        if 1919 <= year <= 1934:
            self[date(year, 11, 12)] = "Nationalfeiertag"
        if year >= 1967:
            self[date(year, 10, 26)] = "Nationalfeiertag"
        self[date(year, 11, 1)] = "Allerheiligen"
        self[date(year, 12, 8)] = "Maria Empfängnis"
        self[date(year, 12, 25)] = "Christtag"
        self[date(year, 12, 26)] = "Stefanitag"


class AT(Austria):
    pass


class Denmark(HolidayBase):
    # https://en.wikipedia.org/wiki/Public_holidays_in_Denmark

    def __init__(self, **kwargs):
        self.country = 'DK'
        HolidayBase.__init__(self, **kwargs)

    def _populate(self, year):
        # Public holidays
        self[date(year, 1, 1)] = "Nytårsdag"
        self[easter(year) + rd(weekday=TH(-1))] = "Skærtorsdag"
        self[easter(year) + rd(weekday=FR(-1))] = "Langfredag"
        self[easter(year)] = "Påskedag"
        self[easter(year) + rd(weekday=MO)] = "Anden påskedag"
        self[easter(year) + rd(weekday=FR(+4))] = "Store bededag"
        self[easter(year) + rd(days=39)] = "Kristi himmelfartsdag"
        self[easter(year) + rd(days=49)] = "Pinsedag"
        self[easter(year) + rd(days=50)] = "Anden pinsedag"
        self[date(year, 12, 25)] = "Juledag"
        self[date(year, 12, 26)] = "Anden juledag"


class DK(Denmark):
    pass


class UnitedKingdom(HolidayBase):
    # https://en.wikipedia.org/wiki/Public_holidays_in_the_United_Kingdom

    def __init__(self, **kwargs):
        self.country = 'UK'
        HolidayBase.__init__(self, **kwargs)

    def _populate(self, year):

        # New Year's Day
        if year >= 1974:
            name = "New Year's Day"
            self[date(year, 1, 1)] = name
            if self.observed and date(year, 1, 1).weekday() == 6:
                self[date(year, 1, 1) + rd(days=+1)] = name + " (Observed)"
            elif self.observed and date(year, 1, 1).weekday() == 5:
                self[date(year, 1, 1) + rd(days=+2)] = name + " (Observed)"

        # New Year Holiday
        if self.country in ('UK', 'Scotland'):
            name = "New Year Holiday"
            if self.country == 'UK':
                name += " [Scotland]"
            self[date(year, 1, 2)] = name
            if self.observed and date(year, 1, 2).weekday() in (5, 6):
                self[date(year, 1, 2) + rd(days=+2)] = name + " (Observed)"
            elif self.observed and date(year, 1, 2).weekday() == 0:
                self[date(year, 1, 2) + rd(days=+1)] = name + " (Observed)"

        # St. Patrick's Day
        if self.country in ('UK', 'Northern Ireland', 'Ireland'):
            name = "St. Patrick's Day"
            if self.country == 'UK':
                name += " [Northern Ireland]"
            self[date(year, 3, 17)] = name
            if self.observed and date(year, 3, 17).weekday() in (5, 6):
                self[date(year, 3, 17) + rd(weekday=MO)] = name + " (Observed)"

        # Good Friday
        if self.country != 'Ireland':
            self[easter(year) + rd(weekday=FR(-1))] = "Good Friday"

        # Easter Monday
        if self.country != 'Scotland':
            name = "Easter Monday"
            if self.country == 'UK':
                name += " [England, Wales, Northern Ireland]"
            self[easter(year) + rd(weekday=MO)] = name

        # May Day bank holiday (first Monday in May)
        if year >= 1978:
            name = "May Day"
            if year == 1995:
                dt = date(year, 5, 8)
            else:
                dt = date(year, 5, 1)
            if dt.weekday() == 0:
                self[dt] = name
            elif dt.weekday() == 1:
                self[dt + rd(days=+6)] = name
            elif dt.weekday() == 2:
                self[dt + rd(days=+5)] = name
            elif dt.weekday() == 3:
                self[dt + rd(days=+4)] = name
            elif dt.weekday() == 4:
                self[dt + rd(days=+3)] = name
            elif dt.weekday() == 5:
                self[dt + rd(days=+2)] = name
            elif dt.weekday() == 6:
                self[dt + rd(days=+1)] = name

        # Spring bank holiday (last Monday in May)
        if self.country != 'Ireland':
            name = "Spring Bank Holiday"
            if year == 2012:
                self[date(year, 6, 4)] = name
            elif year >= 1971:
                self[date(year, 5, 31) + rd(weekday=MO(-1))] = name

        # June bank holiday (first Monday in June)
        if self.country == 'Ireland':
            self[date(year, 6, 1) + rd(weekday=MO)] = "June Bank Holiday"

        # TT bank holiday (first Friday in June)
        if self.country == 'Isle of Man':
            self[date(year, 6, 1) + rd(weekday=FR)] = "TT Bank Holiday"

        # Tynwald Day
        if self.country == 'Isle of Man':
            self[date(year, 7, 5)] = "Tynwald Day"

        # Battle of the Boyne
        if self.country in ('UK', 'Northern Ireland'):
            name = "Battle of the Boyne"
            if self.country == 'UK':
                name += " [Northern Ireland]"
            self[date(year, 7, 12)] = name

        # Summer bank holiday (first Monday in August)
        if self.country in ('UK', 'Scotland', 'Ireland'):
            name = "Summer Bank Holiday"
            if self.country == 'UK':
                name += " [Scotland]"
            self[date(year, 8, 1) + rd(weekday=MO)] = name

        # Late Summer bank holiday (last Monday in August)
        if self.country not in ('Scotland', 'Ireland') and year >= 1971:
            name = "Late Summer Bank Holiday"
            if self.country == 'UK':
                name += " [England, Wales, Northern Ireland]"
            self[date(year, 8, 31) + rd(weekday=MO(-1))] = name

        # October Bank Holiday (last Monday in October)
        if self.country == 'Ireland':
            name = "October Bank Holiday"
            self[date(year, 10, 31) + rd(weekday=MO(-1))] = name

        # St. Andrew's Day
        if self.country in ('UK', 'Scotland'):
            name = "St. Andrew's Day"
            if self.country == 'UK':
                name += " [Scotland]"
            self[date(year, 11, 30)] = name

        # Christmas Day
        name = "Christmas Day"
        self[date(year, 12, 25)] = name
        if self.observed and date(year, 12, 25).weekday() == 5:
            self[date(year, 12, 27)] = name + " (Observed)"
        elif self.observed and date(year, 12, 25).weekday() == 6:
            self[date(year, 12, 27)] = name + " (Observed)"

        # Boxing Day
        name = "Boxing Day"
        self[date(year, 12, 26)] = name
        if self.observed and date(year, 12, 26).weekday() == 5:
            self[date(year, 12, 28)] = name + " (Observed)"
        elif self.observed and date(year, 12, 26).weekday() == 6:
            self[date(year, 12, 28)] = name + " (Observed)"

        # Special holidays
        if self.country != 'Ireland':
            if year == 1977:
                self[date(year, 6, 7)] = "Silver Jubilee of Elizabeth II"
            elif year == 1981:
                self[date(year, 7, 29)] = "Wedding of Charles and Diana"
            elif year == 1999:
                self[date(year, 12, 31)] = "Millennium Celebrations"
            elif year == 2002:
                self[date(year, 6, 3)] = "Golden Jubilee of Elizabeth II"
            elif year == 2011:
                self[date(year, 4, 29)] = "Wedding of William and Catherine"
            elif year == 2012:
                self[date(year, 6, 5)] = "Diamond Jubilee of Elizabeth II"


class UK(UnitedKingdom):
    pass


class England(UnitedKingdom):

    def __init__(self, **kwargs):
        self.country = 'England'
        HolidayBase.__init__(self, **kwargs)


class Wales(UnitedKingdom):

    def __init__(self, **kwargs):
        self.country = 'Wales'
        HolidayBase.__init__(self, **kwargs)


class Scotland(UnitedKingdom):

    def __init__(self, **kwargs):
        self.country = 'Scotland'
        HolidayBase.__init__(self, **kwargs)


class IsleOfMan(UnitedKingdom):

    def __init__(self, **kwargs):
        self.country = 'Isle of Man'
        HolidayBase.__init__(self, **kwargs)


class NorthernIreland(UnitedKingdom):

    def __init__(self, **kwargs):
        self.country = 'Northern Ireland'
        HolidayBase.__init__(self, **kwargs)


class Ireland(UnitedKingdom):

    def __init__(self, **kwargs):
        self.country = 'Ireland'
        HolidayBase.__init__(self, **kwargs)


class IE(Ireland):
    pass


class Spain(HolidayBase):
    PROVINCES = ['AND', 'ARG', 'AST', 'CAN', 'CAM', 'CAL', 'CAT', 'CVA',
                 'EXT', 'GAL', 'IBA', 'ICA', 'MAD', 'MUR', 'NAV', 'PVA', 'RIO']

    def __init__(self, **kwargs):
        self.country = 'ES'
        self.prov = kwargs.pop('prov', kwargs.pop('state', ''))
        HolidayBase.__init__(self, **kwargs)

    def _populate(self, year):
        self[date(year, 1, 1)] = "Año nuevo"
        self[date(year, 1, 6)] = "Epifanía del Señor"
        if self.prov and self.prov in ['CVA', 'MUR', 'MAD', 'NAV', 'PVA']:
            self[date(year, 3, 19)] = "San José"
        if self.prov and self.prov != 'CAT':
            self[easter(year) + rd(weeks=-1, weekday=TH)] = "Jueves Santo"
        self[easter(year) + rd(weeks=-1, weekday=FR)] = "Viernes Santo"
        if self.prov and self.prov in ['CAT', 'PVA', 'NAV', 'CVA', 'IBA']:
            self[easter(year) + rd(weekday=MO)] = "Lunes de Pascua"
        self[date(year, 5, 1)] = "Día del Trabajador"
        if self.prov and self.prov in ['CAT', 'GAL']:
            self[date(year, 6, 24)] = "San Juan"
        self[date(year, 8, 15)] = "Asunción de la Virgen"
        self[date(year, 10, 12)] = "Día de la Hispanidad"
        self[date(year, 11, 1)] = "Todos los Santos"
        self[date(year, 12, 6)] = "Día de la constitución Española"
        self[date(year, 12, 8)] = "La Inmaculada Concepción"
        self[date(year, 12, 25)] = "Navidad"
        if self.prov and self.prov in ['CAT', 'IBA']:
            self[date(year, 12, 26)] = "San Esteban"
        # Provinces festive day
        if self.prov:
            if self.prov == 'AND':
                self[date(year, 2, 28)] = "Día de Andalucia"
            elif self.prov == 'ARG':
                self[date(year, 4, 23)] = "Día de San Jorge"
            elif self.prov == 'AST':
                self[date(year, 3, 8)] = "Día de Asturias"
            elif self.prov == 'CAN':
                self[date(year, 2, 28)] = "Día de la Montaña"
            elif self.prov == 'CAM':
                self[date(year, 2, 28)] = "Día de Castilla - La Mancha"
            elif self.prov == 'CAL':
                self[date(year, 4, 23)] = "Día de Castilla y Leon"
            elif self.prov == 'CAT':
                self[date(year, 9, 11)] = "Día Nacional de Catalunya"
            elif self.prov == 'CVA':
                self[date(year, 10, 9)] = "Día de la Comunidad Valenciana"
            elif self.prov == 'EXT':
                self[date(year, 9, 8)] = "Día de Extremadura"
            elif self.prov == 'GAL':
                self[date(year, 7, 25)] = "Día Nacional de Galicia"
            elif self.prov == 'IBA':
                self[date(year, 3, 1)] = "Día de las Islas Baleares"
            elif self.prov == 'ICA':
                self[date(year, 5, 30)] = "Día de Canarias"
            elif self.prov == 'MAD':
                self[date(year, 5, 2)] = "Día de Comunidad De Madrid"
            elif self.prov == 'MUR':
                self[date(year, 6, 9)] = "Día de la Región de Murcia"
            elif self.prov == 'NAV':
                self[date(year, 9, 27)] = "Día de Navarra"
            elif self.prov == 'PVA':
                self[date(year, 10, 25)] = "Día del Páis Vasco"
            elif self.prov == 'RIO':
                self[date(year, 6, 9)] = "Día de La Rioja"


class ES(Spain):
    pass


class EuropeanCentralBank(HolidayBase):
    # https://en.wikipedia.org/wiki/TARGET2
    # http://www.ecb.europa.eu/press/pr/date/2000/html/pr001214_4.en.html

    def __init__(self, **kwargs):
        self.country = 'EU'
        HolidayBase.__init__(self, **kwargs)

    def _populate(self, year):
        self[date(year, 1, 1)] = "New Year's Day"
        e = easter(year)
        self[e - rd(days=2)] = "Good Friday"
        self[e + rd(days=1)] = "Easter Monday"
        self[date(year, 5, 1)] = "1 May (Labour Day)"
        self[date(year, 12, 25)] = "Christmas Day"
        self[date(year, 12, 26)] = "26 December"


class ECB(EuropeanCentralBank):
    pass


class TAR(EuropeanCentralBank):
    pass


class Czech(HolidayBase):
    # https://en.wikipedia.org/wiki/Public_holidays_in_the_Czech_Republic

    def __init__(self, **kwargs):
        self.country = 'CZ'
        HolidayBase.__init__(self, **kwargs)

    def _populate(self, year):
        self[date(year, 1, 1)] = "Den obnovy samostatného českého státu" \
            if year >= 2000 else \
            "Nový rok"

        e = easter(year)
        if year <= 1951 or year >= 2016:
            self[e - rd(days=2)] = "Velký pátek"
        self[e + rd(days=1)] = "Velikonoční pondělí"

        if year >= 1951:
            self[date(year, 5, 1)] = "Svátek práce"
        if year >= 1992:
            self[date(year, 5, 8)] = "Den vítězství"
        elif year >= 1947:
            self[date(year, 5, 9)] = "Den vítězství nad hitlerovským fašismem"
        if year >= 1951:
            self[date(year, 7, 5)] = "Den slovanských věrozvěstů " \
                "Cyrila a Metoděje"
            self[date(year, 7, 6)] = "Den upálení mistra Jana Husa"
        if year >= 2000:
            self[date(year, 9, 28)] = "Den české státnosti"
        if year >= 1951:
            self[date(year, 10, 28)] = "Den vzniku samostatného " \
                "československého státu"
        if year >= 1990:
            self[date(year, 11, 17)] = "Den boje za svobodu a demokracii"

        if year >= 1990:
            self[date(year, 12, 24)] = "Štědrý den"
        if year >= 1951:
            self[date(year, 12, 25)] = "1. svátek vánoční"
            self[date(year, 12, 26)] = "2. svátek vánoční"


class CZ(Czech):
    pass


class Polish(HolidayBase):
    # https://pl.wikipedia.org/wiki/Dni_wolne_od_pracy_w_Polsce

    def __init__(self, **kwargs):
        self.country = 'PL'
        HolidayBase.__init__(self, **kwargs)

    def _populate(self, year):
        self[date(year, 1, 1)] = 'Nowy Rok'
        if year >= 2011:
            self[date(year, 1, 6)] = 'Święto Trzech Króli'

        e = easter(year)
        self[e] = 'Niedziela Wielkanocna'
        self[e + rd(days=1)] = 'Poniedziałek Wielkanocny'

        if year >= 1950:
            self[date(year, 5, 1)] = 'Święto Państwowe'
        if year >= 1919:
            self[date(year, 5, 3)] = 'Święto Narodowe Trzeciego Maja'

        self[e + rd(days=49)] = 'Zielone Świątki'
        self[e + rd(days=60)] = 'Dzień Bożego Ciała'

        self[date(year, 8, 15)] = 'Wniebowzięcie Najświętszej Marii Panny'

        self[date(year, 11, 1)] = 'Uroczystość Wszystkich świętych'
        if (1937 <= year <= 1945) or year >= 1989:
            self[date(year, 11, 11)] = 'Narodowe Święto Niepodległości'

        self[date(year, 12, 25)] = 'Boże Narodzenie (pierwszy dzień)'
        self[date(year, 12, 26)] = 'Boże Narodzenie (drugi dzień)'


class PL(Polish):
    pass


class Portugal(HolidayBase):
    # https://en.wikipedia.org/wiki/Public_holidays_in_Portugal

    def __init__(self, **kwargs):
        self.country = 'PT'
        HolidayBase.__init__(self, **kwargs)

    def _populate(self, year):
        self[date(year, 1, 1)] = "Ano Novo"

        e = easter(year)

        # carnival is no longer a holyday, but some companies let workers off.
        # @todo recollect the years in which it was a public holyday
        # self[e - rd(days=47)] = "Carnaval"
        self[e - rd(days=2)] = "Sexta-feira Santa"
        self[e] = "Páscoa"

        # Revoked holidays in 2013–2015
        if year < 2013 or year > 2015:
            self[e + rd(days=60)] = "Corpo de Deus"
            self[date(year, 10,  5)] = "Implantação da República"
            self[date(year, 11,  1)] = "Dia de Todos os Santos"
            self[date(year, 12,  1)] = "Restauração da Independência"

        self[date(year,  4, 25)] = "Dia da Liberdade"
        self[date(year,  5,  1)] = "Dia do Trabalhador"
        self[date(year,  6, 10)] = "Dia de Portugal"
        self[date(year,  8, 15)] = "Assunção de Nossa Senhora"
        self[date(year, 12,  8)] = "Imaculada Conceição"
        self[date(year, 12, 25)] = "Christmas Day"


class PT(Portugal):
    pass


class PortugalExt(Portugal):
    """
    Adds extended days that most people have as a bonus from their companies:
    - Carnival
    - the day before and after xmas
    - the day before the new year
    - Lisbon's city holyday
    """
    def _populate(self, year):
        super(PortugalExt, self)._populate(year)

        e = easter(year)
        self[e - rd(days=47)] = "Carnaval"
        self[date(year, 12, 24)] = "Vespera de Natal"
        self[date(year, 12, 26)] = "26 de Dezembro"
        self[date(year, 12, 31)] = "Vespera de Ano novo"
        self[date(year,  6, 13)] = "Dia de Santo António"

        # TODO add bridging days
        # - get holydays that occur on twesday  and add monday (-1 day)
        # - get holydays that occur on thursday and add friday (+1 day)


class PTE(PortugalExt):
    pass


class Netherlands(HolidayBase):
    SUNDAY = 6

    def __init__(self, **kwargs):
        # http://www.iamsterdam.com/en/plan-your-trip/practical-info/public-holidays
        self.country = "NL"
        HolidayBase.__init__(self, **kwargs)

    def _populate(self, year):
        # New years
        self[date(year, 1, 1)] = "Nieuwjaarsdag"

        easter_date = easter(year)

        # Easter
        self[easter_date] = "Eerste paasdag"

        # Second easter day
        self[easter_date + rd(days=1)] = "Tweede paasdag"

        # Ascension day
        self[easter_date + rd(days=39)] = "Hemelvaart"

        # Pentecost
        self[easter_date + rd(days=49)] = "Eerste Pinksterdag"

        # Pentecost monday
        self[easter_date + rd(days=50)] = "Tweede Pinksterdag"

        # First christmas
        self[date(year, 12, 25)] = "Eerste Kerstdag"

        # Second christmas
        self[date(year, 12, 26)] = "Tweede Kerstdag"

        # Liberation day
        if year >= 1945 and year % 5 == 0:
            self[date(year, 5, 5)] = "Bevrijdingsdag"

        # Kingsday
        if year >= 2014:
            kings_day = date(year, 4, 27)
            if kings_day.weekday() == self.SUNDAY:
                kings_day = kings_day - rd(days=1)

            self[kings_day] = "Koningsdag"

        # Queen's day
        if year >= 1891 and year <= 2013:
            queens_day = date(year, 4, 30)
            if year <= 1948:
                queens_day = date(year, 8, 31)

            if queens_day.weekday() == self.SUNDAY:
                if year < 1980:
                    queens_day = queens_day + rd(days=1)
                else:
                    queens_day = queens_day - rd(days=1)

            self[queens_day] = "Koninginnedag"


class NL(Netherlands):
    pass


class Norway(HolidayBase):
    """
    Norwegian holidays.
    Note that holidays falling on a sunday is "lost",
    it will not be moved to another day to make up for the collision.

    In Norway, ALL sundays are considered a holiday (https://snl.no/helligdag).
    Initialize this class with include_sundays=False
    to not include sundays as a holiday.

    Primary sources:
    https://lovdata.no/dokument/NL/lov/1947-04-26-1
    https://no.wikipedia.org/wiki/Helligdager_i_Norge
    https://www.timeanddate.no/merkedag/norge/
    """
    def __init__(self, include_sundays=True, **kwargs):
        """

        :param include_sundays: Whether to consider sundays as a holiday
        (which they are in Norway)
        :param kwargs:
        """
        self.country = "NO"
        self.include_sundays = include_sundays
        HolidayBase.__init__(self, **kwargs)

    def _populate(self, year):
        # Add all the sundays of the year before adding the "real" holidays
        if self.include_sundays:
            first_day_of_year = date(year, 1, 1)
            first_sunday_of_year = first_day_of_year\
                + rd(days=SUNDAY - first_day_of_year.weekday())
            cur_date = first_sunday_of_year

            while cur_date < date(year+1, 1, 1):
                assert cur_date.weekday() == SUNDAY

                self[cur_date] = "Søndag"
                cur_date += rd(days=7)

        # ========= Static holidays =========
        self[date(year, 1, 1)] = "Første nyttårsdag"

        # Source: https://lovdata.no/dokument/NL/lov/1947-04-26-1
        if year >= 1947:
            self[date(year, 5,  1)] = "Arbeidernes dag"
            self[date(year, 5, 17)] = "Grunnlovsdag"

        # According to https://no.wikipedia.org/wiki/F%C3%B8rste_juledag,
        # these dates are only valid from year > 1700
        # Wikipedia has no source for the statement, so leaving this be for now
        self[date(year, 12, 25)] = "Første juledag"
        self[date(year, 12, 26)] = "Andre juledag"

        # ========= Moving holidays =========
        # NOTE: These are probably subject to the same > 1700
        # restriction as the above dates. The only source I could find for how
        # long Easter has been celebrated in Norway was
        # https://www.hf.uio.no/ikos/tjenester/kunnskap/samlinger/norsk-folkeminnesamling/livs-og-arshoytider/paske.html
        # which says
        # "(...) has been celebrated for over 1000 years (...)" (in Norway)
        e = easter(year)
        maundy_thursday = e - rd(days=3)
        good_friday = e - rd(days=2)
        resurrection_sunday = e
        easter_monday = e + rd(days=1)
        ascension_thursday = e + rd(days=39)
        pentecost = e + rd(days=49)
        pentecost_day_two = e + rd(days=50)

        assert maundy_thursday.weekday() == THURSDAY
        assert good_friday.weekday() == FRIDAY
        assert resurrection_sunday.weekday() == SUNDAY
        assert easter_monday.weekday() == MONDAY
        assert ascension_thursday.weekday() == THURSDAY
        assert pentecost.weekday() == SUNDAY
        assert pentecost_day_two.weekday() == MONDAY

        self[maundy_thursday] = "Skjærtorsdag"
        self[good_friday] = "Langfredag"
        self[resurrection_sunday] = "Første påskedag"
        self[easter_monday] = "Andre påskedag"
        self[ascension_thursday] = "Kristi himmelfartsdag"
        self[pentecost] = "Første pinsedag"
        self[pentecost_day_two] = "Andre pinsedag"


class NO(Norway):
    pass


class Italy(HolidayBase):
    PROVINCES = ['MI', 'RM']

    def __init__(self, **kwargs):
        self.country = 'IT'
        self.prov = kwargs.pop('prov', kwargs.pop('state', ''))
        HolidayBase.__init__(self, **kwargs)

    def _populate(self, year):
        self[date(year, 1, 1)] = "Capodanno"
        self[date(year, 1, 6)] = "Epifania del Signore"
        self[easter(year)] = "Pasqua di Resurrezione"
        self[easter(year) + rd(weekday=MO)] = "Lunedì dell'Angelo"
        if year >= 1946:
            self[date(year, 4, 25)] = "Festa della Liberazione"
        self[date(year, 5, 1)] = "Festa dei Lavoratori"
        if year >= 1948:
            self[date(year, 6, 2)] = "Festa della Repubblica"
        self[date(year, 8, 15)] = "Assunzione della Vergine"
        self[date(year, 11, 1)] = "Tutti i Santi"
        self[date(year, 12, 8)] = "Immacolata Concezione"
        self[date(year, 12, 25)] = "Natale"
        self[date(year, 12, 26)] = "Santo Stefano"
        # Provinces festive day
        # TODO: add all provinces' saints
        if self.prov:
            if self.prov == 'MI':
                self[date(year, 12, 7)] = "Sant'Ambrogio"
            if self.prov == 'RM':
                self[date(year, 6, 29)] = "Santi Pietro e Paolo"


class IT(Italy):
    pass


class Sweden(HolidayBase):
    """
    Swedish holidays.
    Note that holidays falling on a sunday are "lost",
    it will not be moved to another day to make up for the collision.
    In Sweden, ALL sundays are considered a holiday
    (https://sv.wikipedia.org/wiki/Helgdagar_i_Sverige).
    Initialize this class with include_sundays=False
    to not include sundays as a holiday.
    Primary sources:
    https://sv.wikipedia.org/wiki/Helgdagar_i_Sverige and
    http://www.riksdagen.se/sv/dokument-lagar/dokument/svensk-forfattningssamling/lag-1989253-om-allmanna-helgdagar_sfs-1989-253
    """

    def __init__(self, include_sundays=True, **kwargs):
        """
        :param include_sundays: Whether to consider sundays as a holiday
        (which they are in Sweden)
        :param kwargs:
        """
        self.country = "SE"
        self.include_sundays = include_sundays
        HolidayBase.__init__(self, **kwargs)

    def _populate(self, year):
        # Add all the sundays of the year before adding the "real" holidays
        if self.include_sundays:
            first_day_of_year = date(year, 1, 1)
            first_sunday_of_year = first_day_of_year\
                + rd(days=SUNDAY - first_day_of_year.weekday())
            cur_date = first_sunday_of_year

            while cur_date < date(year + 1, 1, 1):
                assert cur_date.weekday() == SUNDAY

                self[cur_date] = "Söndag"
                cur_date += rd(days=7)

        # ========= Static holidays =========
        self[date(year, 1, 1)] = "Nyårsdagen"

        self[date(year, 1, 6)] = "Trettondedag jul"

        # Source: https://sv.wikipedia.org/wiki/F%C3%B6rsta_maj
        if year >= 1939:
            self[date(year, 5, 1)] = "Första maj"

        # Source: https://sv.wikipedia.org/wiki/Sveriges_nationaldag
        if year >= 2005:
            self[date(year, 6, 6)] = "Sveriges nationaldag"

        self[date(year, 12, 24)] = "Julafton"
        self[date(year, 12, 25)] = "Juldagen"
        self[date(year, 12, 26)] = "Annandag jul"
        self[date(year, 12, 31)] = "Nyårsafton"

        # ========= Moving holidays =========
        e = easter(year)
        maundy_thursday = e - rd(days=3)
        good_friday = e - rd(days=2)
        easter_saturday = e - rd(days=1)
        resurrection_sunday = e
        easter_monday = e + rd(days=1)
        ascension_thursday = e + rd(days=39)
        pentecost = e + rd(days=49)
        pentecost_day_two = e + rd(days=50)

        assert maundy_thursday.weekday() == THURSDAY
        assert good_friday.weekday() == FRIDAY
        assert easter_saturday.weekday() == SATURDAY
        assert resurrection_sunday.weekday() == SUNDAY
        assert easter_monday.weekday() == MONDAY
        assert ascension_thursday.weekday() == THURSDAY
        assert pentecost.weekday() == SUNDAY
        assert pentecost_day_two.weekday() == MONDAY

        self[good_friday] = "Långfredagen"
        self[resurrection_sunday] = "Påskdagen"
        self[easter_monday] = "Annandag påsk"
        self[ascension_thursday] = "Kristi himmelsfärdsdag"
        self[pentecost] = "Pingstdagen"
        if year <= 2004:
            self[pentecost_day_two] = "Annandag pingst"

        # Midsummer evening. Friday between June 19th and June 25th
        self[date(year, 6, 19) + rd(weekday=FR)] = "Midsommarafton"

        # Midsummer day. Saturday between June 20th and June 26th
        if year >= 1953:
            self[date(year, 6, 20) + rd(weekday=SA)] = "Midsommardagen"
        else:
            self[date(year, 6, 24)] = "Midsommardagen"
            # All saints day. Friday between October 31th and November 6th
        self[date(year, 10, 31) + rd(weekday=SA)] = "Alla helgons dag"

        if year <= 1953:
            self[date(year, 3, 25)] = "Jungfru Marie bebådelsedag"


class SE(Sweden):
    pass


class Japan(HolidayBase):
    # https://en.wikipedia.org/wiki/Public_holidays_in_Japan

    def __init__(self, **kwargs):
        self.country = 'JP'
        HolidayBase.__init__(self, **kwargs)

    def _populate(self, year):
        if year < 1949 or year > 2050:
            raise NotImplementedError

        # New Year's Day
        self[date(year, 1, 1)] = "元日"

        # Coming of Age Day
        if year <= 1999:
            self[date(year, 1, 15)] = "成人の日"
        else:
            self[date(year, 1, 1) + rd(weekday=MO(+2))] = "成人の日"

        # Foundation Day
        self[date(year, 2, 11)] = "建国記念の日"

        # Vernal Equinox Day
        self[self._vernal_equinox_day(year)] = "春分の日"

        # The former Emperor's Birthday, Greenery Day or Showa Day
        if year <= 1988:
            self[date(year, 4, 29)] = "天皇誕生日"
        elif year <= 2006:
            self[date(year, 4, 29)] = "みどりの日"
        else:
            self[date(year, 4, 29)] = "昭和の日"

        # Constitution Memorial Day
        self[date(year, 5, 3)] = "憲法記念日"

        # Greenery Day
        if year >= 2007:
            self[date(year, 5, 4)] = "みどりの日"

        # Children's Day
        self[date(year, 5, 5)] = "こどもの日"

        # Marine Day
        if year >= 1996 and year <= 2002:
            self[date(year, 7, 20)] = "海の日"
        elif year >= 2003:
            self[date(year, 7, 1) + rd(weekday=MO(+3))] = "海の日"

        # Mountain Day
        if year >= 2016:
            self[date(year, 8, 11)] = "山の日"

        # Respect for the Aged Day
        if year >= 1966 and year <= 2002:
            self[date(year, 9, 15)] = "敬老の日"
        elif year >= 2003:
            self[date(year, 9, 1) + rd(weekday=MO(+3))] = "敬老の日"

        # Autumnal Equinox Day
        self[self._autumnal_equinox_day(year)] = "秋分の日"

        # Health and Sports Day
        if year >= 1966 and year <= 1999:
            self[date(year, 10, 10)] = "体育の日"
        elif year >= 2000:
            self[date(year, 10, 1) + rd(weekday=MO(+2))] = "体育の日"

        # Culture Day
        self[date(year, 11, 3)] = "文化の日"

        # Labour Thanksgiving Day
        self[date(year, 11, 23)] = "勤労感謝の日"

        # The Emperor's Birthday
        if year >= 1989:
            self[date(year, 12, 23)] = "天皇誕生日"

        # A weekday between national holidays becomes a holiday too (国民の休日)
        self._add_national_holidays(year)

        # Substitute holidays
        self._add_substitute_holidays(year)

    def _vernal_equinox_day(self, year):
        day = 20
        if year % 4 == 0:
            if year <= 1956:
                day = 21
            elif year >= 2092:
                day = 19
        elif year % 4 == 1:
            if year <= 1989:
                day = 21
        elif year % 4 == 2:
            if year <= 2022:
                day = 21
        elif year % 4 == 3:
            if year <= 2055:
                day = 21
        return date(year, 3, day)

    def _autumnal_equinox_day(self, year):
        day = 22
        if year % 4 == 0:
            if year <= 2008:
                day = 23
        elif year % 4 == 1:
            if year <= 2041:
                day = 23
        elif year % 4 == 2:
            if year <= 2074:
                day = 23
        elif year % 4 == 3:
            if year <= 1979:
                day = 24
            else:
                day = 23
        return date(year, 9, day)

    def _add_national_holidays(self, year):
        if year in (1993, 1999, 2004, 1988, 1994, 2005, 1989, 1995, 2000, 2006,
                    1990, 2001, 1991, 1996, 2002):
            self[date(year, 5, 4)] = "国民の休日"

        if year in (2032, 2049, 2060, 2077, 2088, 2094):
            self[date(year, 9, 21)] = "国民の休日"

        if year in (2009, 2015, 2026, 2037, 2043, 2054, 2065, 2071, 2099):
            self[date(year, 9, 22)] = "国民の休日"

    def _add_substitute_holidays(self, year):
        table = (
            (1, 2, (1978, 1984, 1989, 1995, 2006, 2012, 2017, 2023, 2034, 2040,
                    2045)),
            (1, 16, (1978, 1984, 1989, 1995)),
            (2, 12, (1979, 1990, 1996, 2001, 2007, 2018, 2024, 2029, 2035,
                     2046)),
            (3, 21, (1988, 2005, 2016, 2033, 2044, 2050)),
            (3, 22, (1982, 1999, 2010, 2027)),
            (4, 30, (1973, 1979, 1984, 1990, 2001, 2007, 2012, 2018, 2029,
                     2035, 2040, 2046)),
            (5, 4, (1981, 1987, 1992, 1998)),
            (5, 6, (1985, 1991, 1996, 2002, 2013, 2019, 2024, 2030, 2041, 2047,
                    2008, 2014, 2025, 2031, 2036, 2042, 2009, 2015, 2020, 2026,
                    2037, 2043, 2048)),
            (7, 21, (1997,)),
            (8, 12, (2019, 2024, 2030, 2041, 2047)),
            (9, 16, (1974, 1985, 1991, 1996, 2002)),
            (9, 23, (2024,)),
            (9, 24, (1973, 1984, 1990, 2001, 2007, 2018, 2029, 2035, 2046)),
            (10, 11, (1976, 1982, 1993, 1999)),
            (11, 4, (1974, 1985, 1991, 1996, 2002, 2013, 2019, 2024, 2030,
                     2041, 2047)),
            (11, 24, (1975, 1980, 1986, 1997, 2003, 2008, 2014, 2025, 2031,
                      2036, 2042)),
            (12, 24, (1990, 2001, 2007, 2012, 2018)),
        )
        for holiday in table:
            month = holiday[0]
            day = holiday[1]
            years = holiday[2]
            if year in years:
                self[date(year, month, day)] = "振替休日"


class JP(Japan):
    pass


class France(HolidayBase):
    """Official French holidays.

    Some provinces have specific holidays, only those are included in the
    PROVINCES, because these provinces have different administrative status,
    which makes it difficult to enumerate.

    For religious holidays usually happening on Sundays (Easter, Pentecost),
    only the following Monday is considered a holiday.

    Primary sources:
        https://fr.wikipedia.org/wiki/Fêtes_et_jours_fériés_en_France
        https://www.service-public.fr/particuliers/vosdroits/F2405
    """

    PROVINCES = ['Métropole', 'Alsace-Moselle', 'Guadeloupe', 'Guyane',
                 'Martinique', 'Mayotte', 'Nouvelle-Calédonie', 'La Réunion',
                 'Polynésie Française', 'Saint-Barthélémy', 'Saint-Martin',
                 'Wallis-et-Futuna']

    def __init__(self, **kwargs):
        self.country = 'FR'
        self.prov = kwargs.pop('prov', 'Métropole')
        HolidayBase.__init__(self, **kwargs)

    def _populate(self, year):
        # Civil holidays
        if year > 1810:
            self[date(year, 1, 1)] = "Jour de l'an"

        if year > 1919:
            name = 'Fête du Travail'
            if year <= 1948:
                name += ' et de la Concorde sociale'
            self[date(year, 5, 1)] = name

        if (year >= 1953 and year <= 1959) or year > 1981:
            self[date(year, 5, 8)] = 'Armistice 1945'

        if year >= 1880:
            self[date(year, 7, 14)] = 'Fête nationale'

        if year >= 1918:
            self[date(year, 11, 11)] = 'Armistice 1918'

        # Religious holidays
        if self.prov in ['Alsace-Moselle', 'Guadeloupe', 'Guyane',
                         'Martinique', 'Polynésie Française']:
            self[easter(year) - rd(days=2)] = 'Vendredi saint'

        if self.prov == 'Alsace-Moselle':
            self[date(year, 12, 26)] = 'Deuxième jour de Noël'

        if year >= 1886:
            self[easter(year) + rd(days=1)] = 'Lundi de Pâques'
            self[easter(year) + rd(days=50)] = 'Lundi de Pentecôte'

        if year >= 1802:
            self[easter(year) + rd(days=39)] = 'Ascension'
            self[date(year, 8, 15)] = 'Assomption'
            self[date(year, 11, 1)] = 'Toussaint'

            name = 'Noël'
            if self.prov == 'Alsace-Moselle':
                name = 'Premier jour de ' + name
            self[date(year, 12, 25)] = name

        # Non-metropolitan holidays (starting dates missing)
        if self.prov == 'Mayotte':
            self[date(year, 4, 27)] = "Abolition de l'esclavage"

        if self.prov == 'Wallis-et-Futuna':
            self[date(year, 4, 28)] = 'Saint Pierre Chanel'

        if self.prov == 'Martinique':
            self[date(year, 5, 22)] = "Abolition de l'esclavage"

        if self.prov in ['Guadeloupe', 'Saint-Martin']:
            self[date(year, 5, 27)] = "Abolition de l'esclavage"

        if self.prov == 'Guyane':
            self[date(year, 6, 10)] = "Abolition de l'esclavage"

        if self.prov == 'Polynésie Française':
            self[date(year, 6, 29)] = "Fête de l'autonomie"

        if self.prov in ['Guadeloupe', 'Martinique']:
            self[date(year, 7, 21)] = 'Fête Victor Schoelcher'

        if self.prov == 'Wallis-et-Futuna':
            self[date(year, 7, 29)] = 'Fête du Territoire'

        if self.prov == 'Nouvelle-Calédonie':
            self[date(year, 9, 24)] = 'Fête de la Citoyenneté'

        if self.prov == 'Saint-Barthélémy':
            self[date(year, 10, 9)] = "Abolition de l'esclavage"

        if self.prov == 'La Réunion' and year >= 1981:
            self[date(year, 12, 20)] = "Abolition de l'esclavage"


# FR already exists (Friday), we don't want to mess it up
class FRA(France):
    pass


class Belgium(HolidayBase):
    """
    https://www.belgium.be/nl/over_belgie/land/belgie_in_een_notendop/feestdagen
    https://nl.wikipedia.org/wiki/Feestdagen_in_Belgi%C3%AB
    """
    def __init__(self, **kwargs):
        self.country = "BE"
        HolidayBase.__init__(self, **kwargs)

    def _populate(self, year):
        # New years
        self[date(year, 1, 1)] = "Nieuwjaarsdag"

        easter_date = easter(year)

        # Easter
        self[easter_date] = "Pasen"

        # Second easter day
        self[easter_date + rd(days=1)] = "Paasmaandag"

        # Ascension day
        self[easter_date + rd(days=39)] = "O.L.H. Hemelvaart"

        # Pentecost
        self[easter_date + rd(days=49)] = "Pinksteren"

        # Pentecost monday
        self[easter_date + rd(days=50)] = "Pinkstermaandag"

        # International Workers' Day
        self[date(year, 5, 1)] = "Dag van de Arbeid"

        # Belgian National Day
        self[date(year, 7, 21)] = "Nationale feestdag"

        # Assumption of Mary
        self[date(year, 8, 15)] = "O.L.V. Hemelvaart"

        # All Saints' Day
        self[date(year, 11, 1)] = "Allerheiligen"

        # Armistice Day
        self[date(year, 11, 11)] = "Wapenstilstand"

        # First christmas
        self[date(year, 12, 25)] = "Kerstmis"


class BE(Belgium):
    pass


class SouthAfrica(HolidayBase):
    def __init__(self, **kwargs):
        # http://www.gov.za/about-sa/public-holidays
        self.country = "ZA"
        HolidayBase.__init__(self, **kwargs)

    def _populate(self, year):
        self[date(year, 1, 1)] = "New Year's Day"
        self[date(year, 3, 21)] = "Human Rights Day"

        e = easter(year)
        good_friday = e - rd(days=2)
        easter_monday = e + rd(days=1)
        self[good_friday] = "Good Friday"
        self[easter_monday] = "Family Day"

        self[date(year, 4, 27)] = "Freedom Day"
        self[date(year, 5, 1)] = "Worker's Day"
        self[date(year, 6, 16)] = "Youth Day"
        self[date(year, 8, 9)] = "National Women's Day"
        self[date(year, 9, 24)] = "Heritage Day"
        self[date(year, 12, 16)] = "Day of Reconciliation"
        self[date(year, 12, 25)] = "Christmas Day"
        self[date(year, 12, 26)] = "Day of Goodwill"

        for k, v in list(self.items()):
            if self.observed and k.weekday() == 6:
                self[k + rd(days=1)] = v + " (Observed)"


class ZA(SouthAfrica):
    pass


class Slovenia(HolidayBase):
    """
    Contains all work-free public holidays in Slovenia.
    No holidays are returned before year 1991 when Slovenia became independent
    country. Before that Slovenia was part of Socialist federal republic of
    Yugoslavia.

    List of holidays (including those that are not work-free:
    https://en.wikipedia.org/wiki/Public_holidays_in_Slovenia
    """

    def __init__(self, **kwargs):
        self.country = 'SI'
        HolidayBase.__init__(self, **kwargs)

    def _populate(self, year):
        if year <= 1990:
            return

        if year > 1991:
            self[date(year, 1, 1)] = "novo leto"

            # Between 2012 and 2017 2nd January was not public holiday,
            # or at least not work-free day
            if year < 2013 or year > 2016:
                self[date(year, 1, 2)] = "novo leto"

            # Prešeren's day, slovenian cultural holiday
            self[date(year, 2, 8)] = "Prešernov dan"

            # Easter monday is the only easter related work-free day
            easter_day = easter(year)
            self[easter_day + rd(days=1)] = "Velikonočni ponedeljek"

            # Day of uprising against occupation
            self[date(year, 4, 27)] = "dan upora proti okupatorju"

            # Labour day, two days of it!
            self[date(year, 5, 1)] = "praznik dela"
            self[date(year, 5, 2)] = "praznik dela"

            # Statehood day
            self[date(year, 6, 25)] = "dan državnosti"

            # Assumption day
            self[date(year, 8, 15)] = "Marijino vnebovzetje"

            # Reformation day
            self[date(year, 10, 31)] = "dan reformacije"

            # Remembrance day
            self[date(year, 11, 1)] = "dan spomina na mrtve"

            # Christmas
            self[date(year, 12, 25)] = "Božič"

            # Day of independence and unity
            self[date(year, 12, 26)] = "dan samostojnosti in enotnosti"


class SI(Slovenia):
<<<<<<< HEAD
=======
    pass


class Croatia(HolidayBase):
    """
    Contains all work-free public holidays in Croatia.
    No holidays are returned before year 1991 when Croatia became independent
    country. Before that Croatia was part of Socialist federal republic of
    Yugoslavia.

    List of holidays (including those that are not work-free:
    https://en.wikipedia.org/wiki/Public_holidays_in_Croatia
    """

    def __init__(self, **kwargs):
        self.country = 'HR'
        HolidayBase.__init__(self, **kwargs)

    def _populate(self, year):
        if year <= 1990:
            return

        if year > 1991:
            # Ney Year
            self[date(year, 1, 1)] = "Nova Godina"

            #Epiphany
            self[date(year, 1, 6)] = "Bogojavljenje, Sveta tri kralja"

            # Easter
            self[easter_date] = "Uskrs"

            # Easter Monday
            easter_day = easter(year)
            self[easter_day + rd(days=1)] = "Uskrsni ponedjeljak"

            # International Workers' Day
            self[date(year, 5, 1)] = "Međunarodni praznik rada"

            # Corpus Christi
            self[easter_day + rd(days=60)] = 'Tijelovo'

            # Anti-Fascist Struggle Day
            self[date(year, 6, 22)] = 'Dan antifašističke borbe'

            # Statehood Day
            self[date(year, 6, 25)] = 'Dan državnosti'

            # Victory and Homeland Thanksgiving Day and the Day of Croatian defenders
            self[date(year, 8, 5)] = 'Dan pobjede i domovinske zahvalnosti'

            # Assumption of Mary
            self[date(year, 8, 15)] = "Velika Gospa"

            # Independance Day
            self[date(year, 10, 8)] = "Dan neovisnosti"

            # All Saints' Day
            self[date(year, 11, 1)] = "Dan svih svetih"

            # Christmas
            self[date(year, 12, 25)] = "Božić"

            # St. Stephen's Day
            self[date(year, 12, 26)] = "Sveti Stjepan"


class HR(Croatia):
>>>>>>> 886a6706
    pass<|MERGE_RESOLUTION|>--- conflicted
+++ resolved
@@ -2850,8 +2850,6 @@
 
 
 class SI(Slovenia):
-<<<<<<< HEAD
-=======
     pass
 
 
@@ -2920,5 +2918,4 @@
 
 
 class HR(Croatia):
->>>>>>> 886a6706
-    pass+    pass
