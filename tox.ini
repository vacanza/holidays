[tox]
envlist =
    docs
    pre-commit
    python3.{11, 10, 9, 8, 7}
skip_missing_interpreters = true
minversion = 3.24.5
isoleted_build = true

[testenv]
deps =
    -r{toxinidir}/requirements/dev.txt
commands =
    pytest

[testenv:docs]
basepython = python3.11
deps =
    -r{toxinidir}/requirements/dev.txt
    -r{toxinidir}/requirements/docs.txt
commands =
    make doc
allowlist_externals =
    cmd
    make
    sphinx-build

[testenv:pre-commit]
basepython = python
deps =
    pre-commit
commands =
    pre-commit autoupdate
    pre-commit run --all-files

<<<<<<< HEAD
[pytest]
filterwarnings =
    ignore:The --rsyncdir .* are deprecated:DeprecationWarning
=======
[tox]
envlist =
    docs
    pre-commit
    python3.{7,8,9,10,11}
isolated_build = true
minversion = 3.24.5
skip_missing_interpreters = true
>>>>>>> 55cbc0e9
<|MERGE_RESOLUTION|>--- conflicted
+++ resolved
@@ -3,9 +3,9 @@
     docs
     pre-commit
     python3.{11, 10, 9, 8, 7}
+isolated_build = true
 skip_missing_interpreters = true
 minversion = 3.24.5
-isoleted_build = true
 
 [testenv]
 deps =
@@ -33,17 +33,6 @@
     pre-commit autoupdate
     pre-commit run --all-files
 
-<<<<<<< HEAD
 [pytest]
 filterwarnings =
-    ignore:The --rsyncdir .* are deprecated:DeprecationWarning
-=======
-[tox]
-envlist =
-    docs
-    pre-commit
-    python3.{7,8,9,10,11}
-isolated_build = true
-minversion = 3.24.5
-skip_missing_interpreters = true
->>>>>>> 55cbc0e9
+    ignore:The --rsyncdir .* are deprecated:DeprecationWarning